--- conflicted
+++ resolved
@@ -625,11 +625,7 @@
     Cost and outcome info for an individual course of study at a school
     """
     DEBT_NOTE = "TITLEIV_DEBT + PRIVATE_DEBT + INSTITUTIONAL_DEBT"
-<<<<<<< HEAD
-    institution = models.ForeignKey(School)
-=======
     institution = models.ForeignKey(School, on_delete=models.CASCADE)
->>>>>>> 514d5064
     accreditor = models.CharField(max_length=255, blank=True)
     program_name = models.CharField(max_length=255)
     program_code = models.CharField(max_length=255, blank=True)
