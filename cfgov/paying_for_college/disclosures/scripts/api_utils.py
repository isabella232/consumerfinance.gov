--- conflicted
+++ resolved
@@ -44,7 +44,6 @@
     'latest.earnings.10_yrs_after_entry.median': 'median_annual_pay',
     'latest.earnings.6_yrs_after_entry.median': 'median_annual_pay_6yr',
     'latest.student.size': 'enrollment',
-<<<<<<< HEAD
 }
 
 # decimal values must be converted to Python Decimal before insertion
@@ -101,64 +100,6 @@
     'visual_performing': 'Visual and Performing Arts',
 }
 
-=======
-}
-
-# decimal values must be converted to Python Decimal before insertion
-# two decimal values, grad_rate_4yr and grad_rate_lt4, are processed separately
-DECIMAL_MAP = {
-    'latest.aid.median_debt_suppressed.overall': 'median_total_debt',
-    'latest.aid.median_debt_suppressed.completers.monthly_payments': 'median_monthly_debt',  # noqa
-    'latest.completion.transfer_rate.less_than_4yr.full_time': 'associate_transfer_rate',  # noqa
-    'latest.repayment.repayment_cohort.3_year_declining_balance': 'repay_3yr',
-    'latest.repayment.repayment_cohort.5_year_declining_balance': 'repay_5yr',
-    'latest.repayment.5_yr_default_rate': 'default_rate',
-}
-
-# scorecard program categories, with API slug and full-name, obtained from:
-# https://raw.githubusercontent.com/RTICWDT/college-scorecard/dev/_data/programs.csv. # noqa
-PROGRAM_CATEGORIES = {
-    'agriculture': 'Agriculture, Agriculture Operations, and Related Sciences',
-    'architecture': 'Architecture and Related Services',
-    'ethnic_cultural_gender': 'Area, Ethnic, Cultural, Gender, and Group Studies',  # noqa
-    'biological': 'Biological and Biomedical Sciences',
-    'business_marketing': 'Business, Management, Marketing, and Related Support Services',  # noqa
-    'communication': 'Communication, Journalism, and Related Programs',
-    'communications_technology': 'Communications Technologies/Technicians and Support Services',  # noqa
-    'computer': 'Computer and Information Sciences and Support Services',
-    'construction': 'Construction Trades',
-    'education': 'Education',
-    'engineering': 'Engineering',
-    'engineering_technology': 'Engineering Technologies and Engineering-Related Fields',  # noqa
-    'english': 'English Language and Literature/Letters',
-    'family_consumer_science': 'Family and Consumer Sciences/Human Sciences',
-    'language': 'Foreign Languages, Literatures, and Linguistics',
-    'health': 'Health Professions and Related Programs',
-    'history': 'History',
-    'security_law_enforcement': 'Homeland Security, Law Enforcement, Firefighting and Related Protective Services',  # noqa
-    'legal': 'Legal Professions and Studies',
-    'humanities': 'Liberal Arts and Sciences, General Studies and Humanities',
-    'library': 'Library Science',
-    'mathematics': 'Mathematics and Statistics',
-    'mechanic_repair_technology': 'Mechanic and Repair Technologies/Technicians',  # noqa
-    'military': 'Military Technologies and Applied Sciences',
-    'multidiscipline': 'Multi/Interdisciplinary Studies',
-    'resources': 'Natural Resources and Conservation',
-    'parks_recreation_fitness': 'Parks, Recreation, Leisure, and Fitness Studies',  # noqa
-    'personal_culinary': 'Personal and Culinary Services',
-    'philosophy_religious': 'Philosophy and Religious Studies',
-    'physical_science': 'Physical Sciences',
-    'precision_production': 'Precision Production',
-    'psychology': 'Psychology',
-    'public_administration_social_service': 'Public Administration and Social Service Professions',  # noqa
-    'science_technology': 'Science Technologies/Technicians',
-    'social_science': 'Social Sciences',
-    'theology_religious_vocation': 'Theology and Religious Vocations',
-    'transportation': 'Transportation and Materials Moving',
-    'visual_performing': 'Visual and Performing Arts',
-}
-
->>>>>>> dba8e4d6
 
 def assemble_program_fields():
     """Generate the API fields needed to compile school program info."""
@@ -258,10 +199,7 @@
 
 
 def api_school_query(school_id, fields):
-<<<<<<< HEAD
-=======
     """This is no longer used in processing but handy for API exploration."""
->>>>>>> dba8e4d6
     url = QUERY_URL.format(SCHOOLS_ROOT, school_id, API_KEY, fields)
     return requests.get(url).json()
 
