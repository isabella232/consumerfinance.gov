--- conflicted
+++ resolved
@@ -5,13 +5,8 @@
             'default',
             true,
             '',
-<<<<<<< HEAD
-            'Not sure where your grants and scholarships are listed? One way to identify grants and scholarships on your offer is to use the <a href="http://www.myfinancialaidletter.org/" target="_blank" class="external-link" rel="noreferrer noopener">Hechinger Report’s OfferLetterDECODER</a>, which color codes the different types of funding in offers uploaded as PDFs. (This links to a third-party resource. We do not endorse the third-party or guarantee the accuracy of this third-party information. There may be other resources that also serve your needs.)'
-    ) | safe }} 
-=======
             'Not sure where your grants and scholarships are listed? One way to identify grants and scholarships on your offer is to use the <a href="http://www.myfinancialaidletter.org/" target="_blank" class="external-link" rel="noreferrer noopener">Hechinger Report’s OfferLetterDECODER</a>, which color codes the different types of funding in offers uploaded as PDFs. (This links to a third-party resource. We do not endorse the third-party or guarantee the accuracy of this third-party information. There may be other resources that also serve your needs.)' | safe
     ) }} 
->>>>>>> fac5c4b7
     <div class="grants-and-scholarships_content-section financial-items">
         <div class="block block__mid">
             <h3 class="u-border-bottom">Grants</h3>
