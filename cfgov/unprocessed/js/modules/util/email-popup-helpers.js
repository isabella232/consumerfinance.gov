--- conflicted
+++ resolved
@@ -60,15 +60,10 @@
   return today > nextDisplayDate;
 }
 
-<<<<<<< HEAD
 function throttle( func, wait, options ) {
-  var context, args, result;
-=======
-function _throttle( func, wait, options ) {
   var context;
   var args;
   var result;
->>>>>>> d25de673
   var timeout = null;
   var previous = 0;
   if ( !options ) options = {};
