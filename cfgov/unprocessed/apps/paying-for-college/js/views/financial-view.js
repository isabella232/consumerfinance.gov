// This file contains the 'view' of all financial info, including costs, loans, etc

<<<<<<< HEAD
const financialView = {
=======
import { updateAffordingChart, updateCostOfBorrowingChart, updateExpensesView, updateMakePlanChart, updateMaxDebtChart } from '../dispatchers/update-view.js';
import numberToMoney from 'format-usd';
import { bindEvent } from '../../../../js/modules/util/dom-events';
import { closest } from '../../../../js/modules/util/dom-traverse';
import { createFinancial, recalculateFinancials, updateFinancial, updateFinancialsFromSchool } from '../dispatchers/update-models.js';
import { decimalToPercentString, stringToNum } from '../util/number-utils.js';
import { getFinancialValue, getStateValue } from '../dispatchers/get-model-values.js';
import { updateState } from '../dispatchers/update-state.js';

const financialView = {
  _financialItems: [],
  _inputChangeTimeout: null,
  _calculatingTimeout: null,
  _currentInput: null,
  _costsOfferButtons: null,
  _actionPlanChoices: null,
  _gradProgramContent: null,
  _undergradProgramContent: null,
  _otherBorrowingButtons: null,

  /**
   * Listeners for INPUT fields and radio buttons
   */
  _addButtonListeners: function() {
    financialView._costsOfferButtons.forEach( elem => {
      const events = {
        click: this._handleCostsButtonClick
      };
      bindEvent( elem, events );
    } );

    financialView._otherBorrowingButtons.forEach( elem => {
      const events = {
        click: this._handleOtherLoanButtonClick
      };
      bindEvent( elem, events );
    } );
  },

  /**
   * Listeners for INPUT fields and radio buttons
   */
  _addInputListeners: function() {
    financialView._financialInputs.forEach( elem => {
      const events = {
        keyup: this._handleInputChange,
        focusout: this._handleInputChange
      };
      bindEvent( elem, events );
    } );

    financialView._actionPlanChoices.forEach( elem => {
      const events = {
        click: this._handleActionPlanClick
      };
      bindEvent( elem, events );
    } );

  },

  /**
   * Event handling for action-plan choice clicks
   * @param {Object} event - Triggering event
   */
  _handleActionPlanClick: function( event ) {
    /* const target = event.target;
       financialView._actionPlanChoices.forEach( elem => {
         elem.classList.remove( 'highlighted' );
       } ); */

    /* if ( target.matches( '.m-form-field' ) ) {
         target.classList.add( 'highlighted' );
         target.querySelector( 'input' ).setAttribute( 'checked', true );
       } else {
         const div = closest( target, '.m-form-field' );
         div.classList.add( 'highlighted' );
         div.querySelector( 'input' ).setAttribute( 'checked', true );
       } */

    // financialView._actionPlanSeeSteps.removeAttribute( 'disabled' );
  },

  /**
   * Event handling for button choice - "Does your offer include costs?"
   * @param {Object} event - Triggering event
   */
  _handleCostsButtonClick: function( event ) {
    const target = event.target;
    const answer = target.dataset.costs_offerAnswer;
    const offerContent = document.querySelector( '[data-offer-costs-info="' + answer + '"]' );
    const costsContent = document.getElementById( 'costs_inputs-section' );

    // When button is first clicked, bring in school data if 'No'
    if ( getStateValue( 'costsButtonClicked' ) === false ) {
      updateState.byProperty( 'costsButtonClicked', answer );
      // If their offer does not have costs, use the Department of Ed data
      if ( answer === 'no' ) {
        updateFinancialsFromSchool();
      } else {
        recalculateFinancials();
      }
    }

    // Show the appropriate content
    document.querySelectorAll( '[data-offer-costs-info]' ).forEach( elem => {
      elem.classList.remove( 'active' );
    } );
    document.querySelectorAll( '[data-costs_offer-answer]' ).forEach( elem => {
      elem.classList.add( 'a-btn__disabled' );
    } );
    target.classList.remove( 'a-btn__disabled' );
    offerContent.classList.add( 'active' );
    costsContent.classList.add( 'active' );
  },

  /**
   * Event handling for private and PLUS loans
   * @param {Object} event - Triggering event
   */
  _handleOtherLoanButtonClick: function( event ) {
    const target = event.target;
    const value = target.dataset.borrowButton;
    console.log( value );
    if ( value === 'privateLoan' ) {
      updateState.byProperty( 'showPrivateLoans', 'yes' );
    } else if ( value === 'gradPlus' ) {
      updateState.byProperty( 'showPlusLoan', 'gradPlus' );
    } else if ( value === 'parentPlus' ) {
      updateState.byProperty( 'showPlusLoan', 'parentPlus' );
    }

  },

  /**
   * Event handling for financial-item INPUT changes
   * @param {Object} event - Triggering event
   */
  _handleInputChange: function( event ) {
    clearTimeout( financialView._inputChangeTimeout );
    const elem = event.target;
    const name = elem.dataset.financialItem;
    const isRate = name.substr( 0, 5 ) === 'rate_';
    const isFee = name.substr( 0, 4 ) === 'fee_';
    let value = stringToNum( elem.value );

    financialView._currentInput = elem;

    if ( isRate || isFee ) {
      value /= 100;
    }

    if ( elem.matches( ':focus' ) ) {
      financialView._inputChangeTimeout = setTimeout(
        function() {
          updateFinancial( name, value );
          financialView.updateFinancialItems();
          updateCostOfBorrowingChart();
          updateMakePlanChart();
          updateMaxDebtChart();
          updateAffordingChart();
        }, 500 );
    } else {
      updateFinancial( name, value );
      financialView.updateFinancialItems();
      updateCostOfBorrowingChart();
      updateMakePlanChart();
      updateMaxDebtChart();
      updateAffordingChart();
      updateExpensesView();
    }
  },

  /**
   * Event handling for "see steps" action plan button
   * @param {Object} event - Triggering event
   */
  _handleSeeStepsClick: function( event ) {
    // TODO - This could all be written better.
    const selected = document.querySelector( '.action-plan_choices .highlighted input[checked="true"]' );
    document.querySelectorAll( '[data-action-plan]' ).forEach( elem => {
      elem.classList.remove( 'active' );
    } );
    document.querySelector( '[data-action-plan="' + selected.value + '"]' ).classList.add( 'active' );
    document.querySelector( '.action-plan .action-plan_feeling-gauge' ).classList.add( 'active' );
  },

  updateFinancialItems: function() {
    this._financialItems.forEach( elem => {

      if ( !elem.matches( ':focus' ) ) {
        const prop = elem.dataset.financialItem;
        const isRate = prop.substr( 0, 5 ) === 'rate_';
        const isFee = prop.substr( 0, 4 ) === 'fee_';
        const isNumber = elem.dataset.isNumber === 'true';
        let val = getFinancialValue( prop );
        if ( isFee ) {
          val = decimalToPercentString( val, 3 );
        } else if ( isRate ) {
          val = decimalToPercentString( val, 2 );
        } else if ( isNumber ) {
          val = Math.round( val * 100 ) / 100;
        } else {
          val = numberToMoney( { amount: val, decimalPlaces: 0 } );
        }

        if ( elem.tagName === 'INPUT' ) {
          elem.value = val;
        } else {
          elem.innerText = val;
        }


      }
    } );

    /* financialView._financialSpans.forEach( elem => {
       elem.innerText = 'Calculating...';
       } ); */


    /* financialView._calculatingTimeout = setTimeout(
       function() {
       financialView._financialSpans.forEach( elem => {
       const prop = elem.dataset.financialItem;
       let val = getFinancialValue( prop );
       val = numberToMoney( { amount: val, decimalPlaces: 0 } );
       elem.innerText = val;
       } );
       },
       5 ); */
  },

  /* init - Initialize the financialView object */
  init: function( body ) {
    this._financialItems = document.querySelectorAll( '[data-financial-item]' );
    this._financialInputs = document.querySelectorAll( 'input[data-financial-item]' );
    this._financialSpans = document.querySelectorAll( 'span[data-financial-item]' );
    this._costsOfferButtons = document.querySelectorAll( '.costs_button-section button' );
    this._actionPlanChoices = document.querySelectorAll( '.action-plan_choices .m-form-field' );
    this._otherBorrowingButtons = document.querySelectorAll( '.other-borrowing-btns button' );
    this._addInputListeners();
    this._addButtonListeners();
  }
>>>>>>> fac5c4b7

};

export {
  financialView
};<|MERGE_RESOLUTION|>--- conflicted
+++ resolved
@@ -1,8 +1,5 @@
 // This file contains the 'view' of all financial info, including costs, loans, etc
 
-<<<<<<< HEAD
-const financialView = {
-=======
 import { updateAffordingChart, updateCostOfBorrowingChart, updateExpensesView, updateMakePlanChart, updateMaxDebtChart } from '../dispatchers/update-view.js';
 import numberToMoney from 'format-usd';
 import { bindEvent } from '../../../../js/modules/util/dom-events';
@@ -246,7 +243,6 @@
     this._addInputListeners();
     this._addButtonListeners();
   }
->>>>>>> fac5c4b7
 
 };
 
