--- conflicted
+++ resolved
@@ -3,11 +3,7 @@
 import { closest } from '../../../../js/modules/util/dom-traverse';
 import { updateState } from '../dispatchers/update-state.js';
 import { bindEvent } from '../../../../js/modules/util/dom-events';
-<<<<<<< HEAD
-import { getStateValue, getAllStateValues } from '../dispatchers/get-model-values.js';
-=======
 import { getAllStateValues, getStateValue } from '../dispatchers/get-model-values.js';
->>>>>>> fac5c4b7
 
 const navigationView = {
   _contentSidebar: null,
@@ -19,12 +15,8 @@
   _navButtons: null,
   _nextButton: null,
   _appSegment: null,
-<<<<<<< HEAD
-  _stateDomElememnt: null,
-=======
   _stateDomElem: null,
   _affordingChoices: null,
->>>>>>> fac5c4b7
 
   /**
    * _addButtonListeners - Add event listeners for nav buttons
@@ -37,8 +29,6 @@
       bindEvent( elem, events );
     } );
 
-<<<<<<< HEAD
-=======
     navigationView._affordingChoices.forEach( elem => {
       const events = {
         click: this._handleAffordingChoicesClick
@@ -46,8 +36,6 @@
       bindEvent( elem, events );
     } );
 
-
->>>>>>> fac5c4b7
     bindEvent( navigationView._nextButton, { click: this._handleNextButtonClick } );
     bindEvent( navigationView._getStartedBtn, { click: this._handleGetStartedBtnClick } );
   },
@@ -60,7 +48,16 @@
       popstate: navigationView._handlePopState
     };
     bindEvent( window, events );
-<<<<<<< HEAD
+  },
+
+  /**
+   * _handleAffordingChoicesClick - Handle clicks on Affording Payment choices
+   * @param {Object} event - The click event
+   */
+  _handleAffordingChoicesClick: function( event ) {
+    const parent = closest( event.target, '.m-form-field' );
+    const input = parent.querySelector( 'input[name="affording-display-radio"]' );
+    updateState.byProperty( 'expensesChoice', input.value );
   },
 
   /**
@@ -86,53 +83,10 @@
 
       updateState.activeSection( event.state.activeSection );
     }
-
-    updateNavigationView();
-
-  },
-
-  /**
-=======
-  },
-
-  /**
-   * _handleAffordingChoicesClick - Handle clicks on Affording Payment choices
-   * @param {Object} event - The click event
-   */
-  _handleAffordingChoicesClick: function( event ) {
-    const parent = closest( event.target, '.m-form-field' );
-    const input = parent.querySelector( 'input[name="affording-display-radio"]' );
-    updateState.byProperty( 'expensesChoice', input.value );
-  },
-
-  /**
-   * _handleGetStartedBtnClick - Handle the click of the "Get Started" button
-   * @param {Object} event - the click event
-   */
-  _handleGetStartedBtnClick: function( event ) {
-    updateState.getStarted( true );
-    updateState.activeSection( 'school-info' );
     navigationView.updateView();
-
-    // The user should be sent back to the top of the P4C content
-    window.scrollTo( 0, document.querySelector( '.college-costs' ).offsetTop );
-  },
-
-  /**
-   * _handlePopState - handle popstate events
-   * @param {Object} event - the popstate event
-   */
-  _handlePopState: function( event ) {
-    if ( event.state ) {
-      window.history.replaceState( getAllStateValues(), null, '' );
-
-      updateState.activeSection( event.state.activeSection );
-    }
-    navigationView.updateView();
-  },
-
-  /**
->>>>>>> fac5c4b7
+  },
+
+  /**
    * _handleNavButtonClick - Handle click event for secondary nav
    * @param {Object} event - click event
    */
@@ -142,21 +96,7 @@
     if ( typeof target.dataset.nav_item !== 'undefined' ) {
       updateState.activeSection( target.dataset.nav_item );
     } else if ( typeof target.dataset.nav_section !== 'undefined' ) {
-<<<<<<< HEAD
-      // Close all open menu section
-      navigationView._navMenu.querySelectorAll('[data-nav-is-open="True"]').forEach( elem => {
-        elem.setAttribute('data-nav-is-open', 'False');
-      } );
-
-      // Open the clicked menu section
-      const parent = closest( target, '.m-list_item__parent' );
-      parent.setAttribute('data-nav-is-open', 'True');
-
-      /* const elem = parent.querySelector( '.o-college-costs-nav__section ul li button' );
-         updateState.activeSection( elem.dataset.nav_item ); */
-=======
       closest( target, '[data-nav-is-open]' ).setAttribute( 'data-nav-is-open', 'True' );
->>>>>>> fac5c4b7
     }
 
   },
@@ -175,9 +115,6 @@
    * @param {String} activeName - name of the active app section
    */
   _updateSideNav: function( activeName ) {
-<<<<<<< HEAD
-    const navItem = navigationView._navMenu.querySelector( '[data-nav_item="' + activeName + '"]' );
-=======
     if ( typeof activeName === 'undefined' ) {
       activeName = getStateValue( 'activeSection' );
     }
@@ -187,7 +124,6 @@
     } );
 
     const navItem = document.querySelector( '[data-nav_item="' + activeName + '"]' );
->>>>>>> fac5c4b7
     const activeElem = closest( navItem, 'li' );
     const activeParent = closest( activeElem, 'li' );
 
@@ -199,15 +135,11 @@
     activeElem.setAttribute( 'data-nav-is-active', 'True' );
     activeParent.setAttribute( 'data-nav-is-open', 'True' );
     activeParent.setAttribute( 'data-nav-is-active', 'True' );
-<<<<<<< HEAD
-=======
     activeParent.querySelectorAll( '.m-list_item' ).forEach( elem => {
       elem.setAttribute( 'data-nav-is-active', 'True' );
     } );
 
     navItem.classList.add( 'active-section' );
->>>>>>> fac5c4b7
-
   },
 
   /**
@@ -260,33 +192,21 @@
     this._navMenu = body.querySelector( '.o-secondary-navigation' );
     this._navButtons = body.querySelectorAll( '.o-secondary-navigation a' );
     this._navListItems = body.querySelectorAll( '.o-secondary-navigation li' );
-<<<<<<< HEAD
-=======
     this._navItems = body.querySelectorAll( '[data-nav_item]' );
->>>>>>> fac5c4b7
     this._nextButton = body.querySelector( '.college-costs_tool-section_buttons .btn__next-step' );
     this._contentSidebar = body.querySelector( '.content_sidebar' );
     this._introduction = body.querySelector( '.college-costs_intro-segment' );
     this._getStartedBtn = body.querySelector( '.college-costs_intro-segment .btn__get-started' );
     this._appSegment = body.querySelector( '.college-costs_app-segment' );
     this._sections = body.querySelectorAll( '.college-costs_tool-section' );
-<<<<<<< HEAD
-=======
     this._stateDomElem = document.querySelector( 'main.college-costs' );
     this._affordingChoices = document.querySelectorAll( '.affording-loans-choices .m-form-field' );
->>>>>>> fac5c4b7
 
     this._addButtonListeners();
     this.updateView();
 
     window.history.replaceState( getAllStateValues(), null, '' );
-<<<<<<< HEAD
-    this._stateDomElem = document.querySelector( 'main.college-costs' );
-=======
->>>>>>> fac5c4b7
     this._addPopStateListener();
-
-
   }
 
 };
