// This file controls the college costs application

<<<<<<< HEAD
import { stateModel } from './models/state-model.js';
import { navigationView } from './views/navigation-view.js';
=======
import Expandable from '../../../../../node_modules/@cfpb/cfpb-expandables/src/Expandable.js';
import { chartView } from './views/chart-view.js';
import { constantsModel } from './models/constants-model.js';
// import { fixedSticky } from './views/fixed-sticky-view.js';
import { expensesModel } from './models/expenses-model.js';
import { expensesView } from './views/expenses-view.js';
import { financialModel } from './models/financial-model.js';
import { financialView } from './views/financial-view.js';
import { getQueryVariables } from './util/url-parameter-utils.js';
import { navigationView } from './views/navigation-view.js';
import { schoolModel } from './models/school-model.js';
import { schoolView } from './views/school-view.js';
import { stateModel } from './models/state-model.js';
import { updateModelsFromQueryString, updateSchoolData } from './dispatchers/update-models.js';
import { updateState } from './dispatchers/update-state.js';

/* init() - Initialize the app */

const _demoData = function() {
  navigationView._handleGetStartedBtnClick();
  // updateState.activeSection( 'make-a-plan' );
>>>>>>> fac5c4b7

  document.querySelector( '#search__school-input' ).value = 'Example University';
  document.querySelector( 'label[for="program-type-radio_bachelors"]' ).click();
  document.querySelector( 'label[for="program-length-radio_4"]' ).click();
  document.querySelector( 'label[for="program-rate-radio_in-state"]' ).click();
  document.querySelector( 'label[for="program-housing-radio_on-campus"]' ).click();

  updateSchoolData( '999999' );
  schoolView._schoolInfo.classList.add( 'active' );

  financialModel.setValue( 'dirCost_tuition', 10892 );
  financialModel.setValue( 'dirCost_housing', 9384 );
  financialModel.setValue( 'indiCost_books', 1200 );
  financialModel.setValue( 'indiCost_other', 4420 );

  financialModel.setValue( 'grant_school', 4000 );
  financialModel.setValue( 'grant_pell', 5070 );

  financialModel.setValue( 'fedLoan_directSub', 3500 );

  financialModel.setValue( 'fedLoan_directUnsub', 2000 );
  financialModel.setValue( 'savings_family', 827 );

  // "Step two"
  financialModel.setValue( 'instiLoan_institutional', 2500 );
  financialModel.setValue( 'rate_institutionalLoan', 0.0858 );
  financialModel.setValue( 'income_job', 2999 );
  financialModel.setValue( 'other_programLength', 4 );

  financialModel.setValue( 'salary_annual', 51000 );
  financialModel.setValue( 'salary_monthly', 4130 );
  expensesModel.setValue( 'total_expenses', 4230 );

  financialView.updateFinancialItems();

  chartView.updateCostOfBorrowingChart();
  chartView.updateMakePlanChart();
  chartView.updateMaxDebtChart();
  chartView.updateAffordingChart();
};

const init = function() {
  const body = document.querySelector( 'body' );
<<<<<<< HEAD
  stateModel.init();
  navigationView.init( body );

  // For navigation testing purposes:
  document.querySelector( 'button.btn__next-step' ).removeAttribute( 'disabled' );
};
=======
  constantsModel.init();
  expensesModel.init();
  financialModel.init();

  schoolView.init( body );
  expensesView.init( body );
  financialView.init( body );
  navigationView.init( body );
  chartView.init( body );
  Expandable.init();

  updateModelsFromQueryString( getQueryVariables() );

  financialView.updateFinancialItems();
>>>>>>> fac5c4b7

  // fixedSticky.init( '.costs-not-covered' );

  /* For testing purposes:
     _demoData(); */

};

window.addEventListener( 'load', init );<|MERGE_RESOLUTION|>--- conflicted
+++ resolved
@@ -1,13 +1,7 @@
 // This file controls the college costs application
-
-<<<<<<< HEAD
-import { stateModel } from './models/state-model.js';
-import { navigationView } from './views/navigation-view.js';
-=======
 import Expandable from '../../../../../node_modules/@cfpb/cfpb-expandables/src/Expandable.js';
 import { chartView } from './views/chart-view.js';
 import { constantsModel } from './models/constants-model.js';
-// import { fixedSticky } from './views/fixed-sticky-view.js';
 import { expensesModel } from './models/expenses-model.js';
 import { expensesView } from './views/expenses-view.js';
 import { financialModel } from './models/financial-model.js';
@@ -20,63 +14,11 @@
 import { updateModelsFromQueryString, updateSchoolData } from './dispatchers/update-models.js';
 import { updateState } from './dispatchers/update-state.js';
 
-/* init() - Initialize the app */
-
-const _demoData = function() {
-  navigationView._handleGetStartedBtnClick();
-  // updateState.activeSection( 'make-a-plan' );
->>>>>>> fac5c4b7
-
-  document.querySelector( '#search__school-input' ).value = 'Example University';
-  document.querySelector( 'label[for="program-type-radio_bachelors"]' ).click();
-  document.querySelector( 'label[for="program-length-radio_4"]' ).click();
-  document.querySelector( 'label[for="program-rate-radio_in-state"]' ).click();
-  document.querySelector( 'label[for="program-housing-radio_on-campus"]' ).click();
-
-  updateSchoolData( '999999' );
-  schoolView._schoolInfo.classList.add( 'active' );
-
-  financialModel.setValue( 'dirCost_tuition', 10892 );
-  financialModel.setValue( 'dirCost_housing', 9384 );
-  financialModel.setValue( 'indiCost_books', 1200 );
-  financialModel.setValue( 'indiCost_other', 4420 );
-
-  financialModel.setValue( 'grant_school', 4000 );
-  financialModel.setValue( 'grant_pell', 5070 );
-
-  financialModel.setValue( 'fedLoan_directSub', 3500 );
-
-  financialModel.setValue( 'fedLoan_directUnsub', 2000 );
-  financialModel.setValue( 'savings_family', 827 );
-
-  // "Step two"
-  financialModel.setValue( 'instiLoan_institutional', 2500 );
-  financialModel.setValue( 'rate_institutionalLoan', 0.0858 );
-  financialModel.setValue( 'income_job', 2999 );
-  financialModel.setValue( 'other_programLength', 4 );
-
-  financialModel.setValue( 'salary_annual', 51000 );
-  financialModel.setValue( 'salary_monthly', 4130 );
-  expensesModel.setValue( 'total_expenses', 4230 );
-
-  financialView.updateFinancialItems();
-
-  chartView.updateCostOfBorrowingChart();
-  chartView.updateMakePlanChart();
-  chartView.updateMaxDebtChart();
-  chartView.updateAffordingChart();
-};
-
+/**
+ * Initialize the app
+ */
 const init = function() {
   const body = document.querySelector( 'body' );
-<<<<<<< HEAD
-  stateModel.init();
-  navigationView.init( body );
-
-  // For navigation testing purposes:
-  document.querySelector( 'button.btn__next-step' ).removeAttribute( 'disabled' );
-};
-=======
   constantsModel.init();
   expensesModel.init();
   financialModel.init();
@@ -91,12 +33,6 @@
   updateModelsFromQueryString( getQueryVariables() );
 
   financialView.updateFinancialItems();
->>>>>>> fac5c4b7
-
-  // fixedSticky.init( '.costs-not-covered' );
-
-  /* For testing purposes:
-     _demoData(); */
 
 };
 
