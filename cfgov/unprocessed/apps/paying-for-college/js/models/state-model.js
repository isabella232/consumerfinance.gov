--- conflicted
+++ resolved
@@ -64,33 +64,6 @@
     'action-plan',
     'save-and-finish'
   ],
-<<<<<<< HEAD
-
-  /**
-   * setValue - Public method to update model values
-   * @param {String} name - the name of the property to update
-   * @param {} value - the value to be assigned
-   */
-  setValue: function( name, value ) {
-    updateStateInDom( name, value );
-    if ( name !== 'activeSection' ) {
-      stateModel.values[name] = value;
-    } else if ( value !== stateModel.values.activeSection ) {
-      stateModel.values.activeSection = value;
-      window.history.pushState( stateModel.values, null, '' );
-      updateNavigationView();
-    }
-    if ( stateModel.textVersions.hasOwnProperty( name ) ) {
-      const key = name + 'Text';
-      stateModel.values[key] = stateModel.textVersions[name][value];
-      console.log( name, stateModel.values[key] );
-      updateSchoolItems();
-    }
-
-    setUrlQueryString();
-  },
-=======
->>>>>>> fac5c4b7
 
   /**
    * setValue - Public method to update model values
@@ -111,15 +84,8 @@
       stateModel.values[key] = stateModel.textVersions[name][value];
       updateSchoolItems();
     }
-
-<<<<<<< HEAD
-  /**
-   * init - Initialize the state model
-   */
-  init: function() {
-=======
+    
     setUrlQueryString();
->>>>>>> fac5c4b7
   }
 
 };
