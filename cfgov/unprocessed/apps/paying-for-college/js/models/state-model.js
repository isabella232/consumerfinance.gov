/**
 * This file contains the model for the application state - that is, an Object
 * which tracks the current app state and allows the views to update based on
 * state.
*/
import { getProgramInfo } from '../dispatchers/get-model-values.js';
import { recalculateFinancials } from '../dispatchers/update-models.js';
import { updateFinancialViewAndFinancialCharts, updateNavigationView, updateSchoolItems, updateStateInDom, updateUrlQueryString } from '../dispatchers/update-view.js';
import { bindEvent } from '../../../../js/modules/util/dom-events';

const stateModel = {
  stateDomElem: null,
  values: {
    activeSection: false,
    constantsLoaded: false,
<<<<<<< HEAD
    schoolSelected: false,
=======
    schoolSelected: "none",
>>>>>>> 8254bedf
    gotStarted: false,
    gradMeterCohort: 'cohortRankByHighestDegree',
    gradMeterCohortName: 'U.S.',
    costsQuestion: false,
    programType: false,
    programLength: false,
    programLevel: false,
    programRate: false,
    programHousing: false,
    repayMeterCohort: 'cohortRankByHighestDegree',
    repayMeterCohortName: 'U.S.'
  },
  textVersions: {
    programType: {
      certificate: 'certificate',
      associates: 'Associates\'s Degree',
      bachelors: 'Bachelor\'s Degree',
      graduate: 'Graduate\'s Degree'
    },
    programLength: {
      1: '1 year',
      2: '2 years',
      3: '3 years',
      4: '4 years',
      5: '5 years',
      6: '6 years'
    },
    programHousing: {
      onCampus: 'On campus',
      offCampus: 'Off campus (you will pay rent/mortgage)',
      withFamily: 'With family (you will not pay rent/mortgage)'
    },
    programRate: {
      inState: 'In-state',
      outOfState: 'Out of state',
      inDistrict: 'In district'
    }
  },
  sectionOrder: [
    'school-info',
    'costs',
    'grants-scholarships',
    'work-study',
    'federal-loans',
    'school-loans',
    'other-resources',
    'loan-counseling',
    'make-a-plan',
    'max-debt-guideline',
    'cost-of-borrowing',
    'affording-your-loans',
    'school-results',
    'summary',
    'action-plan',
    'save-and-finish'
  ],

  /**
   * pushStateToHistory - Push current application state to window.history
   */
  pushStateToHistory: () => {
    const historyState = {
      activeSection: stateModel.values.activeSection
    };
    window.history.pushState( historyState, null, window.location.search );
  },

  /**
   * replaceStateInHistory - Replace current application state in window.history
   * @param {string} queryString - The queryString to put in the history object
   */
  replaceStateInHistory: queryString => {
    const historyState = {
      activeSection: stateModel.values.activeSection
    };
    if ( typeof queryString === 'undefined' ) queryString = window.location.search;
    window.history.replaceState( historyState, null, queryString );
  },

  /**
   * setValue - Public method to update model values
   * @param {string} name - the name of the property to update
   * @param {string|number|boolean} value - the value to be assigned
   */
  setValue: function( name, value ) {
    updateStateInDom( name, value );
    if ( name === 'activeSection' ) {
      // In case this method gets used to update activeSection...
      stateModel.setActiveSection( value );
    } else {
      stateModel.values[name] = value;
      updateUrlQueryString();
    }
    if ( stateModel.textVersions.hasOwnProperty( name ) ) {
      const key = name + 'Text';
      stateModel.values[key] = stateModel.textVersions[name][value];
      updateSchoolItems();
    }

    // When the meter buttons are clicked, updateSchoolItems
    if ( name.indexOf( 'MeterThird' ) > 0 ) {
      updateSchoolItems();
    }

    // When program values are updated, recalculate, updateView
    if ( name.indexOf( 'program' ) === 0 ) {
      if ( name === 'programType' && value === 'graduate' ) {
        stateModel.setValue( 'programLevel', 'graduate' );
      } else if ( name === 'programType' ) {
        stateModel.setValue( 'programLevel', 'undergrad' );
      }

      recalculateFinancials();
      updateFinancialViewAndFinancialCharts();
    }
  },

  /**
   * setActiveSection - Method to update the app's active section
   * @param {*} value - the value to be assigned
   * @param {Boolean} popState - true if the update is the result of a popState event
   */
  setActiveSection: function( value, popState ) {
    updateStateInDom( 'activeSection', value );
    stateModel.setValue( 'save-for-later', false );
    stateModel.values.activeSection = value;
    if ( popState !== true ) {
      stateModel.pushStateToHistory();
    }
    updateNavigationView();
  }

};

export {
  stateModel
};<|MERGE_RESOLUTION|>--- conflicted
+++ resolved
@@ -13,11 +13,7 @@
   values: {
     activeSection: false,
     constantsLoaded: false,
-<<<<<<< HEAD
-    schoolSelected: false,
-=======
     schoolSelected: "none",
->>>>>>> 8254bedf
     gotStarted: false,
     gradMeterCohort: 'cohortRankByHighestDegree',
     gradMeterCohortName: 'U.S.',
