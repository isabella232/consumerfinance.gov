.o-college-costs-nav .o-secondary-navigation_list__parents {
	.respond-to-min( @bp-med-min, {
		border-top: 1px solid @gray-20;
		border-left: 0;
		padding-left: 0;

		> .m-list_item {
			border-bottom: 1px solid @gray-20;

			& > .m-nav_link {
				font-size: unit( 18px / @base-font-size-px, em );
			}



		}

		.m-nav-link {
			border: none;
			font-weight: normal;
			color: @black;
			padding: unit( 5px / @base-font-size-px, em ) 0;
			padding-left: unit( 10px / @base-font-size-px, em );
			text-align: left;
			width: 100%;

			&:focus {
				font-weight: 600;
				outline: 0;
			}
		}

		.o-secondary-navigation_list__children {
			margin-top: 0;
			display: none;
		}

<<<<<<< HEAD
		li[data-nav-is-active="True"] > a {
=======
		li.m-list_item__parent[data-nav-is-active="True"] > a {
>>>>>>> fac5c4b7
			font-weight: 600;
		}

		li[data-nav-is-active="True"],
		li[data-nav-is-open="True"] {
			.o-secondary-navigation_list__children {
				display: block;
			}
		}

		.m-list_item li.m-list_item[data-nav-is-active="True"] {
<<<<<<< HEAD
			border-left: 3px solid @green;
			
			a {
				font-weight: 600;
=======
			.active-section {
				border-left: 3px solid @green;

				a {
					font-weight: 600;
				}
>>>>>>> fac5c4b7
			}
		}
		

	});
}<|MERGE_RESOLUTION|>--- conflicted
+++ resolved
@@ -35,11 +35,7 @@
 			display: none;
 		}
 
-<<<<<<< HEAD
-		li[data-nav-is-active="True"] > a {
-=======
 		li.m-list_item__parent[data-nav-is-active="True"] > a {
->>>>>>> fac5c4b7
 			font-weight: 600;
 		}
 
@@ -51,19 +47,12 @@
 		}
 
 		.m-list_item li.m-list_item[data-nav-is-active="True"] {
-<<<<<<< HEAD
-			border-left: 3px solid @green;
-			
-			a {
-				font-weight: 600;
-=======
 			.active-section {
 				border-left: 3px solid @green;
 
 				a {
 					font-weight: 600;
 				}
->>>>>>> fac5c4b7
 			}
 		}
 		
