import os

from django.conf import global_settings
from django.utils.translation import ugettext_lazy as _

import dj_database_url
from unipath import DIRS, Path

from cfgov.util import admin_emails


# Repository root is 4 levels above this file
REPOSITORY_ROOT = Path(__file__).ancestor(4)

# This is the root of the Django project, 'cfgov'
PROJECT_ROOT = REPOSITORY_ROOT.child('cfgov')
V1_TEMPLATE_ROOT = PROJECT_ROOT.child('jinja2', 'v1')

SECRET_KEY = os.environ.get('SECRET_KEY', os.urandom(32))

# Deploy environment
DEPLOY_ENVIRONMENT = os.getenv('DEPLOY_ENVIRONMENT')

# In certain environments, we allow DEBUG to be enabled
DEBUG = os.environ.get('DJANGO_DEBUG') == 'True'

# signal that tells us that this is a proxied HTTPS request
# effects how request.is_secure() responds
SECURE_PROXY_SSL_HEADER = ('HTTP_X_FORWARDED_PROTO', 'https')
USE_X_FORWARDED_HOST = True

# in some environments, we want to respect X-Forwarded-Port
USE_X_FORWARDED_PORT = os.environ.get('USE_X_FORWARDED_PORT') == 'True'

# Use the django default password hashing
PASSWORD_HASHERS = global_settings.PASSWORD_HASHERS

# Application definition

INSTALLED_APPS = (
    'permissions_viewer',
    'wagtail.wagtailcore',
    'wagtail.wagtailadmin',
    'wagtail.wagtaildocs',
    'wagtail.wagtailsnippets',
    'wagtail.wagtailusers',
    'wagtail.wagtailimages',
    'wagtail.wagtailembeds',
    'wagtail.contrib.wagtailfrontendcache',
    # 'wagtail.wagtailsearch',  # TODO: conflicts w/ haystack, need to revisit
    'wagtail.wagtailredirects',
    'wagtail.wagtailforms',
    'wagtail.wagtailsites',

    'wagtail.contrib.modeladmin',
    'wagtail.contrib.table_block',
    'wagtail.contrib.wagtailroutablepage',

    'localflavor',
    'modelcluster',
    'taggit',
    'wagtailinventory',
    'wagtailsharing',
    'flags',
    'wagtailautocomplete',
    'wagtailflags',
    'watchman',
    'haystack',
    'ask_cfpb',
    'agreements',
    'overextends',

    'django.contrib.admin',
    'django.contrib.auth',
    'django.contrib.contenttypes',
    'django.contrib.sessions',
    'django.contrib.messages',
    "django.contrib.sitemaps",
    'django.contrib.staticfiles',
    'django.contrib.humanize',

    'storages',
    'data_research',
    'v1',
    'core',
    'legacy',
    'django_extensions',
    'jobmanager',
    'wellbeing',
    'search',
    'paying_for_college',
    'prepaid_agreements',
    'regulations3k',
    'treemodeladmin',
    'housing_counselor',
    'hmda',
    'youth_employment',
    'diversity_inclusion',
    'mega_menu.apps.MegaMenuConfig',
)

OPTIONAL_APPS = [
    {'import': 'comparisontool', 'apps': ('comparisontool', 'haystack',)},
    {'import': 'retirement_api', 'apps': ('retirement_api',)},
    {'import': 'ratechecker', 'apps': ('ratechecker', 'rest_framework')},
    {'import': 'countylimits', 'apps': ('countylimits', 'rest_framework')},
    {
        'import': 'complaint_search',
        'apps': ('complaint_search', 'rest_framework')
    },
    {'import': 'ccdb5_ui', 'apps': ('ccdb5_ui', )},
    {
        'import': 'teachers_digital_platform',
        'apps': ('teachers_digital_platform', 'mptt', 'haystack')
    },
]

POSTGRES_APPS = []

MIDDLEWARE_CLASSES = (
    'django.contrib.sessions.middleware.SessionMiddleware',
    'django.middleware.locale.LocaleMiddleware',
    'django.middleware.http.ConditionalGetMiddleware',
    'django.middleware.common.CommonMiddleware',
    'django.middleware.csrf.CsrfViewMiddleware',
    'django.contrib.auth.middleware.AuthenticationMiddleware',
    'django.contrib.messages.middleware.MessageMiddleware',

    'wagtail.wagtailcore.middleware.SiteMiddleware',
    'wagtail.wagtailredirects.middleware.RedirectMiddleware',

    'core.middleware.ParseLinksMiddleware',
    'core.middleware.DownstreamCacheControlMiddleware',
    'flags.middleware.FlagConditionsMiddleware',
)

CSP_MIDDLEWARE_CLASSES = ('csp.middleware.CSPMiddleware', )

if ('CSP_ENFORCE' in os.environ):
    MIDDLEWARE_CLASSES += CSP_MIDDLEWARE_CLASSES

ROOT_URLCONF = 'cfgov.urls'

# We support two different template engines: Django templates and Jinja2
# templates. See https://docs.djangoproject.com/en/dev/topics/templates/
# for an overview of how Django templates work.
TEMPLATES = [
    {
        'BACKEND': 'django.template.backends.django.DjangoTemplates',
        # Look for Django templates in these directories.
        'DIRS': [
            PROJECT_ROOT.child('templates'),
        ],
        # Look for Django templates in each app under a templates subdirectory.
        'APP_DIRS': True,
        'OPTIONS': {
            'builtins': [
                'overextends.templatetags.overextends_tags',
            ],
            'context_processors': [
                'django.template.context_processors.debug',
                'django.template.context_processors.request',
                'django.contrib.auth.context_processors.auth',
                'django.contrib.messages.context_processors.messages',
            ],
        }
    },
    {
        'NAME': 'wagtail-env',
        'BACKEND': 'django.template.backends.jinja2.Jinja2',
        # Look for Jinja2 templates in these directories.
        'DIRS': [
            V1_TEMPLATE_ROOT,
            V1_TEMPLATE_ROOT.child('_includes'),
            V1_TEMPLATE_ROOT.child('_layouts'),
            PROJECT_ROOT.child('static_built'),
        ],
        # Look for Jinja2 templates in each app under a jinja2 subdirectory.
        'APP_DIRS': True,
        'OPTIONS': {
            'environment': 'v1.jinja2_environment.environment',
            'extensions': [
                'jinja2.ext.do',
                'jinja2.ext.i18n',
                'jinja2.ext.loopcontrols',

                'wagtail.wagtailcore.jinja2tags.core',
                'wagtail.wagtailadmin.jinja2tags.userbar',
                'wagtail.wagtailimages.jinja2tags.images',

                'flags.jinja2tags.flags',

                'core.jinja2tags.filters',
                'agreements.jinja2tags.agreements',
                'mega_menu.jinja2tags.MegaMenuExtension',
                'prepaid_agreements.jinja2tags.prepaid_agreements',
                'regulations3k.jinja2tags.regulations',
                'v1.jinja2tags.datetimes_extension',
                'v1.jinja2tags.fragment_cache_extension',
                'v1.jinja2tags.v1_extension',
            ],
        }
    },
]

WSGI_APPLICATION = 'cfgov.wsgi.application'

# Admin Url Access
ALLOW_ADMIN_URL = os.environ.get('ALLOW_ADMIN_URL', False)

if ALLOW_ADMIN_URL:
    DATA_UPLOAD_MAX_NUMBER_FIELDS = 2000  # For heavy Wagtail pages

# Databases
DATABASES = {}

# If DATABASE_URL is defined in the environment, use it to set the Django DB.
if os.getenv('DATABASE_URL'):
    DATABASES['default'] = dj_database_url.config()

# Internationalization
# https://docs.djangoproject.com/en/1.11/topics/i18n/

LANGUAGE_CODE = 'en-us'

LANGUAGES = (
    ('en', _('English')),
    ('es', _('Spanish')),
)

LOCALE_PATHS = (
    os.path.join(PROJECT_ROOT, 'locale'),
)

TIME_ZONE = 'America/New_York'

USE_I18N = True

USE_L10N = True

USE_TZ = True


# Static files (CSS, JavaScript, Images)
# https://docs.djangoproject.com/en/1.11/howto/static-files/
STATIC_URL = '/static/'

MEDIA_ROOT = os.environ.get('MEDIA_ROOT',
                            os.path.join(PROJECT_ROOT, 'f'))
MEDIA_URL = '/f/'


# List of finder classes that know how to find static files in
# various locations.
STATICFILES_FINDERS = [
    'django.contrib.staticfiles.finders.AppDirectoriesFinder',
    'django.contrib.staticfiles.finders.FileSystemFinder',
]

STATICFILES_STORAGE = 'django.contrib.staticfiles.storage.StaticFilesStorage'

# Used to include directories not traditionally found,
# app-specific 'static' directories.
STATICFILES_DIRS = [
    PROJECT_ROOT.child('static_built'),
    PROJECT_ROOT.child('templates', 'wagtailadmin')
]

# Also include any directories under static.in.
STATICFILES_DIRS += REPOSITORY_ROOT.child('static.in').listdir(filter=DIRS)

ALLOWED_HOSTS = ['*']

EXTERNAL_URL_WHITELIST = (
    r'^https:\/\/facebook\.com\/cfpb$',
    r'^https:\/\/twitter\.com\/cfpb$',
    r'^https:\/\/www\.linkedin\.com\/company\/consumer-financial-protection-bureau$',  # noqa 501
    r'^https:\/\/www\.youtube\.com\/user\/cfpbvideo$',
    r'https:\/\/www\.flickr\.com\/photos\/cfpbphotos$'
)

# Wagtail settings

WAGTAIL_SITE_NAME = 'consumerfinance.gov'
WAGTAILIMAGES_IMAGE_MODEL = 'v1.CFGOVImage'
TAGGIT_CASE_INSENSITIVE = True

WAGTAIL_USER_CREATION_FORM = 'v1.auth_forms.UserCreationForm'
WAGTAIL_USER_EDIT_FORM = 'v1.auth_forms.UserEditForm'

SHEER_ELASTICSEARCH_SERVER = (os.environ.get('ES_HOST', 'localhost')
                              + ':'
                              + os.environ.get('ES_PORT', '9200'))
SHEER_ELASTICSEARCH_INDEX = os.environ.get(
    'SHEER_ELASTICSEARCH_INDEX',
    'content'
)
ELASTICSEARCH_BIGINT = 50000

SHEER_ELASTICSEARCH_SETTINGS = \
    {
        "settings": {
            "analysis": {
                "analyzer": {
                    "my_edge_ngram_analyzer": {
                        "tokenizer": "my_edge_ngram_tokenizer"
                    },
                    "tag_analyzer": {
                       "tokenizer": "keyword",
                       "filter": "lowercase"
                    }
                },
                "tokenizer": {
                    "my_edge_ngram_tokenizer": {
                        "type": "edgeNGram",
                        "min_gram": "2",
                        "max_gram": "5",
                        "token_chars": [
                            "letter",
                            "digit"
                        ]
                    }
                }
            }
        }
    }


# LEGACY APPS

STATIC_VERSION = ''

MAPBOX_ACCESS_TOKEN = os.environ.get('MAPBOX_ACCESS_TOKEN')
HOUSING_COUNSELOR_S3_PATH_TEMPLATE = (
    'https://s3.amazonaws.com/files.consumerfinance.gov'
    '/a/assets/hud/{file_format}s/{zipcode}.{file_format}'
)


HAYSTACK_CONNECTIONS = {
    'default': {
        'ENGINE': 'search.backends.CFGOVElasticsearch2SearchEngine',
        'URL': SHEER_ELASTICSEARCH_SERVER,
        'INDEX_NAME': os.environ.get('HAYSTACK_ELASTICSEARCH_INDEX',
                                     SHEER_ELASTICSEARCH_INDEX+'_haystack'),
        'INCLUDE_SPELLING': True,
    }
}
ELASTICSEARCH_INDEX_SETTINGS = {
    'settings': {
        'analysis': {
            'analyzer': {
                'ngram_analyzer': {
                    'type': 'custom',
                    'tokenizer': 'lowercase',
                    'filter': ['haystack_ngram']
                },
                'edgengram_analyzer': {
                    'type': 'custom',
                    'tokenizer': 'lowercase',
                    'filter': ['haystack_edgengram']
                },
                'synonym_en': {
                    'tokenizer': 'whitespace',
                    'filter': ['synonyms_en']
                },
                'synonym_es': {
                    'tokenizer': 'whitespace',
                    'filter': ['synonyms_es']
                },
            },
            'tokenizer': {
                'haystack_ngram_tokenizer': {
                    'type': 'nGram',
                    'min_gram': 3,
                    'max_gram': 15,
                },
                'haystack_edgengram_tokenizer': {
                    'type': 'edgeNGram',
                    'min_gram': 3,
                    'max_gram': 15,
                    'side': 'front'
                },
            },
            'filter': {
                'haystack_ngram': {
                    'type': 'nGram',
                    'min_gram': 3,
                    'max_gram': 15
                },
                'haystack_edgengram': {
                    'type': 'edgeNGram',
                    'min_gram': 3,
                    'max_gram': 15
                },
                'synonyms_en': {
                    'type': 'synonym',
                    'synonyms_path': 'analysis/synonyms_en.txt'
                },
                'synonyms_es': {
                    'type': 'synonym',
                    'synonyms_path': 'analysis/synonyms_es.txt'
                },
            }
        }
    }
}
ELASTICSEARCH_DEFAULT_ANALYZER = 'snowball'

# S3 Configuration
# https://django-storages.readthedocs.io/en/latest/backends/amazon-S3.html#settings
AWS_LOCATION = 'f'  # A path prefix that will be prepended to all uploads
AWS_QUERYSTRING_AUTH = False  # do not add auth-related query params to URL
AWS_S3_FILE_OVERWRITE = False
AWS_S3_SECURE_URLS = True  # True = use https; False = use http
AWS_STORAGE_BUCKET_NAME = os.environ.get('AWS_STORAGE_BUCKET_NAME')
AWS_DEFAULT_ACL = None  # Default to using the ACL of the bucket

if os.environ.get('S3_ENABLED', 'False') == 'True':
    AWS_ACCESS_KEY_ID = os.environ['AWS_ACCESS_KEY_ID']
    AWS_SECRET_ACCESS_KEY = os.environ['AWS_SECRET_ACCESS_KEY']
    if os.environ.get('AWS_S3_CUSTOM_DOMAIN'):
        AWS_S3_CUSTOM_DOMAIN = os.environ['AWS_S3_CUSTOM_DOMAIN']
    DEFAULT_FILE_STORAGE = 'storages.backends.s3boto3.S3Boto3Storage'
    MEDIA_URL = os.path.join(os.environ.get('AWS_S3_URL'), AWS_LOCATION, '')

# GovDelivery
GOVDELIVERY_ACCOUNT_CODE = os.environ.get('GOVDELIVERY_ACCOUNT_CODE')

# LOAD OPTIONAL APPS
# code from https://gist.github.com/msabramo/945406

for app in OPTIONAL_APPS:
    try:
        __import__(app["import"])
        for name in app.get("apps", ()):
            if name not in INSTALLED_APPS:
                INSTALLED_APPS += (name,)
        MIDDLEWARE_CLASSES += app.get("middleware", ())
    except ImportError:
        pass

# Removes wagtail version update check banner from admin page.
WAGTAIL_ENABLE_UPDATE_CHECK = False

# Email
ADMINS = admin_emails(os.environ.get('ADMIN_EMAILS'))

if DEPLOY_ENVIRONMENT:
    EMAIL_SUBJECT_PREFIX = u'[{}] '.format(DEPLOY_ENVIRONMENT.title())

EMAIL_BACKEND = 'django.core.mail.backends.console.EmailBackend'
WAGTAILADMIN_NOTIFICATION_FROM_EMAIL = os.environ.get(
    'WAGTAILADMIN_NOTIFICATION_FROM_EMAIL')


# Password Policies
# cfpb_common password rules
CFPB_COMMON_PASSWORD_RULES = [
    [r'.{12,}', 'Minimum allowed length is 12 characters'],
    [r'[A-Z]', 'Password must include at least one capital letter'],
    [r'[a-z]', 'Password must include at least one lowercase letter'],
    [r'[0-9]', 'Password must include at least one digit'],
    [
        r'[@#$%&!]',
        'Password must include at least one special character (@#$%&!)'
    ],
]
# cfpb_common login rules
# in seconds
LOGIN_FAIL_TIME_PERIOD = os.environ.get('LOGIN_FAIL_TIME_PERIOD', 120 * 60)
# number of failed attempts
LOGIN_FAILS_ALLOWED = os.environ.get('LOGIN_FAILS_ALLOWED', 5)
LOGIN_REDIRECT_URL = '/login/welcome/'
LOGIN_URL = "/login/"

# When we generate an full HTML version of the regulation, we want to
# write it out somewhere. This is where.
OFFLINE_OUTPUT_DIR = ''

DATE_FORMAT = 'n/j/Y'

GOOGLE_ANALYTICS_ID = ''
GOOGLE_ANALYTICS_SITE = ''

# Regulations.gov environment variables
REGSGOV_BASE_URL = os.environ.get('REGSGOV_BASE_URL')
REGSGOV_API_KEY = os.environ.get('REGSGOV_API_KEY')

# CDNs
WAGTAILFRONTENDCACHE = {}

ENABLE_AKAMAI_CACHE_PURGE = os.environ.get('ENABLE_AKAMAI_CACHE_PURGE', False)
if ENABLE_AKAMAI_CACHE_PURGE:
    WAGTAILFRONTENDCACHE['akamai'] = {
        'BACKEND': 'v1.models.caching.AkamaiBackend',
        'CLIENT_TOKEN': os.environ.get('AKAMAI_CLIENT_TOKEN'),
        'CLIENT_SECRET': os.environ.get('AKAMAI_CLIENT_SECRET'),
        'ACCESS_TOKEN': os.environ.get('AKAMAI_ACCESS_TOKEN')
    }

ENABLE_CLOUDFRONT_CACHE_PURGE = os.environ.get('ENABLE_CLOUDFRONT_CACHE_PURGE', False)
if ENABLE_CLOUDFRONT_CACHE_PURGE:
    WAGTAILFRONTENDCACHE['files'] = {
        'BACKEND': 'wagtail.contrib.wagtailfrontendcache.backends.CloudfrontBackend',
        'DISTRIBUTION_ID': {
            'files.consumerfinance.gov': os.environ.get('CLOUDFRONT_DISTRIBUTION_ID_FILES')
        }
    }

# CSP Whitelists

# These specify what is allowed in <script> tags.
CSP_SCRIPT_SRC = (
    "'self'",
    "'unsafe-inline'",
    "'unsafe-eval'",
    '*.google-analytics.com',
    '*.googletagmanager.com',
    'tagmanager.google.com',
    'optimize.google.com',
    'ajax.googleapis.com',
    'search.usa.gov',
    'api.mapbox.com',
    'js-agent.newrelic.com',
    'dnn506yrbagrg.cloudfront.net',
    'bam.nr-data.net',
    '*.youtube.com',
    '*.ytimg.com',
    'trk.cetrk.com',
    'universal.iperceptions.com',
    'cdn.mouseflow.com',
    'n2.mouseflow.com',
    'us.mouseflow.com',
    'geocoding.geo.census.gov',
    'tigerweb.geo.census.gov',
    'about:',
    'connect.facebook.net',
    'www.federalregister.gov',
    'storage.googleapis.com',
    'api.consumerfinance.gov'
)

# These specify valid sources of CSS code
CSP_STYLE_SRC = (
    "'self'",
    "'unsafe-inline'",
    'fast.fonts.net',
    'tagmanager.google.com',
    'optimize.google.com',
    'api.mapbox.com',
    'fonts.googleapis.com',
)

# These specify valid image sources
CSP_IMG_SRC = (
    "'self'",
    'www.ecfr.gov',
    's3.amazonaws.com',
    'www.gstatic.com',
    'ssl.gstatic.com',
    'stats.g.doubleclick.net',
    'files.consumerfinance.gov',
    'img.youtube.com',
    '*.google-analytics.com',
    'trk.cetrk.com',
    'searchstats.usa.gov',
    'gtrk.s3.amazonaws.com',
    '*.googletagmanager.com',
    'tagmanager.google.com',
    'maps.googleapis.com',
    'optimize.google.com',
    'api.mapbox.com',
    '*.tiles.mapbox.com',
    'stats.search.usa.gov',
    'blob:',
    'data:',
    'www.facebook.com',
    'www.gravatar.com',
)

# These specify what URL's we allow to appear in frames/iframes
CSP_FRAME_SRC = (
    "'self'",
    '*.googletagmanager.com',
    '*.google-analytics.com',
    'optimize.google.com',
    'www.youtube.com',
    '*.doubleclick.net',
    'universal.iperceptions.com',
    'www.facebook.com',
    'staticxx.facebook.com',
    'mediasite.yorkcast.com',
)

# These specify where we allow fonts to come from
CSP_FONT_SRC = (
    "'self'",
    "data:",
    "fast.fonts.net",
    "fonts.google.com",
    "fonts.gstatic.com",
    "files.consumerfinance.gov"
)

# These specify hosts we can make (potentially) cross-domain AJAX requests to.
CSP_CONNECT_SRC = (
    "'self'",
    '*.google-analytics.com',
    '*.tiles.mapbox.com',
    'bam.nr-data.net',
    'files.consumerfinance.gov',
    's3.amazonaws.com',
    'public.govdelivery.com',
    'n2.mouseflow.com',
    'api.iperceptions.com'
)

# Feature flags
# All feature flags must be listed here with a dict of any hard-coded
# conditions or an empty dict. If the conditions dict is empty the flag will
# only be enabled if database conditions are added.
FLAGS = {
    # Ask CFPB search spelling correction support
    # When enabled, spelling suggestions will appear in Ask CFPB search and
    # will be used when the given search term provides no results.
    'ASK_SEARCH_TYPOS': [],

    # Beta banner, seen on beta.consumerfinance.gov
    # When enabled, a banner appears across the top of the site proclaiming
    # "This beta site is a work in progress."
    'BETA_NOTICE': [('environment is', 'beta')],

    # When enabled, include a recruitment code comment in the base template.
    'CFPB_RECRUITING': [],

    # When enabled, display a "technical issues" banner on /complaintdatabase.
    'CCDB_TECHNICAL_ISSUES': [],

    # When enabled, display a banner stating the complaint intake form is down.
    'COMPLAINT_INTAKE_TECHNICAL_ISSUES': [
        {'condition': 'path matches', 'value': r'^/complaint', 'required': True},
        # Boolean to turn it off explicitly unless enabled by another condition
        {'condition': 'boolean', 'value': False}
    ],

    # When enabled, display a banner stating that the complaint intake form is
    # offline for maintenance. A combination of 'after date'/'before date'
    # conditions is expected.
    'COMPLAINT_INTAKE_MAINTENANCE': [
        {'condition': 'path matches', 'value': r'^/complaint', 'required': True},
        # Boolean to turn it off explicitly unless enabled by another condition
        {'condition': 'boolean', 'value': False}
    ],

    # Fix for margin-top when using the text inset
    # When enabled, the top margin of full-width text insets is increased
    'INSET_TEST': [],

    # The next version of the public consumer complaint database
    'CCDB5_RELEASE': [],

    # Google Optimize code snippets for A/B testing
    # When enabled this flag will add various Google Optimize code snippets.
    # Intended for use with path conditions.
    'AB_TESTING': [],

    # Email popups.
    'EMAIL_POPUP_OAH': [('boolean', True)],
    'EMAIL_POPUP_DEBT': [('boolean', True)],

    # Search.gov API-based site-search
    'SEARCH_DOTGOV_API': [],

    # Turbolinks is a JS library that speeds up page loads
    # https://github.com/turbolinks/turbolinks
    'TURBOLINKS': [],

    # Ping google on page publication in production only
    'PING_GOOGLE_ON_PUBLISH': [('environment is', 'production')],

    # SPLIT TESTING FLAGS

    # Ask CFPB page titles as H1s instead of H2s
    'ASK_CFPB_H1': [
        ('in split testing cluster', 'ASK_CFPB_H1')
    ],

    # Test financial well-being hub pages on Beta
    'FINANCIAL_WELLBEING_HUB': [('environment is', 'beta')],

    # Publish new HMDA Explore page
    # Delete after HMDA API is deprecated (hopefully Summer 2019)
    'HMDA_LEGACY_PUBLISH': [],

    # The HMDA API and HMDA explorer pages will temporarily be taken down at
    # TBD intervals. We use a GET parameter during downtime to trigger an
    # explanatory banner about the outages.
    # Delete after HMDA API is deprecated (hopefully Summer 2019)
    'HMDA_OUTAGE': [
        {'condition': 'parameter', 'value': 'hmda-outage', 'required': True},
        {'condition': 'path matches', 'value': r'^/data-research', 'required': True}
    ],

    # Add HowTo schema markup to answer page
    # Intended for use with path conditions in admin for specific ask pages,
    # such as: is enabled when path matches ^/ask-cfpb/what-is-an-ach-en-1065/
    # Delete after Google schema pilot completes and schema usage is
    # discontinued or implemented with a toggle in answer page admin.
    'HOW_TO_SCHEMA': [],

    # Manually enabled when Beta is being used for an external test.
    # Controls the /beta_external_testing endpoint, which Jenkins jobs
    # query to determine whether to refresh Beta database.
    'BETA_EXTERNAL_TESTING': [],

    # Used to hide new youth employment success pages prior to public launch.
    'YOUTH_EMPLOYMENT_SUCCESS': [],

    # Release of prepaid agreements database search.
    'PREPAID_AGREEMENTS_SEARCH': [],

    # Used to hide CCDB landing page updates prior to public launch.
    'CCDB_CONTENT_UPDATES': [],

<<<<<<< HEAD
    # Toggle My Money Calendar tool pages prior to public launch.
    'MMT_MY_MONEY_CALENDAR': [],
=======
    # During a Salesforce system outage, the following flag should be enabled
    # to alert users that the Collect community is down.
    'COLLECT_OUTAGE': [
        {
            'condition': 'path matches',
            'value': (r'^/data-research/credit-card-data/terms-credit-card-plans-survey/$|'  # noqa: E501
                      r'^/data-research/prepaid-accounts/$'),
            'required': True
        },
        # Boolean to turn it off explicitly unless enabled by another condition
        {'condition': 'boolean', 'value': False}
    ],

    # During a Salesforce system outage, the following flag
    # should be enabled to alert users that
    # the OMWI assessment form and inclusivity portal are down.
    'OMWI_SALESFORCE_OUTAGE': [
        {
            'condition': 'path matches',
            'value': (r'^/about-us/diversity-and-inclusion/$|'
                      r'^/about-us/diversity-and-inclusion/self-assessment-financial-institutions/$'),  # noqa: E501
            'required': True
        },
        # Boolean to turn it off explicitly unless enabled by another condition
        {'condition': 'boolean', 'value': False}
    ],
>>>>>>> 34490b8d
}


# Watchman tokens, used to authenticate global status endpoint
WATCHMAN_TOKENS = os.environ.get('WATCHMAN_TOKENS', os.urandom(32))

# This specifies what checks Watchman should run and include in its output
# https://github.com/mwarkentin/django-watchman#custom-checks
WATCHMAN_CHECKS = (
    'watchman.checks.databases',
    'watchman.checks.storage',
    'watchman.checks.caches',
    'alerts.checks.check_clock_drift',
)

# Used to check server's time against in check_clock_drift
NTP_TIME_SERVER = 'north-america.pool.ntp.org'

# If server's clock drifts from NTP by more than specified offset
# (in seconds), check_clock_drift will fail
MAX_ALLOWED_TIME_OFFSET = 5

# Search.gov values
SEARCH_DOT_GOV_AFFILIATE = os.environ.get('SEARCH_DOT_GOV_AFFILIATE')
SEARCH_DOT_GOV_ACCESS_KEY = os.environ.get('SEARCH_DOT_GOV_ACCESS_KEY')

# We want the ability to serve the latest drafts of some pages on beta.
# This value is read by v1.wagtail_hooks.
SERVE_LATEST_DRAFT_PAGES = []

# To expose a previously-published page's latest draft version on beta,
# add its primary key to the list below.
if DEPLOY_ENVIRONMENT == 'beta':
    SERVE_LATEST_DRAFT_PAGES = []

# Email popup configuration. See v1.templatetags.email_popup.
EMAIL_POPUP_URLS = {
    'debt': [
        '/ask-cfpb/what-is-a-statute-of-limitations-on-a-debt-en-1389/',
        '/ask-cfpb/what-is-the-best-way-to-negotiate-a-settlement-with-a-debt-collector-en-1447/',  # noqa 501
        '/ask-cfpb/what-should-i-do-when-a-debt-collector-contacts-me-en-1695/',   # noqa 501
        '/consumer-tools/debt-collection/',
    ],
    'oah': [
        '/owning-a-home/',
        '/owning-a-home/mortgage-estimate/',
    ],
}

REGULATIONS_REFERENCE_MAPPING = [
    (
        r'(?P<section>[\w]+)-(?P<paragraph>[\w-]*-Interp)',
        'Interp-{section}',
        '{section}-{paragraph}'
    ),
]

# Optionally enable cache for general template fragments
if os.environ.get('ENABLE_DEFAULT_FRAGMENT_CACHE'):
    CACHES = {
        'default_fragment_cache': {
            'BACKEND': 'django.core.cache.backends.db.DatabaseCache',
            'LOCATION': 'default_fragment_cache',
            'TIMEOUT': None,
        }
    }
else:
    CACHES = {
        'default_fragment_cache': {
            'BACKEND': 'django.core.cache.backends.dummy.DummyCache',
            'TIMEOUT': 0,
        }
    }


# See core.middleware.ParseLinksMiddleware. Normally all HTML responses get
# processed by this middleware so that their link content gets the proper
# markup (e.g., download icons). We want to exclude certain pages from this
# middleware. This list of regular expressions defines a set of URLs against
# which we don't want this logic to be run.
PARSE_LINKS_EXCLUSION_LIST = [
    # Wagtail admin pages, except preview and draft views
    (
        r'^/admin/(?!'
        r'pages/\d+/(edit/preview|view_draft)/|'
        r'mega_menu/menu/preview/\w+/'
        r')'
    ),
    # Django admin pages
    r'^/django-admin/',
    # Our custom login pages
    r'^/login/',
    # Regulations pages that have their own link markup
    r'^/policy-compliance/rulemaking/regulations/\d+/'
]

# Required by django-extensions to determine the execution directory used by
# scripts executed with the "runscript" management command.
# See https://django-extensions.readthedocs.io/en/latest/runscript.html.
BASE_DIR = 'scripts'<|MERGE_RESOLUTION|>--- conflicted
+++ resolved
@@ -723,10 +723,9 @@
     # Used to hide CCDB landing page updates prior to public launch.
     'CCDB_CONTENT_UPDATES': [],
 
-<<<<<<< HEAD
     # Toggle My Money Calendar tool pages prior to public launch.
     'MMT_MY_MONEY_CALENDAR': [],
-=======
+
     # During a Salesforce system outage, the following flag should be enabled
     # to alert users that the Collect community is down.
     'COLLECT_OUTAGE': [
@@ -753,7 +752,6 @@
         # Boolean to turn it off explicitly unless enabled by another condition
         {'condition': 'boolean', 'value': False}
     ],
->>>>>>> 34490b8d
 }
 
 
