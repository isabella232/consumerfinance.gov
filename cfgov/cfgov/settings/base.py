
import os
import sys

from django.conf import global_settings
from unipath import Path

from ..util import admin_emails

# Repository root is 4 levels above this file
REPOSITORY_ROOT = Path(__file__).ancestor(4)

# This is the root of the Django project, 'cfgov'
PROJECT_ROOT = REPOSITORY_ROOT.child('cfgov')
V1_TEMPLATE_ROOT = PROJECT_ROOT.child('jinja2', 'v1')

SECRET_KEY = os.environ.get('SECRET_KEY', os.urandom(32))

# Deploy environment
DEPLOY_ENVIRONMENT = os.getenv('DEPLOY_ENVIRONMENT')

# signal that tells us that this is a proxied HTTPS request
# effects how request.is_secure() responds
SECURE_PROXY_SSL_HEADER = ('HTTP_X_FORWARDED_PROTO', 'https')
USE_X_FORWARDED_HOST = True

# Use the django default password hashing
PASSWORD_HASHERS = global_settings.PASSWORD_HASHERS

# see https://docs.djangoproject.com/en/1.8/ref/settings/#std:setting-USE_ETAGS
USE_ETAGS = True

# Application definition

INSTALLED_APPS = (
    'wagtail.wagtailcore',
    'wagtail.wagtailadmin',
    'wagtail.wagtaildocs',
    'wagtail.wagtailsnippets',
    'wagtail.wagtailusers',
    'wagtail.wagtailimages',
    'wagtail.wagtailembeds',
    'wagtail.contrib.wagtailfrontendcache',
#    'wagtail.wagtailsearch', # TODO: conflicts with haystack, will need to revisit.
    'wagtail.wagtailredirects',
    'wagtail.wagtailforms',
    'wagtail.wagtailsites',

    'wagtail.contrib.modeladmin',
    'wagtail.contrib.table_block',
    'wagtail.contrib.wagtailroutablepage',
    'localflavor',
    'modelcluster',
    'compressor',
    'taggit',
    'wagtailsharing',
    'flags',
    'haystack',

    'overextends',
    'django.contrib.admin',
    'django.contrib.auth',
    'django.contrib.contenttypes',
    'django.contrib.sessions',
    'django.contrib.messages',
    'django.contrib.staticfiles',
    'django.contrib.humanize',
    'storages',
    'data_research',
    'v1',
    'core',
    'sheerlike',
    'legacy',
    'django_extensions',
    'reversion',
    'tinymce',
    'jobmanager',
    'ccdb5'
)

if DEPLOY_ENVIRONMENT == 'build':
    INSTALLED_APPS += ('ask_cfpb',)

OPTIONAL_APPS = [
    {'import': 'noticeandcomment', 'apps': ('noticeandcomment',)},
    {'import': 'comparisontool', 'apps': ('comparisontool', 'haystack',)},
    {'import': 'paying_for_college',
     'apps': ('paying_for_college', 'haystack',)},
    {'import': 'agreements', 'apps': ('agreements', 'haystack',)},
    {'import': 'knowledgebase', 'apps': ('knowledgebase', 'haystack',)},
    {'import': 'selfregistration', 'apps': ('selfregistration',)},
    {'import': 'hud_api_replace', 'apps': ('hud_api_replace',)},
    {'import': 'retirement_api', 'apps': ('retirement_api',)},
    {'import': 'complaint', 'apps': ('complaint',
     'complaintdatabase', 'complaint_common',)},
    {'import': 'ratechecker', 'apps': ('ratechecker', 'rest_framework')},
    {'import': 'countylimits', 'apps': ('countylimits', 'rest_framework')},
    {'import': 'regcore', 'apps': ('regcore', 'regcore_read', 'regcore_write')},
    {'import': 'eregsip', 'apps': ('eregsip',)},
    {'import': 'regulations', 'apps': ('regulations',)},
    {'import': 'picard', 'apps': ('picard',)},
    {'import': 'complaint_search', 'apps': ('complaint_search', 'rest_framework')},
]

MIDDLEWARE_CLASSES = (
    'sheerlike.middleware.GlobalRequestMiddleware',
    'django.contrib.sessions.middleware.SessionMiddleware',
    'django.middleware.locale.LocaleMiddleware',
    'django.middleware.common.CommonMiddleware',
    'django.middleware.csrf.CsrfViewMiddleware',
    'django.contrib.auth.middleware.AuthenticationMiddleware',
    'django.contrib.auth.middleware.SessionAuthenticationMiddleware',
    'django.contrib.messages.middleware.MessageMiddleware',
    'django.middleware.clickjacking.XFrameOptionsMiddleware',
    'django.middleware.security.SecurityMiddleware',
    'wagtail.wagtailcore.middleware.SiteMiddleware',
    'wagtail.wagtailredirects.middleware.RedirectMiddleware',
    'v1.middleware.StagingMiddleware',
    'core.middleware.DownstreamCacheControlMiddleware'
)

CSP_MIDDLEWARE_CLASSES = ('csp.middleware.CSPMiddleware', )

if ('CSP_ENFORCE' in os.environ or 'CSP_REPORT' in os.environ):
    MIDDLEWARE_CLASSES += CSP_MIDDLEWARE_CLASSES

if 'CSP_REPORT' in os.environ:
    CSP_REPORT_ONLY = True

CSP_REPORT_URI = '/csp-report/'

ROOT_URLCONF = 'cfgov.urls'

TEMPLATES = [
    {
        'BACKEND': 'django.template.backends.django.DjangoTemplates',
        'DIRS': [PROJECT_ROOT.child('templates')],
        'APP_DIRS': True,
        'OPTIONS': {
            'context_processors': [
                'django.template.context_processors.debug',
                'django.template.context_processors.request',
                'django.contrib.auth.context_processors.auth',
                'django.contrib.messages.context_processors.messages',
            ],
        }
    },
    {
        'NAME': 'wagtail-env',
        'BACKEND': 'django.template.backends.jinja2.Jinja2',
        'DIRS': [
            V1_TEMPLATE_ROOT,
            V1_TEMPLATE_ROOT.child('_includes'),
            V1_TEMPLATE_ROOT.child('_layouts'),
            PROJECT_ROOT.child('static_built')
        ],
        'APP_DIRS': False,
        'OPTIONS': {
            'environment': 'v1.environment',
            'extensions': [
                'v1.jinja2tags.images',
                'wagtail.wagtailcore.jinja2tags.core',
                'wagtail.wagtailadmin.jinja2tags.userbar',
                'wagtail.wagtailimages.jinja2tags.images',
            ],
        }
    },
]

WSGI_APPLICATION = 'cfgov.wsgi.application'

# Admin Url Access
ALLOW_ADMIN_URL = os.environ.get('ALLOW_ADMIN_URL', False)

if 'collectstatic' in sys.argv:
    COLLECTSTATIC = True
    DATABASES = {
        'default': {
            'ENGINE': 'django.db.backends.sqlite3',
            'NAME': 'v1',
        }
    }
else:
    COLLECTSTATIC = False
    MYSQL_ENGINE = 'django.db.backends.mysql'

    # Database
    # https://docs.djangoproject.com/en/1.8/ref/settings/#databases

    DATABASES = {
        'default': {
            'ENGINE': MYSQL_ENGINE,
            'NAME': os.environ.get('MYSQL_NAME', 'v1'),
            'USER': os.environ.get('MYSQL_USER', 'root'),
            'PASSWORD': os.environ.get('MYSQL_PW', ''),
            'HOST': os.environ.get('MYSQL_HOST', ''),  # empty string == localhost
            'PORT': os.environ.get('MYSQL_PORT', ''),  # empty string == default
        },
    }


# Internationalization
# https://docs.djangoproject.com/en/1.8/topics/i18n/

LANGUAGE_CODE = 'en-us'

TIME_ZONE = 'America/New_York'

USE_I18N = True

USE_L10N = True

USE_TZ = True


# Static files (CSS, JavaScript, Images)
# https://docs.djangoproject.com/en/1.8/howto/static-files/
STATIC_URL = '/static/'

# Absolute path to the directory static files should be collected to.
STATIC_ROOT = os.environ.get('DJANGO_STATIC_ROOT', '/var/www/html/static')

MEDIA_ROOT = os.environ.get('MEDIA_ROOT',
                            os.path.join(PROJECT_ROOT, 'f'))
MEDIA_URL = '/f/'

# List of finder classes that know how to find static files in
# various locations.
STATICFILES_FINDERS = (
    'sheerlike.finders.SheerlikeStaticFinder',
    'django.contrib.staticfiles.finders.AppDirectoriesFinder',
    'django.contrib.staticfiles.finders.FileSystemFinder',
    'compressor.finders.CompressorFinder',
)

STATICFILES_STORAGE = 'django.contrib.staticfiles.storage.StaticFilesStorage'

# Used to include directories not traditionally found,
# app-specific 'static' directories.
STATICFILES_DIRS = [
    PROJECT_ROOT.child('static_built'),
    PROJECT_ROOT.child('templates', 'wagtailadmin')
]


ALLOWED_HOSTS = ['*']

EXTERNAL_URL_WHITELIST = (r'^https:\/\/facebook\.com\/cfpb$',
                          r'^https:\/\/twitter\.com\/cfpb$',
                          r'^https:\/\/www\.linkedin\.com\/company\/consumer-financial-protection-bureau$',
                          r'^https:\/\/www\.youtube\.com\/user\/cfpbvideo$',
                          r'https:\/\/www\.flickr\.com\/photos\/cfpbphotos$'
                          )
EXTERNAL_LINK_PATTERN = r'https?:\/\/(?:www\.)?(?![^\?]+gov)(?!(content\.)?localhost).*'
NONCFPB_LINK_PATTERN = r'(https?:\/\/(?:www\.)?(?![^\?]*(cfpb|consumerfinance).gov)(?!(content\.)?localhost).*)'
FILES_LINK_PATTERN = r'https?:\/\/files\.consumerfinance.gov\/f\/\S+\.[a-z]+'
DOWNLOAD_LINK_PATTERN = r'(\.pdf|\.doc|\.docx|\.xls|\.xlsx|\.csv|\.zip)$'

# Wagtail settings

WAGTAIL_SITE_NAME = 'consumerfinance.gov'
WAGTAILIMAGES_IMAGE_MODEL = 'v1.CFGOVImage'
TAGGIT_CASE_INSENSITIVE = True

WAGTAIL_USER_CREATION_FORM = 'v1.auth_forms.UserCreationForm'
WAGTAIL_USER_EDIT_FORM = 'v1.auth_forms.UserEditForm'

SHEER_ELASTICSEARCH_SERVER = os.environ.get('ES_HOST', 'localhost') + ':' + os.environ.get('ES_PORT', '9200')
SHEER_ELASTICSEARCH_INDEX = os.environ.get('SHEER_ELASTICSEARCH_INDEX', 'content')
ELASTICSEARCH_BIGINT = 50000

MAPPINGS = PROJECT_ROOT.child('es_mappings')

SHEER_ELASTICSEARCH_SETTINGS = \
    {
        "settings": {
            "analysis": {
                "analyzer": {
                    "my_edge_ngram_analyzer": {
                        "tokenizer": "my_edge_ngram_tokenizer"
                    },
                    "tag_analyzer": {
                       "tokenizer": "keyword",
                       "filter": "lowercase"
                    }
                },
                "tokenizer": {
                    "my_edge_ngram_tokenizer": {
                        "type": "edgeNGram",
                        "min_gram": "2",
                        "max_gram": "5",
                        "token_chars": [
                            "letter",
                            "digit"
                        ]
                    }
                }
            }
        }
    }


# PDFReactor
PDFREACTOR_LIB = os.environ.get('PDFREACTOR_LIB', '/opt/PDFreactor/wrappers/python/lib')

#LEGACY APPS

STATIC_VERSION = ''
<<<<<<< HEAD
LEGACY_APP_URLS={'comparisontool':True,
                 'agreements':True,
                 'knowledgebase':True,
                 'selfregistration':True,
                 'hud_api_replace':True,
                 'retirement_api':True,
                 'paying_for_college':True,
                 'complaint':True,
                 'complaintdatabase':True,
                 'ratechecker':True,
                 'regcore':True,
                 'regulations':True,
                 'countylimits':True,
                 'noticeandcomment':True,
                 'complaint_search':True}
=======
>>>>>>> 8dac462e

# DJANGO HUD API
DJANGO_HUD_API_ENDPOINT= os.environ.get('HUD_API_ENDPOINT', 'http://localhost/hud-api-replace/')
# in seconds, 2592000 == 30 days. Google allows no more than a month of caching
DJANGO_HUD_GEODATA_EXPIRATION_INTERVAL = 2592000
MAPBOX_ACCESS_TOKEN = os.environ.get('MAPBOX_ACCESS_TOKEN')


HAYSTACK_CONNECTIONS = {
    'default': {
        'ENGINE': 'haystack.backends.elasticsearch2_backend.Elasticsearch2SearchEngine',
        'URL': SHEER_ELASTICSEARCH_SERVER,
        'INDEX_NAME': os.environ.get('HAYSTACK_ELASTICSEARCH_INDEX', SHEER_ELASTICSEARCH_INDEX+'_haystack'),
    },
}

# S3 Configuration
AWS_S3_ROOT = os.environ.get('AWS_S3_ROOT', 'f')
AWS_STORAGE_BUCKET_NAME = os.environ.get('AWS_STORAGE_BUCKET_NAME')

if os.environ.get('S3_ENABLED', 'False') == 'True':
    DEFAULT_FILE_STORAGE = 'v1.s3utils.MediaRootS3BotoStorage'
    AWS_S3_SECURE_URLS = True  # True = use https; False = use http
    AWS_QUERYSTRING_AUTH = False  # False = do not use authentication-related query parameters for requests
    AWS_S3_ACCESS_KEY_ID = os.environ.get('AWS_S3_ACCESS_KEY_ID')
    AWS_S3_SECRET_ACCESS_KEY = os.environ.get('AWS_S3_SECRET_ACCESS_KEY')
    AWS_S3_CALLING_FORMAT = 'boto.s3.connection.OrdinaryCallingFormat'

    MEDIA_URL = os.path.join(os.environ.get('AWS_S3_URL'), AWS_S3_ROOT, '')

# Govdelivery

GOVDELIVERY_USER = os.environ.get('GOVDELIVERY_USER')
GOVDELIVERY_PASSWORD = os.environ.get('GOVDELIVERY_PASSWORD')
GOVDELIVERY_ACCOUNT_CODE = os.environ.get('GOVDELIVERY_ACCOUNT_CODE')

# LOAD OPTIONAL APPS
# code from https://gist.github.com/msabramo/945406

for app in OPTIONAL_APPS:
    try:
        __import__(app["import"])
        for name in app.get("apps", ()):
            if name not in INSTALLED_APPS:
                INSTALLED_APPS += (name,)
        MIDDLEWARE_CLASSES += app.get("middleware", ())
    except ImportError:
        pass

WAGTAIL_ENABLE_UPDATE_CHECK = False  # Removes wagtail version update check banner from admin page.

# Email
ADMINS = admin_emails(os.environ.get('ADMIN_EMAILS'))

if DEPLOY_ENVIRONMENT:
    EMAIL_SUBJECT_PREFIX = u'[{}] '.format(DEPLOY_ENVIRONMENT.title())

EMAIL_BACKEND = 'django.core.mail.backends.console.EmailBackend'
WAGTAILADMIN_NOTIFICATION_FROM_EMAIL = os.environ.get(
    'WAGTAILADMIN_NOTIFICATION_FROM_EMAIL')


# Password Policies
# cfpb_common password rules
CFPB_COMMON_PASSWORD_RULES = [
    [r'.{12,}', 'Minimum allowed length is 12 characters'],
    [r'[A-Z]', 'Password must include at least one capital letter'],
    [r'[a-z]', 'Password must include at least one lowercase letter'],
    [r'[0-9]', 'Password must include at least one digit'],
    [r'[@#$%&!]', 'Password must include at least one special character (@#$%&!)'],
]
# cfpb_common login rules
# in seconds
LOGIN_FAIL_TIME_PERIOD = os.environ.get('LOGIN_FAIL_TIME_PERIOD', 120 * 60)
# number of failed attempts
LOGIN_FAILS_ALLOWED = os.environ.get('LOGIN_FAILS_ALLOWED', 5)
LOGIN_REDIRECT_URL = '/login/welcome/'
LOGIN_URL = "/login/"


SHEER_SITES = {
    'assets': V1_TEMPLATE_ROOT,
    'owning-a-home':
        Path(os.environ.get('OAH_SHEER_PATH') or
             Path(REPOSITORY_ROOT, '../owning-a-home/dist')),
    'fin-ed-resources':
        Path(os.environ.get('FIN_ED_SHEER_PATH') or
             Path(REPOSITORY_ROOT, '../fin-ed-resources/dist')),
    'know-before-you-owe':
        Path(os.environ.get('KBYO_SHEER_PATH') or
             Path(REPOSITORY_ROOT, '../know-before-you-owe/dist')),
}

# The base URL for the API that we use to access layers and the regulation.
API_BASE = os.environ.get('EREGS_API_BASE', '')

# When we generate an full HTML version of the regulation, we want to
# write it out somewhere. This is where.
OFFLINE_OUTPUT_DIR = ''

DATE_FORMAT = 'n/j/Y'

GOOGLE_ANALYTICS_ID = ''
GOOGLE_ANALYTICS_SITE = ''

CACHE_MIDDLEWARE_ALIAS = 'default'
CACHE_MIDDLEWARE_KEY_PREFIX = 'eregs'
CACHE_MIDDLEWARE_SECONDS = 1800

# eRegs
BACKENDS = {
    'regulations': 'regcore.db.django_models.DMRegulations',
    'layers': 'regcore.db.django_models.DMLayers',
    'notices': 'regcore.db.django_models.DMNotices',
    'diffs': 'regcore.db.django_models.DMDiffs',
}

CACHES = {
    'default' : {
        'BACKEND': 'django.core.cache.backends.filebased.FileBasedCache',
        'LOCATION': '/tmp/eregs_cache',
    },
    'eregs_longterm_cache': {
        'BACKEND': 'django.core.cache.backends.filebased.FileBasedCache',
        'LOCATION': '/tmp/eregs_longterm_cache',
        'TIMEOUT': 60*60*24*15,     # 15 days
        'OPTIONS': {
            'MAX_ENTRIES': 10000,
        },
    },
    'api_cache':{
        'BACKEND': 'django.core.cache.backends.locmem.LocMemCache',
        'LOCATION': 'api_cache_memory',
        'TIMEOUT': 3600,
        'OPTIONS': {
            'MAX_ENTRIES': 1000,
        },
    }
}

PICARD_SCRIPTS_DIRECTORY = os.environ.get('PICARD_SCRIPTS_DIRECTORY',REPOSITORY_ROOT.child('picard_scripts'))
PICARD_TASK_RUNNER = os.environ.get('PICARD_TASK_RUNNER', 'shell')
PICARD_JENKINS_HOST = os.environ.get('PICARD_JENKINS_HOST', None)
PICARD_JENKINS_USER = os.environ.get('PICARD_JENKINS_USER', None)
PICARD_JENKINS_PASSWORD = os.environ.get('PICARD_JENKINS_PASSWORD', None)
PICARD_JENKINS_AKAMAI_FLUSH = os.environ.get('PICARD_JENKINS_AKAMAI_FLUSH', None)
PICARD_JENKINS_DATA_EXPORT = os.environ.get('PICARD_JENKINS_DATA_EXPORT', None)
PICARD_JENKINS_DATA_EXPORT_FROM_ENV = os.environ.get('PICARD_JENKINS_DATA_EXPORT_FROM_ENV', 'CONTENT')
PICARD_JENKINS_DATA_EXPORT_TO_ENV = os.environ.get('PICARD_JENKINS_DATA_EXPORT_TO_ENV', 'PRODUCTION')

# GovDelivery environment variables
ACCOUNT_CODE = os.environ.get('GOVDELIVERY_ACCOUNT_CODE')

# Regulations.gov environment variables
REGSGOV_BASE_URL = os.environ.get('REGSGOV_BASE_URL')
REGSGOV_API_KEY = os.environ.get('REGSGOV_API_KEY')

# Akamai
ENABLE_AKAMAI_CACHE_PURGE = os.environ.get('ENABLE_AKAMAI_CACHE_PURGE', False)
if ENABLE_AKAMAI_CACHE_PURGE:
    WAGTAILFRONTENDCACHE = {
        'akamai': {
            'BACKEND': 'v1.models.akamai_backend.AkamaiBackend',
            'CLIENT_TOKEN': os.environ.get('AKAMAI_CLIENT_TOKEN'),
            'CLIENT_SECRET': os.environ.get('AKAMAI_CLIENT_SECRET'),
            'ACCESS_TOKEN': os.environ.get('AKAMAI_ACCESS_TOKEN')
        },
    }


# Staging site
STAGING_HOSTNAME = os.environ.get('DJANGO_STAGING_HOSTNAME')

# CSP Whitelists

# These specify what is allowed in <script> tags.
CSP_SCRIPT_SRC = ("'self'",
                  "'unsafe-inline'",
                  "'unsafe-eval'",
                  '*.google-analytics.com',
                  '*.googletagmanager.com',
                  'ajax.googleapis.com',
                  'search.usa.gov',
                  'api.mapbox.com',
                  'js-agent.newrelic.com',
                  'dnn506yrbagrg.cloudfront.net',
                  '*.doubleclick.net',
                  'bam.nr-data.net',
                  '*.youtube.com',
                  '*.ytimg.com',
                  'trk.cetrk.com',
                  'universal.iperceptions.com')

# These specify valid sources of CSS code
CSP_STYLE_SRC = (
    "'self'",
    "'unsafe-inline'",
    'fast.fonts.net',
    'api.mapbox.com')

# These specify valid image sources
CSP_IMG_SRC = (
    "'self'",
    's3.amazonaws.com',
    'stats.g.doubleclick.net',
    'files.consumerfinance.gov',
    'img.youtube.com',
    '*.google-analytics.com',
    'trk.cetrk.com',
    'searchstats.usa.gov',
    'gtrk.s3.amazonaws.com',
    '*.googletagmanager.com',
    'api.mapbox.com',
    '*.tiles.mapbox.com',
    'data:')

# These specify what URL's we allow to appear in frames/iframes
CSP_FRAME_SRC = (
    "'self'",
    '*.googletagmanager.com',
    '*.google-analytics.com',
    'www.youtube.com',
    '*.doubleclick.net',
    'universal.iperceptions.com')

# These specify where we allow fonts to come from
CSP_FONT_SRC = ("'self'", 'fast.fonts.net')

# These specify hosts we can make (potentially) cross-domain AJAX requests to.
CSP_CONNECT_SRC = ("'self'",
                   '*.tiles.mapbox.com',
                   'bam.nr-data.net',
                   'api.iperceptions.com')

FLAGS = {
    # Beta banner, seen on beta.consumerfinance.gov
    # When enabled, a banner appears across the top of the site proclaiming
    # "This beta site is a work in progress."
    'BETA_NOTICE': {},

    # IA changes to mega menu for user testing
    # When enabled, the mega menu under "Consumer Tools" is arranged by topic
    'IA_USER_TESTING_MENU': {},

    # Email pop-up "nudgy guy" for Owning a Home
    # When enabled, an modal email sign-up prompt appears at the bottom of
    # /owning-a-home when scrolling.
    'EMAIL-POPUP': {},

    # Fix for margin-top when using the text inset
    # When enabled, the top margin of full-width text insets is increased
    'INSET_TEST': {},

    # Footer link for the Office of Administrative Adjudication
    # When enabled, a link to "Administrative Adjudication" appears in the
    # footer
    'OAA_FOOTER_LINK': {},

    # Transition of "About Us" to Wagtail
    # When enabled, the "About Us" pages are served from Wagtail
    'WAGTAIL_ABOUT_US': {},

    # Transition of "Doing Business with Us" to Wagtail
    # When enabled, the "Doing Business With Us" pages are served from Wagtail
    'WAGTAIL_DOING_BUSINESS_WITH_US': {},

    # Transition of /compltain to Wagtail
    # When enabled, the "Submit a complaint" page is served from Wagtail
    'MOSAIC_COMPLAINTS': {},

    # Migration of Ask CFPB to Wagtail
    # When enabled, Ask CFPB is served from Wagtail
    'WAGTAIL_ASK_CFPB': {
        'boolean': True if DEPLOY_ENVIRONMENT in ['build'] else False
    },

    # The next version of the public consumer complaint database
    'CCDB5_RELEASE': {},

    # Google Optimize code snippets for A/B testing
    # When enabled this flag will add various Google Optimize code snippets.
    # Intended for use with path conditions.
    'AB_TESTING': {},
}<|MERGE_RESOLUTION|>--- conflicted
+++ resolved
@@ -306,24 +306,6 @@
 #LEGACY APPS
 
 STATIC_VERSION = ''
-<<<<<<< HEAD
-LEGACY_APP_URLS={'comparisontool':True,
-                 'agreements':True,
-                 'knowledgebase':True,
-                 'selfregistration':True,
-                 'hud_api_replace':True,
-                 'retirement_api':True,
-                 'paying_for_college':True,
-                 'complaint':True,
-                 'complaintdatabase':True,
-                 'ratechecker':True,
-                 'regcore':True,
-                 'regulations':True,
-                 'countylimits':True,
-                 'noticeandcomment':True,
-                 'complaint_search':True}
-=======
->>>>>>> 8dac462e
 
 # DJANGO HUD API
 DJANGO_HUD_API_ENDPOINT= os.environ.get('HUD_API_ENDPOINT', 'http://localhost/hud-api-replace/')
