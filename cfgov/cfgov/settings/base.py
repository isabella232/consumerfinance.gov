
import os
import sys

from django.conf import global_settings
from django.utils.translation import ugettext_lazy as _

from unipath import Path

from ..util import admin_emails

# Repository root is 4 levels above this file
REPOSITORY_ROOT = Path(__file__).ancestor(4)

# This is the root of the Django project, 'cfgov'
PROJECT_ROOT = REPOSITORY_ROOT.child('cfgov')
V1_TEMPLATE_ROOT = PROJECT_ROOT.child('jinja2', 'v1')

SECRET_KEY = os.environ.get('SECRET_KEY', os.urandom(32))

# Deploy environment
DEPLOY_ENVIRONMENT = os.getenv('DEPLOY_ENVIRONMENT')

# signal that tells us that this is a proxied HTTPS request
# effects how request.is_secure() responds
SECURE_PROXY_SSL_HEADER = ('HTTP_X_FORWARDED_PROTO', 'https')
USE_X_FORWARDED_HOST = True

# Use the django default password hashing
PASSWORD_HASHERS = global_settings.PASSWORD_HASHERS

# see https://docs.djangoproject.com/en/1.8/ref/settings/#std:setting-USE_ETAGS
USE_ETAGS = True

# Application definition

INSTALLED_APPS = (
    'wagtail.wagtailcore',
    'wagtail.wagtailadmin',
    'wagtail.wagtaildocs',
    'wagtail.wagtailsnippets',
    'wagtail.wagtailusers',
    'wagtail.wagtailimages',
    'wagtail.wagtailembeds',
    'wagtail.contrib.wagtailfrontendcache',
#    'wagtail.wagtailsearch', # TODO: conflicts with haystack, will need to revisit.
    'wagtail.wagtailredirects',
    'wagtail.wagtailforms',
    'wagtail.wagtailsites',

    'wagtail.contrib.modeladmin',
    'wagtail.contrib.table_block',
    'wagtail.contrib.wagtailroutablepage',
    'localflavor',
    'modelcluster',
    'compressor',
    'taggit',
    'wagtailsharing',
    'flags',
    'watchman',
    'haystack',
    'ask_cfpb',
    'overextends',
    'django.contrib.admin',
    'django.contrib.auth',
    'django.contrib.contenttypes',
    'django.contrib.sessions',
    'django.contrib.messages',
    'django.contrib.staticfiles',
    'django.contrib.humanize',
    'storages',
    'data_research',
    'v1',
    'core',
    'sheerlike',
    'legacy',
    'django_extensions',
    'reversion',
    'tinymce',
    'jobmanager',
    'wellbeing',
)

OPTIONAL_APPS = [
    {'import': 'comparisontool', 'apps': ('comparisontool', 'haystack',)},
    {'import': 'paying_for_college',
     'apps': ('paying_for_college', 'haystack',)},
    {'import': 'agreements', 'apps': ('agreements', 'haystack',)},
    {'import': 'selfregistration', 'apps': ('selfregistration',)},
    {'import': 'hud_api_replace', 'apps': ('hud_api_replace',)},
    {'import': 'retirement_api', 'apps': ('retirement_api',)},
    {'import': 'complaint', 'apps': ('complaint',
     'complaintdatabase', 'complaint_common',)},
    {'import': 'ratechecker', 'apps': ('ratechecker', 'rest_framework')},
    {'import': 'countylimits', 'apps': ('countylimits', 'rest_framework')},
    {'import': 'regcore', 'apps': ('regcore', 'regcore_read', 'regcore_write')},
    {'import': 'eregsip', 'apps': ('eregsip',)},
    {'import': 'regulations', 'apps': ('regulations',)},
    {'import': 'complaint_search', 'apps': ('complaint_search', 'rest_framework')},
    {'import': 'ccdb5_ui', 'apps': ('ccdb5_ui', )},
]

if DEPLOY_ENVIRONMENT == 'build':
    OPTIONAL_APPS += [
        {'import': 'eregs_core', 'apps': ('eregs_core',)},
    ]

MIDDLEWARE_CLASSES = (
    'sheerlike.middleware.GlobalRequestMiddleware',
    'django.contrib.sessions.middleware.SessionMiddleware',
    'django.middleware.locale.LocaleMiddleware',
    'django.middleware.common.CommonMiddleware',
    'django.middleware.csrf.CsrfViewMiddleware',
    'django.contrib.auth.middleware.AuthenticationMiddleware',
    'django.contrib.auth.middleware.SessionAuthenticationMiddleware',
    'django.contrib.messages.middleware.MessageMiddleware',
    'django.middleware.clickjacking.XFrameOptionsMiddleware',
    'django.middleware.security.SecurityMiddleware',
    'wagtail.wagtailcore.middleware.SiteMiddleware',
    'wagtail.wagtailredirects.middleware.RedirectMiddleware',
    'v1.middleware.StagingMiddleware',
    'core.middleware.DownstreamCacheControlMiddleware'
)

CSP_MIDDLEWARE_CLASSES = ('csp.middleware.CSPMiddleware', )

if ('CSP_ENFORCE' in os.environ or 'CSP_REPORT' in os.environ):
    MIDDLEWARE_CLASSES += CSP_MIDDLEWARE_CLASSES

if 'CSP_REPORT' in os.environ:
    CSP_REPORT_ONLY = True

CSP_REPORT_URI = '/csp-report/'

ROOT_URLCONF = 'cfgov.urls'

TEMPLATES = [
    {
        'BACKEND': 'django.template.backends.django.DjangoTemplates',
        'DIRS': [PROJECT_ROOT.child('templates')],
        'APP_DIRS': True,
        'OPTIONS': {
            'context_processors': [
                'django.template.context_processors.debug',
                'django.template.context_processors.request',
                'django.contrib.auth.context_processors.auth',
                'django.contrib.messages.context_processors.messages',
            ],
        }
    },
    {
        'NAME': 'wagtail-env',
        'BACKEND': 'django.template.backends.jinja2.Jinja2',
        'DIRS': [
            V1_TEMPLATE_ROOT,
            V1_TEMPLATE_ROOT.child('_includes'),
            V1_TEMPLATE_ROOT.child('_layouts'),
            PROJECT_ROOT.child('static_built'),
        ],
        'APP_DIRS': True,
        'OPTIONS': {
            'environment': 'v1.environment',
            'extensions': [
                'v1.jinja2tags.images',
                'wagtail.wagtailcore.jinja2tags.core',
                'wagtail.wagtailadmin.jinja2tags.userbar',
                'wagtail.wagtailimages.jinja2tags.images',
            ],
        }
    },
]

WSGI_APPLICATION = 'cfgov.wsgi.application'

# Admin Url Access
ALLOW_ADMIN_URL = os.environ.get('ALLOW_ADMIN_URL', False)

DATABASE_ROUTERS = ['v1.db_router.CFGOVRouter']


# Internationalization
# https://docs.djangoproject.com/en/1.8/topics/i18n/

LANGUAGE_CODE = 'en-us'

LANGUAGES = (
    ('en', _('English')),
    ('es', _('Spanish')),
)

LOCALE_PATHS = (
    os.path.join(PROJECT_ROOT, 'locale'),
)

TIME_ZONE = 'America/New_York'

USE_I18N = True

USE_L10N = True

USE_TZ = True


# Static files (CSS, JavaScript, Images)
# https://docs.djangoproject.com/en/1.8/howto/static-files/
STATIC_URL = '/static/'

# Absolute path to the directory static files should be collected to.
STATIC_ROOT = os.environ.get('DJANGO_STATIC_ROOT', '/var/www/html/static')

MEDIA_ROOT = os.environ.get('MEDIA_ROOT',
                            os.path.join(PROJECT_ROOT, 'f'))
MEDIA_URL = '/f/'

# List of finder classes that know how to find static files in
# various locations.
STATICFILES_FINDERS = (
    'sheerlike.finders.SheerlikeStaticFinder',
    'django.contrib.staticfiles.finders.AppDirectoriesFinder',
    'django.contrib.staticfiles.finders.FileSystemFinder',
    'compressor.finders.CompressorFinder',
)

STATICFILES_STORAGE = 'django.contrib.staticfiles.storage.StaticFilesStorage'

# Used to include directories not traditionally found,
# app-specific 'static' directories.
STATICFILES_DIRS = [
    PROJECT_ROOT.child('static_built'),
    PROJECT_ROOT.child('templates', 'wagtailadmin')
]


ALLOWED_HOSTS = ['*']

EXTERNAL_URL_WHITELIST = (r'^https:\/\/facebook\.com\/cfpb$',
                          r'^https:\/\/twitter\.com\/cfpb$',
                          r'^https:\/\/www\.linkedin\.com\/company\/consumer-financial-protection-bureau$',
                          r'^https:\/\/www\.youtube\.com\/user\/cfpbvideo$',
                          r'https:\/\/www\.flickr\.com\/photos\/cfpbphotos$'
                          )
EXTERNAL_LINK_PATTERN = r'https?:\/\/(?:www\.)?(?![^\?]+gov)(?!(content\.)?localhost).*'
NONCFPB_LINK_PATTERN = r'(https?:\/\/(?:www\.)?(?![^\?]*(cfpb|consumerfinance).gov)(?!(content\.)?localhost).*)'
FILES_LINK_PATTERN = r'https?:\/\/files\.consumerfinance.gov\/f\/\S+\.[a-z]+'
DOWNLOAD_LINK_PATTERN = r'(\.pdf|\.doc|\.docx|\.xls|\.xlsx|\.csv|\.zip)$'

# Wagtail settings

WAGTAIL_SITE_NAME = 'consumerfinance.gov'
WAGTAILIMAGES_IMAGE_MODEL = 'v1.CFGOVImage'
TAGGIT_CASE_INSENSITIVE = True

WAGTAIL_USER_CREATION_FORM = 'v1.auth_forms.UserCreationForm'
WAGTAIL_USER_EDIT_FORM = 'v1.auth_forms.UserEditForm'

SHEER_ELASTICSEARCH_SERVER = os.environ.get('ES_HOST', 'localhost') + ':' + os.environ.get('ES_PORT', '9200')
SHEER_ELASTICSEARCH_INDEX = os.environ.get('SHEER_ELASTICSEARCH_INDEX', 'content')
ELASTICSEARCH_BIGINT = 50000

MAPPINGS = PROJECT_ROOT.child('es_mappings')

SHEER_ELASTICSEARCH_SETTINGS = \
    {
        "settings": {
            "analysis": {
                "analyzer": {
                    "my_edge_ngram_analyzer": {
                        "tokenizer": "my_edge_ngram_tokenizer"
                    },
                    "tag_analyzer": {
                       "tokenizer": "keyword",
                       "filter": "lowercase"
                    }
                },
                "tokenizer": {
                    "my_edge_ngram_tokenizer": {
                        "type": "edgeNGram",
                        "min_gram": "2",
                        "max_gram": "5",
                        "token_chars": [
                            "letter",
                            "digit"
                        ]
                    }
                }
            }
        }
    }


# PDFReactor
PDFREACTOR_LIB = os.environ.get('PDFREACTOR_LIB', '/opt/PDFreactor/wrappers/python/lib')

#LEGACY APPS

STATIC_VERSION = ''

# DJANGO HUD API
DJANGO_HUD_API_ENDPOINT= os.environ.get('HUD_API_ENDPOINT', 'http://localhost/hud-api-replace/')
# in seconds, 2592000 == 30 days. Google allows no more than a month of caching
DJANGO_HUD_GEODATA_EXPIRATION_INTERVAL = 2592000
MAPBOX_ACCESS_TOKEN = os.environ.get('MAPBOX_ACCESS_TOKEN')
HOUSING_COUNSELOR_S3_PATH_TEMPLATE = (
    'a/assets/hud/{format}s/{zipcode}.{format}'
)


HAYSTACK_CONNECTIONS = {
    'default': {
        'ENGINE': 'haystack.backends.elasticsearch2_backend.Elasticsearch2SearchEngine',
        'URL': SHEER_ELASTICSEARCH_SERVER,
        'INDEX_NAME': os.environ.get('HAYSTACK_ELASTICSEARCH_INDEX', SHEER_ELASTICSEARCH_INDEX+'_haystack'),
    },
}

# S3 Configuration
AWS_QUERYSTRING_AUTH = False  # do not add auth-related query params to URL
AWS_S3_CALLING_FORMAT = 'boto.s3.connection.OrdinaryCallingFormat'
AWS_S3_ROOT = os.environ.get('AWS_S3_ROOT', 'f')
AWS_S3_SECURE_URLS = True  # True = use https; False = use http
AWS_STORAGE_BUCKET_NAME = os.environ.get('AWS_STORAGE_BUCKET_NAME')

if os.environ.get('S3_ENABLED', 'False') == 'True':
    DEFAULT_FILE_STORAGE = 'v1.s3utils.MediaRootS3BotoStorage'
    AWS_S3_ACCESS_KEY_ID = os.environ.get('AWS_S3_ACCESS_KEY_ID')
    AWS_S3_SECRET_ACCESS_KEY = os.environ.get('AWS_S3_SECRET_ACCESS_KEY')
    MEDIA_URL = os.path.join(os.environ.get('AWS_S3_URL'), AWS_S3_ROOT, '')

# Govdelivery

GOVDELIVERY_USER = os.environ.get('GOVDELIVERY_USER')
GOVDELIVERY_PASSWORD = os.environ.get('GOVDELIVERY_PASSWORD')
GOVDELIVERY_ACCOUNT_CODE = os.environ.get('GOVDELIVERY_ACCOUNT_CODE')

# LOAD OPTIONAL APPS
# code from https://gist.github.com/msabramo/945406

for app in OPTIONAL_APPS:
    try:
        __import__(app["import"])
        for name in app.get("apps", ()):
            if name not in INSTALLED_APPS:
                INSTALLED_APPS += (name,)
        MIDDLEWARE_CLASSES += app.get("middleware", ())
    except ImportError:
        pass

WAGTAIL_ENABLE_UPDATE_CHECK = False  # Removes wagtail version update check banner from admin page.

# Email
ADMINS = admin_emails(os.environ.get('ADMIN_EMAILS'))

if DEPLOY_ENVIRONMENT:
    EMAIL_SUBJECT_PREFIX = u'[{}] '.format(DEPLOY_ENVIRONMENT.title())

EMAIL_BACKEND = 'django.core.mail.backends.console.EmailBackend'
WAGTAILADMIN_NOTIFICATION_FROM_EMAIL = os.environ.get(
    'WAGTAILADMIN_NOTIFICATION_FROM_EMAIL')


# Password Policies
# cfpb_common password rules
CFPB_COMMON_PASSWORD_RULES = [
    [r'.{12,}', 'Minimum allowed length is 12 characters'],
    [r'[A-Z]', 'Password must include at least one capital letter'],
    [r'[a-z]', 'Password must include at least one lowercase letter'],
    [r'[0-9]', 'Password must include at least one digit'],
    [r'[@#$%&!]', 'Password must include at least one special character (@#$%&!)'],
]
# cfpb_common login rules
# in seconds
LOGIN_FAIL_TIME_PERIOD = os.environ.get('LOGIN_FAIL_TIME_PERIOD', 120 * 60)
# number of failed attempts
LOGIN_FAILS_ALLOWED = os.environ.get('LOGIN_FAILS_ALLOWED', 5)
LOGIN_REDIRECT_URL = '/login/welcome/'
LOGIN_URL = "/login/"


SHEER_SITES = {
    'assets': V1_TEMPLATE_ROOT,
    'owning-a-home':
        Path(os.environ.get('OAH_SHEER_PATH') or
             Path(REPOSITORY_ROOT, '../owning-a-home/dist')),
    'fin-ed-resources':
        Path(os.environ.get('FIN_ED_SHEER_PATH') or
             Path(REPOSITORY_ROOT, '../fin-ed-resources/dist')),
    'know-before-you-owe':
        Path(os.environ.get('KBYO_SHEER_PATH') or
             Path(REPOSITORY_ROOT, '../know-before-you-owe/dist')),
}

# The base URL for the API that we use to access layers and the regulation.
API_BASE = os.environ.get('EREGS_API_BASE', '')

# When we generate an full HTML version of the regulation, we want to
# write it out somewhere. This is where.
OFFLINE_OUTPUT_DIR = ''

DATE_FORMAT = 'n/j/Y'

GOOGLE_ANALYTICS_ID = ''
GOOGLE_ANALYTICS_SITE = ''

CACHE_MIDDLEWARE_ALIAS = 'default'
CACHE_MIDDLEWARE_KEY_PREFIX = 'eregs'
CACHE_MIDDLEWARE_SECONDS = 1800

# eRegs
BACKENDS = {
    'regulations': 'regcore.db.django_models.DMRegulations',
    'layers': 'regcore.db.django_models.DMLayers',
    'notices': 'regcore.db.django_models.DMNotices',
    'diffs': 'regcore.db.django_models.DMDiffs',
}

# GovDelivery environment variables
ACCOUNT_CODE = os.environ.get('GOVDELIVERY_ACCOUNT_CODE')

# Regulations.gov environment variables
REGSGOV_BASE_URL = os.environ.get('REGSGOV_BASE_URL')
REGSGOV_API_KEY = os.environ.get('REGSGOV_API_KEY')

# Akamai
ENABLE_AKAMAI_CACHE_PURGE = os.environ.get('ENABLE_AKAMAI_CACHE_PURGE', False)
if ENABLE_AKAMAI_CACHE_PURGE:
    WAGTAILFRONTENDCACHE = {
        'akamai': {
            'BACKEND': 'v1.models.akamai_backend.AkamaiBackend',
            'CLIENT_TOKEN': os.environ.get('AKAMAI_CLIENT_TOKEN'),
            'CLIENT_SECRET': os.environ.get('AKAMAI_CLIENT_SECRET'),
            'ACCESS_TOKEN': os.environ.get('AKAMAI_ACCESS_TOKEN')
        },
    }


# Staging site
STAGING_HOSTNAME = os.environ.get('DJANGO_STAGING_HOSTNAME')

# CSP Whitelists

# These specify what is allowed in <script> tags.
CSP_SCRIPT_SRC = ("'self'",
                  "'unsafe-inline'",
                  "'unsafe-eval'",
                  '*.google-analytics.com',
                  '*.googletagmanager.com',
<<<<<<< HEAD
                  'tagmanager.google.com',
=======
                  'optimize.google.com',
>>>>>>> 74c1cb03
                  'ajax.googleapis.com',
                  'search.usa.gov',
                  'api.mapbox.com',
                  'js-agent.newrelic.com',
                  'dnn506yrbagrg.cloudfront.net',
                  '*.doubleclick.net',
                  'bam.nr-data.net',
                  '*.youtube.com',
                  '*.ytimg.com',
                  'trk.cetrk.com',
                  'universal.iperceptions.com',
                  'sample.crazyegg.com',
                  'about:'
                  )

# These specify valid sources of CSS code
CSP_STYLE_SRC = (
    "'self'",
    "'unsafe-inline'",
    'fast.fonts.net',
<<<<<<< HEAD
    'api.mapbox.com',
    'tagmanager.google.com')
=======
    'optimize.google.com',
    'api.mapbox.com')
>>>>>>> 74c1cb03

# These specify valid image sources
CSP_IMG_SRC = (
    "'self'",
    's3.amazonaws.com',
    'stats.g.doubleclick.net',
    'files.consumerfinance.gov',
    'img.youtube.com',
    '*.google-analytics.com',
    'trk.cetrk.com',
    'searchstats.usa.gov',
    'gtrk.s3.amazonaws.com',
    '*.googletagmanager.com',
<<<<<<< HEAD
    'tagmanager.google.com',
=======
    'maps.googleapis.com',
    'optimize.google.com',
>>>>>>> 74c1cb03
    'api.mapbox.com',
    '*.tiles.mapbox.com',
    'stats.search.usa.gov',
    'data:')

# These specify what URL's we allow to appear in frames/iframes
CSP_FRAME_SRC = (
    "'self'",
    '*.googletagmanager.com',
    '*.google-analytics.com',
    'optimize.google.com',
    'www.youtube.com',
    '*.doubleclick.net',
    'universal.iperceptions.com')

# These specify where we allow fonts to come from
CSP_FONT_SRC = ("'self'", 'fast.fonts.net')

# These specify hosts we can make (potentially) cross-domain AJAX requests to.
CSP_CONNECT_SRC = ("'self'",
                   '*.tiles.mapbox.com',
                   'bam.nr-data.net',
                   'files.consumerfinance.gov',
                   's3.amazonaws.com',
                   'api.iperceptions.com')

# Feature flags
# All feature flags must be listed here with a dict of any hard-coded
# conditions or an empty dict. If the conditions dict is empty the flag will
# only be enabled if database conditions are added.
FLAGS = {
    # Beta banner, seen on beta.consumerfinance.gov
    # When enabled, a banner appears across the top of the site proclaiming
    # "This beta site is a work in progress."
    'BETA_NOTICE': {
        'site': 'beta.consumerfinance.gov',
    },

    # When enabled, Display a "techical issues" banner on /complaintdatabase
    'CCDB_TECHNICAL_ISSUES': {},

    # IA changes to mega menu for user testing
    # When enabled, the mega menu under "Consumer Tools" is arranged by topic
    'IA_USER_TESTING_MENU': {},

    # Fix for margin-top when using the text inset
    # When enabled, the top margin of full-width text insets is increased
    'INSET_TEST': {},

    # When enabled, serves `/es/` pages from this
    # repo ( excluding /obtener-respuestas/ pages ).
    'ES_CONV_FLAG': {},

    # Transition of "About Us" to Wagtail
    # When enabled, the "About Us" pages are served from Wagtail
    'WAGTAIL_ABOUT_US': {},

    # Transition of "Doing Business with Us" to Wagtail
    # When enabled, the "Doing Business With Us" pages are served from Wagtail
    'WAGTAIL_DOING_BUSINESS_WITH_US': {},

    # The next version of the public consumer complaint database
    'CCDB5_RELEASE': {},

    # Google Optimize code snippets for A/B testing
    # When enabled this flag will add various Google Optimize code snippets.
    # Intended for use with path conditions.
    'AB_TESTING': {},


    # The next version of eRegulations
    'EREGS20': {
        'boolean': DEPLOY_ENVIRONMENT == 'build',
    },

    # Add sortable tables to Wagtail
    # When enabled, the sortable tables option will be added to the Wagtail Admin
    # The template will render for the front-end, but the sortable code is missing
    # and the table will not be sortable until cf-tables from CF 4.x is implemented
    'SORTABLE_TABLES': {},

    # The release of the consumer Financial Well Being Scale app
    'FWB_RELEASE': {},
}


# Watchman tokens, used to authenticate global status endpoint
WATCHMAN_TOKENS = os.environ.get('WATCHMAN_TOKENS', os.urandom(32))

# This specifies what checks Watchman should run and include in its output
# https://github.com/mwarkentin/django-watchman#custom-checks
WATCHMAN_CHECKS = (
    'watchman.checks.databases',
    'watchman.checks.storage',
    'watchman.checks.caches',
    'alerts.checks.check_clock_drift',
)

# Used to check server's time against in check_clock_drift
NTP_TIME_SERVER = 'north-america.pool.ntp.org'

# If server's clock drifts from NTP by more than specified offset
# (in seconds), check_clock_drift will fail
MAX_ALLOWED_TIME_OFFSET = 5<|MERGE_RESOLUTION|>--- conflicted
+++ resolved
@@ -444,11 +444,8 @@
                   "'unsafe-eval'",
                   '*.google-analytics.com',
                   '*.googletagmanager.com',
-<<<<<<< HEAD
                   'tagmanager.google.com',
-=======
                   'optimize.google.com',
->>>>>>> 74c1cb03
                   'ajax.googleapis.com',
                   'search.usa.gov',
                   'api.mapbox.com',
@@ -469,13 +466,9 @@
     "'self'",
     "'unsafe-inline'",
     'fast.fonts.net',
-<<<<<<< HEAD
-    'api.mapbox.com',
-    'tagmanager.google.com')
-=======
+    'tagmanager.google.com'
     'optimize.google.com',
     'api.mapbox.com')
->>>>>>> 74c1cb03
 
 # These specify valid image sources
 CSP_IMG_SRC = (
@@ -489,12 +482,9 @@
     'searchstats.usa.gov',
     'gtrk.s3.amazonaws.com',
     '*.googletagmanager.com',
-<<<<<<< HEAD
     'tagmanager.google.com',
-=======
     'maps.googleapis.com',
     'optimize.google.com',
->>>>>>> 74c1cb03
     'api.mapbox.com',
     '*.tiles.mapbox.com',
     'stats.search.usa.gov',
