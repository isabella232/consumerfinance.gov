from functools import partial

from django.conf import settings
from django.conf.urls import include, url
from django.conf.urls.static import static
from django.contrib import admin
from django.contrib.auth import views as auth_views
from django.http import HttpResponse
from django.shortcuts import render
from django.views.generic.base import RedirectView, TemplateView
from wagtail.wagtailadmin import urls as wagtailadmin_urls
from wagtailsharing import urls as wagtailsharing_urls
from wagtailsharing.views import ServeView

from flags.urls import flagged_url

from ask_cfpb.views import (
    ask_search,
    ask_autocomplete,
    print_answer,
    redirect_ask_search,
    view_answer
)
from core.views import ExternalURLNoticeView
from legacy.views import token_provider
from legacy.views.housing_counselor import (
    HousingCounselorView, HousingCounselorPDFView
)
from selfregistration.views import CompanySignup

from sheerlike.sites import SheerSite
from sheerlike.views.generic import SheerTemplateView
from transition_utilities.conditional_urls import include_if_app_enabled
from v1.auth_forms import CFGOVPasswordChangeForm
from v1.views import (
    change_password,
    check_permissions,
    login_with_lockout,
    password_reset_confirm,
    welcome)
from v1.views.documents import DocumentServeView


oah = SheerSite('owning-a-home')

urlpatterns = [

    url(r'^documents/(?P<document_id>\d+)/(?P<document_filename>.*)$',
        DocumentServeView.as_view(),
        name='wagtaildocs_serve'),

    # TODO: Enable search route when search is available.
    # url(r'^search/$', 'search.views.search', name='search'),

    url(r'^home/(?P<path>.*)$',
        RedirectView.as_view(url='/%(path)s', permanent=True)),

    url(r'^owning-a-home/static/(?P<path>.*)$',
        RedirectView.as_view(
            url='/static/owning-a-home/static/%(path)s', permanent=True)),
    url(r'^owning-a-home/resources/(?P<path>.*)$',
        RedirectView.as_view(
            url='/static/owning-a-home/resources/%(path)s', permanent=True)),

    url(r'^owning-a-home/closing-disclosure/',
        include(oah.urls_for_prefix('closing-disclosure'))),
    url(r'^owning-a-home/explore-rates/',
        include(oah.urls_for_prefix('explore-rates'))),
    url(r'^owning-a-home/loan-estimate/',
        include(oah.urls_for_prefix('loan-estimate'))),

    url(r'^owning-a-home/loan-options/',
        include(oah.urls_for_prefix('loan-options'))),
    url(r'^owning-a-home/loan-options/FHA-loans/',
        include(oah.urls_for_prefix('loan-options/FHA-loans/'))),
    url(r'^owning-a-home/loan-options/conventional-loans/',
        include(oah.urls_for_prefix('loan-options/conventional-loans/'))),
    url(r'^owning-a-home/loan-options/special-loan-programs/',
        include(oah.urls_for_prefix('loan-options/special-loan-programs/'))),

    url(r'^owning-a-home/mortgage-closing/',
        include(oah.urls_for_prefix('mortgage-closing'))),
    url(r'^owning-a-home/mortgage-estimate/',
        TemplateView.as_view(
        template_name='owning-a-home/mortgage-estimate/index.html'),
        name='morgage-estimate'),

    url(r'^owning-a-home/process/',
        include(oah.urls_for_prefix('process/prepare/'))),
    url(r'^owning-a-home/process/prepare/',
        include(oah.urls_for_prefix('process/prepare/'))),
    url(r'^owning-a-home/process/explore/',
        include(oah.urls_for_prefix('process/explore/'))),
    url(r'^owning-a-home/process/compare/',
        include(oah.urls_for_prefix('process/compare/'))),
    url(r'^owning-a-home/process/close/',
        include(oah.urls_for_prefix('process/close/'))),
    url(r'^owning-a-home/process/sources/',
        include(oah.urls_for_prefix('process/sources/'))),

    url(r'^know-before-you-owe/$',
        TemplateView.as_view(
        template_name='know-before-you-owe/index.html'),
        name='know-before-you-owe'),
    url(r'^know-before-you-owe/timeline/$',
        TemplateView.as_view(
        template_name='know-before-you-owe/timeline/index.html'),
        name='kbyo-timeline'),
    url(r'^know-before-you-owe/compare/$',
        TemplateView.as_view(
        template_name='know-before-you-owe/compare/index.html'),
        name='kbyo-compare'),
    url(r'^fin-ed/privacy-act-statement/$',
        TemplateView.as_view(
        template_name='/adult-financial-education/'
                      'privacy-act-statement/index.html')),
    url(r'^your-story/$', TemplateView.as_view(
        template_name='/your-story/index.html')),
    url(r'^empowerment/$', TemplateView.as_view(
        template_name='empowerment/index.html'),
        name='empowerment'),
    url(r'^fair-lending/$', TemplateView.as_view(
        template_name='fair-lending/index.html'),
        name='fair-lending'),
    url(r'^students/$', TemplateView.as_view(
        template_name='students/index.html'),
        name='students'),
    url(r'^students/knowbeforeyouowe/$', TemplateView.as_view(
        template_name='students/knowbeforeyouowe/index.html'),
        name='students-knowbeforeyouowe'),
    url(r'^students/helping-borrowers-find-ways-to-stay-afloat/$',
        TemplateView.as_view(
            template_name='students/helping-borrowers-find-'
                      'ways-to-stay-afloat/index.html'),
            name='students-helping-borrowers'),
    url(r'^servicemembers/$', TemplateView.as_view(
        template_name='service-members/index.html'),
        name='servicemembers'),
    url(r'^servicemembers/on-demand-forums-and-tools/$',
        TemplateView.as_view(
        template_name='service-members/on-demand-forums-and-tools'
                      '/index.html'),
        name='servicemembers'),
    url(r'^servicemembers/additionalresources/$',
        TemplateView.as_view(
        template_name='service-members/additionalresources/index.html'),
        name='servicemembers'),
    url(r'^servicemembers/planning/$',
        TemplateView.as_view(
        template_name='service-members/planning/index.html'),
        name='servicemembers-planning'),
    url(r'^servicemembers/planning/creativesavingsstrategies/$',
        TemplateView.as_view(
        template_name='service-members/planning/'
                      'creativesavingsstrategies/index.html'),
        name='servicemembers-planning'),
    url(r'^servicemembers/protecting/$',
        TemplateView.as_view(
        template_name='service-members/protecting/index.html'),
        name='servicemembers-protecting'),
    url(r'^parents/(?P<path>.*)$',
        RedirectView.as_view(
            url='/money-as-you-grow/%(path)s', permanent=True)),
    url(r'^blog/(?P<path>.*)$',
        RedirectView.as_view(
            url='/about-us/blog/%(path)s', permanent=True)),
    url(r'^newsroom/(?P<path>.*)$',
        RedirectView.as_view(
            url='/about-us/newsroom/%(path)s', permanent=True)),

    url(r'^the-bureau/(?P<path>.*)$',
            RedirectView.as_view(url='/about-us/the-bureau/%(path)s',
                                 permanent=True)
    ),
    url(r'^about-us/leadership-calendar/(?P<path>.*)$', RedirectView.as_view(
        url='/about-us/the-bureau/leadership-calendar/%(path)s',
        permanent=True)),

    url(r'^doing-business-with-us/(?P<path>.*)$',
        RedirectView.as_view(
            url='/about-us/doing-business-with-us/%(path)s', permanent=True)),

    url(r'^external-site/$', ExternalURLNoticeView.as_view(),
        name='external-site'),

    url(r'^subscriptions/new/$',
        'core.views.govdelivery_subscribe',
        name='govdelivery'),

    url(r'^govdelivery-subscribe/', include([
        url(r'^success/$',
            TemplateView.as_view(
                template_name='govdelivery-subscribe/success/index.html'),
            name='success'),
        url(r'^error/$',
            TemplateView.as_view(
                template_name='govdelivery-subscribe/error/index.html'),
            name='user_error'),
        url(r'^server-error/$',
            TemplateView.as_view(
                template_name='govdelivery-subscribe/server-error/index.html'),
            name='server_error')],
        namespace='govdelivery')),

    url(r'^regulation-comment/new/$',
        'core.views.regsgov_comment',
        name='reg_comment'),

    url(r'^regulation-comment/', include([
        url(r'^success/$',
            TemplateView.as_view(
                template_name='regulation-comment/success/index.html'),
            # 'core.views.comment_success',
            name='success'),
        url(r'^error/$',
            TemplateView.as_view(
                template_name='regulation-comment/error/index.html'),
            name='user_error'),
        url(r'^server-error/$',
            TemplateView.as_view(
                template_name='regulation-comment/server-error/index.html'),
            name='server_error')],
        namespace='reg_comment')),

    # Testing reg comment form
    url(r'^reg-comment-form-test/$',
        SheerTemplateView.as_view(
            template_name='regulation-comment/reg-comment-form-test.html'),
        name='reg-comment-form-test'),

    url(r'^feed/$',
        RedirectView.as_view(url='/about-us/blog/feed/', permanent=True)),
    url(r'^feed/blog/$',
        RedirectView.as_view(url='/about-us/blog/feed/', permanent=True)),
    url(r'^feed/newsroom/$',
        RedirectView.as_view(url='/about-us/newsroom/feed/', permanent=True)),
    url(r'^newsroom-feed/$',
        RedirectView.as_view(url='/about-us/newsroom/feed/', permanent=True)),

    url(r'^careers/(?P<path>.*)$', RedirectView.as_view(
        url='/about-us/careers/%(path)s', permanent=True)),

    url(r'^transcripts/', include([
        url(r'^how-to-apply-for-a-federal-job-with-the-cfpb/$',
            SheerTemplateView.as_view(
                template_name='transcripts/how-to-apply-for-a-federal-job-with-the-cfpb/index.html'),  # noqa: E501
                name='how-to-apply-for-a-federal-job-with-the-cfpb'), ],
        namespace='transcripts')),
    url(r'^paying-for-college/',
        include_if_app_enabled('comparisontool', 'comparisontool.urls')),
    url(r'^paying-for-college2/',
        include_if_app_enabled(
            'paying_for_college', 'paying_for_college.config.urls')),
    url(r'^credit-cards/agreements/',
        include('agreements.urls')),
    url(r'^hud-api-replace/', include_if_app_enabled(
        'hud_api_replace',
        'hud_api_replace.urls',
        namespace='hud_api_replace')),
    url(r'^consumer-tools/retirement/',
        include_if_app_enabled('retirement_api', 'retirement_api.urls')),

    url(r'^data-research/consumer-complaints/',
        include_if_app_enabled('complaintdatabase', 'complaintdatabase.urls')),

    # CCDB5-API
    flagged_url('CCDB5_RELEASE',
                r'^data-research/consumer-complaints/search/api/v1/',
                include_if_app_enabled('complaint_search',
                                       'complaint_search.urls')
                ),
    # If 'CCDB5_RELEASE' is True, include CCDB5 urls.
    flagged_url('CCDB5_RELEASE',
                r'^data-research/consumer-complaints/search/',
                include_if_app_enabled(
                    'ccdb5_ui', 'ccdb5_ui.config.urls'
                )),

    url(r'^oah-api/rates/',
        include_if_app_enabled('ratechecker', 'ratechecker.urls')),
    url(r'^oah-api/county/',
        include_if_app_enabled('countylimits', 'countylimits.urls')),

    flagged_url('EREGS20',
                r'^eregs2/',
                include_if_app_enabled('eregs_core', 'eregs_core.urls')
                ),
    url(r'^eregs-api/',
        include_if_app_enabled('regcore', 'regcore.urls')),
    url(r'^eregulations/',
        include_if_app_enabled('regulations', 'regulations.urls')),

    url(r'^find-a-housing-counselor/$',
        HousingCounselorView.as_view(),
        name='housing-counselor'),
    url(r'^save-hud-counselors-list/$',
        HousingCounselorPDFView.as_view(),
        name='housing-counselor-pdf'),

    # Report redirects
    url(r'^reports/(?P<path>.*)$',
        RedirectView.as_view(
            url='/data-research/research-reports/%(path)s', permanent=True)),
    url(r'^jobs/supervision/$',
        TemplateView.as_view(
            template_name='jobmanager/supervision.html'),
        name='jobs_supervision'),

    url(r'^jobs/technology-innovation-fellows/$',
        TemplateView.as_view(
            template_name='jobmanager/technology-innovation-fellows.html'),
        name='technology_innovation_fellows'),

    # credit cards KBYO

    url(r'^credit-cards/knowbeforeyouowe/$', TemplateView.as_view(
        template_name='knowbeforeyouowe/creditcards/tool.html'),
        name='cckbyo'),
    # Form csrf token provider for JS form submission
    url(r'^token-provider/', token_provider),

    # self-registration
    url(r'^company-signup/', CompanySignup.as_view(), name='company-signup'),

    # data-research-api
    url(r'^data-research/mortgages/api/v1/',
        include_if_app_enabled('data_research', 'data_research.urls')),

    # educational resources
    url(r'^educational-resources/(?P<path>.*)$', RedirectView.as_view(
        url='/practitioner-resources/%(path)s', permanent=True)),
    url(r'^practitioner-resources/resources-for-older-adults' +
         '/managing-someone-elses-money/(?P<path>.*)$',
            RedirectView.as_view(
                url='/consumer-tools/managing-someone-elses-money/%(path)s',
                permanent=True)),
    url(r'^practitioner-resources/money-as-you-grow/(?P<path>.*)$',
            RedirectView.as_view(
                url='/consumer-tools/money-as-you-grow/%(path)s',
                permanent=True)),

    # retirement redirects
    url(r'^retirement/(?P<path>.*)$', RedirectView.as_view(
            url='/consumer-tools/retirement/%(path)s',
            permanent=True)),

    # ask-cfpb
    url(r'^askcfpb/$',
        RedirectView.as_view(
            url='/ask-cfpb/',
            permanent=True)),
    url(r'^(?P<language>es)/obtener-respuestas/c/(.+)/(?P<ask_id>\d+)/(.+)\.html$',  # noqa: E501
         RedirectView.as_view(
             url='/es/obtener-respuestas/slug-es-%(ask_id)s',
             permanent=True)),
    url(r'^askcfpb/(?P<ask_id>\d+)/(.*)$',
         RedirectView.as_view(
             url='/ask-cfpb/slug-en-%(ask_id)s',
             permanent=True)),
    url(r'^askcfpb/search/',
        redirect_ask_search,
        name='redirect-ask-search'),
    url(r'^(?P<language>es)/obtener-respuestas/buscar/$',
        ask_search,
        name='ask-search-es'),
    url(r'^(?P<language>es)/obtener-respuestas/buscar/(?P<as_json>json)/$',
        ask_search,
        name='ask-search-es-json'),
    url(r'^(?i)ask-cfpb/([-\w]{1,244})-(en)-(\d{1,6})/$',
        view_answer,
        name='ask-english-answer'),
    url(r'^es/obtener-respuestas/([-\w]{1,244})-(es)-(\d{1,6})/$',
        view_answer,
        name='ask-spanish-answer'),
    url(r'^es/obtener-respuestas/([-\w]{1,244})-(es)-(\d{1,6})/imprimir/$',
        print_answer,
        name='ask-spanish-print-answer'),
    url(r'^(?i)ask-cfpb/search/$',
        ask_search,
        name='ask-search-en'),
    url(r'^(?i)ask-cfpb/search/(?P<as_json>json)/$',
        ask_search,
        name='ask-search-en-json'),
    url(r'^(?i)ask-cfpb/api/autocomplete/$',
        ask_autocomplete, name='ask-autocomplete-en'),
    url(r'^(?P<language>es)/obtener-respuestas/api/autocomplete/$',
        ask_autocomplete, name='ask-autocomplete-es'),

    url(r'^es/$', TemplateView.as_view(
                 template_name='/es/index.html')),

    url(r'^es/hogar/$', TemplateView.as_view(
                 template_name='es/hogar/index.html')),

    url(r'^es/nuestra-historia/$', TemplateView.as_view(
                 template_name='es/nuestra-historia/index.html')),

    url(r'^es/presentar-una-queja/$', TemplateView.as_view(
                 template_name='es/presentar-una-queja/index.html')),

    url(r'^es/quienes-somos/$', TemplateView.as_view(
                 template_name='es/quienes-somos/index.html')),

    url(r'^_status/', include_if_app_enabled('watchman', 'watchman.urls')),

    flagged_url('FWB_RELEASE',
                r'^(?i)consumer-tools/financial-well-being/',
                include('wellbeing.urls')
    ),
]

if settings.ALLOW_ADMIN_URL:
    patterns = [
        url(r'^login/$', login_with_lockout, name='cfpb_login'),
        url(r'^login/check_permissions/$',
            check_permissions,
            name='check_permissions'),
        url(r'^login/welcome/$', welcome, name='welcome'),
        url(r'^logout/$', auth_views.logout),
        url('^admin/login/$',
            RedirectView.as_view(url='/login/',
                                 permanent=True,
                                 query_string=True)),
        url('^django-admin/login/$',
            RedirectView.as_view(url='/login/',
                                 permanent=True,
                                 query_string=True)),

        url(r'^d/admin/(?P<path>.*)$',
            RedirectView.as_view(url='/django-admin/%(path)s',
                                 permanent=True)),
        url(r'^picard/(?P<path>.*)$',
            RedirectView.as_view(url='/admin/cdn/%(path)s', permanent=True)),

        url(r'^tasks/(?P<path>.*)$',
            RedirectView.as_view(url='/admin/cdn/%(path)s', permanent=True)),

        url(r'^django-admin/password_change',
            change_password,
            name='django_admin_account_change_password'),
        url(r'^django-admin/', include(admin.site.urls)),


        # Export company registrations
        url(r'^django-admin/selfregs/', include('selfregistration.urls')),

        # Override Django and Wagtail password views with our password policy
        url(r'^admin/password_reset/', include([
            url(r'^confirm/(?P<uidb64>[0-9A-Za-z_\-]+)/(?P<token>[0-9A-Za-z]{1,13}-[0-9A-Za-z]{1,20})/$',  # noqa: E501
                password_reset_confirm,
                name='password_reset_confirm')
        ])),
        url(r'^django-admin/password_change',
            'django.contrib.auth.views.password_change',
            {'password_change_form': CFGOVPasswordChangeForm}),
        url(r'^password/change/done/$',
            auth_views.password_change_done,
            name='password_change_done'),
        url(r'^admin/account/change_password/$',
            change_password,
            name='wagtailadmin_account_change_password'),
        url(r'^django-admin/', include(admin.site.urls)),
        url(r'^admin/', include(wagtailadmin_urls)),

    ]

    if 'csp.middleware.CSPMiddleware' in settings.MIDDLEWARE_CLASSES:
        # allow browsers to push CSP error reports back to the server
        patterns.append(url(r'^csp-report/',
                            'core.views.csp_violation_report'))

    urlpatterns = patterns + urlpatterns


<<<<<<< HEAD
=======
if 'selfregistration' in settings.INSTALLED_APPS:
    from selfregistration.views import CompanySignup
    pattern = flagged_url('WAGTAIL_COMPANY_SIGNUP', r'^company-signup/',
                          CompanySignup.as_view(), state=False,
                          fallback=lambda req: ServeView.as_view()(req, req.path)) # noqa
    urlpatterns.append(pattern)

>>>>>>> 324f0e1b
if settings.DEBUG:
    urlpatterns.append(
        url(r'^test-fixture/$',
            SheerTemplateView.as_view(
                template_name='test-fixture/index.html'),
            name='test-fixture')
    )
    urlpatterns += static(settings.MEDIA_URL,
                          document_root=settings.MEDIA_ROOT)

    # enable local preview of error pages
    urlpatterns.append(
        url(r'^500/$',
            TemplateView.as_view(template_name='500.html'),
            name='500')
    )
    urlpatterns.append(
        url(r'^404/$',
            TemplateView.as_view(template_name='404.html'),
            name='404')
    )

    try:
        import debug_toolbar
        urlpatterns.append(url(r'^__debug__/', include(debug_toolbar.urls)))
    except ImportError:
        pass

# Catch remaining URL patterns that did not match a route thus far.
urlpatterns.append(url(r'', include(wagtailsharing_urls)))
# urlpatterns.append(url(r'', include(wagtailsharing_urls)))


def handle_error(code, request):
    try:
        return render(request, '%s.html' % code, context={'request': request},
                      status=code)
    except AttributeError:
        # for certain URL's, it seems like our middleware doesn't run
        # Thankfully, these are probably not errors real users see -- usually
        # the results of a security scan, or a malformed static file reference.

        return HttpResponse("This request could not be processed, "
                            "HTTP Error %s." % str(code), status=code)


handler404 = partial(handle_error, 404)
handler500 = partial(handle_error, 500)<|MERGE_RESOLUTION|>--- conflicted
+++ resolved
@@ -10,7 +10,6 @@
 from django.views.generic.base import RedirectView, TemplateView
 from wagtail.wagtailadmin import urls as wagtailadmin_urls
 from wagtailsharing import urls as wagtailsharing_urls
-from wagtailsharing.views import ServeView
 
 from flags.urls import flagged_url
 
@@ -26,7 +25,6 @@
 from legacy.views.housing_counselor import (
     HousingCounselorView, HousingCounselorPDFView
 )
-from selfregistration.views import CompanySignup
 
 from sheerlike.sites import SheerSite
 from sheerlike.views.generic import SheerTemplateView
@@ -318,9 +316,6 @@
         name='cckbyo'),
     # Form csrf token provider for JS form submission
     url(r'^token-provider/', token_provider),
-
-    # self-registration
-    url(r'^company-signup/', CompanySignup.as_view(), name='company-signup'),
 
     # data-research-api
     url(r'^data-research/mortgages/api/v1/',
@@ -441,9 +436,6 @@
         url(r'^django-admin/', include(admin.site.urls)),
 
 
-        # Export company registrations
-        url(r'^django-admin/selfregs/', include('selfregistration.urls')),
-
         # Override Django and Wagtail password views with our password policy
         url(r'^admin/password_reset/', include([
             url(r'^confirm/(?P<uidb64>[0-9A-Za-z_\-]+)/(?P<token>[0-9A-Za-z]{1,13}-[0-9A-Za-z]{1,20})/$',  # noqa: E501
@@ -472,16 +464,6 @@
     urlpatterns = patterns + urlpatterns
 
 
-<<<<<<< HEAD
-=======
-if 'selfregistration' in settings.INSTALLED_APPS:
-    from selfregistration.views import CompanySignup
-    pattern = flagged_url('WAGTAIL_COMPANY_SIGNUP', r'^company-signup/',
-                          CompanySignup.as_view(), state=False,
-                          fallback=lambda req: ServeView.as_view()(req, req.path)) # noqa
-    urlpatterns.append(pattern)
-
->>>>>>> 324f0e1b
 if settings.DEBUG:
     urlpatterns.append(
         url(r'^test-fixture/$',
