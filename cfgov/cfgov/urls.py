from functools import partial

from django.conf import settings
from django.conf.urls import include, url
from django.conf.urls.static import static
from django.contrib import admin
from django.contrib.auth import views as auth_views
from django.http import HttpResponse
from django.shortcuts import render
from django.views.generic.base import RedirectView, TemplateView
from wagtail.wagtailadmin import urls as wagtailadmin_urls
from wagtailsharing import urls as wagtailsharing_urls

from flags.urls import flagged_url

from ask_cfpb.views import (
    ask_search,
    ask_autocomplete,
    print_answer,
    redirect_ask_search,
    view_answer
)
from core.views import ExternalURLNoticeView
from legacy.views import token_provider
from legacy.views.housing_counselor import (
    HousingCounselorView, HousingCounselorPDFView
)

from sheerlike.sites import SheerSite
from sheerlike.views.generic import SheerTemplateView
from transition_utilities.conditional_urls import include_if_app_enabled
from v1.auth_forms import CFGOVPasswordChangeForm
from v1.views import (
    change_password,
    check_permissions,
    login_with_lockout,
    password_reset_confirm,
    welcome)
from v1.views.documents import DocumentServeView


oah = SheerSite('owning-a-home')

urlpatterns = [

    url(r'^documents/(?P<document_id>\d+)/(?P<document_filename>.*)$',
        DocumentServeView.as_view(),
        name='wagtaildocs_serve'),

    # TODO: Enable search route when search is available.
    # url(r'^search/$', 'search.views.search', name='search'),

    url(r'^home/(?P<path>.*)$',
        RedirectView.as_view(url='/%(path)s', permanent=True)),

    url(r'^owning-a-home/static/(?P<path>.*)$',
        RedirectView.as_view(
            url='/static/owning-a-home/static/%(path)s', permanent=True)),
    url(r'^owning-a-home/resources/(?P<path>.*)$',
        RedirectView.as_view(
            url='/static/owning-a-home/resources/%(path)s', permanent=True)),

    url(r'^owning-a-home/closing-disclosure/',
        include(oah.urls_for_prefix('closing-disclosure'))),
    url(r'^owning-a-home/explore-rates/',
        include(oah.urls_for_prefix('explore-rates'))),
    url(r'^owning-a-home/loan-estimate/',
        include(oah.urls_for_prefix('loan-estimate'))),

    url(r'^owning-a-home/loan-options/',
        include(oah.urls_for_prefix('loan-options'))),
    url(r'^owning-a-home/loan-options/FHA-loans/',
        include(oah.urls_for_prefix('loan-options/FHA-loans/'))),
    url(r'^owning-a-home/loan-options/conventional-loans/',
        include(oah.urls_for_prefix('loan-options/conventional-loans/'))),
    url(r'^owning-a-home/loan-options/special-loan-programs/',
        include(oah.urls_for_prefix('loan-options/special-loan-programs/'))),

    url(r'^owning-a-home/mortgage-closing/',
        TemplateView.as_view(
        template_name='owning-a-home/mortgage-closing/index.html'),
        name='mortgage-closing'),
    url(r'^owning-a-home/mortgage-estimate/',
        TemplateView.as_view(
        template_name='owning-a-home/mortgage-estimate/index.html'),
        name='mortgage-estimate'),

    url(r'^owning-a-home/process/',
        include(oah.urls_for_prefix('process/prepare/'))),
    url(r'^owning-a-home/process/prepare/',
        include(oah.urls_for_prefix('process/prepare/'))),
    url(r'^owning-a-home/process/explore/',
        include(oah.urls_for_prefix('process/explore/'))),
    url(r'^owning-a-home/process/compare/',
        include(oah.urls_for_prefix('process/compare/'))),
    url(r'^owning-a-home/process/close/',
        include(oah.urls_for_prefix('process/close/'))),
    url(r'^owning-a-home/process/sources/',
        include(oah.urls_for_prefix('process/sources/'))),

    url(r'^know-before-you-owe/$',
        TemplateView.as_view(
        template_name='know-before-you-owe/index.html'),
        name='know-before-you-owe'),
    url(r'^know-before-you-owe/timeline/$',
        TemplateView.as_view(
        template_name='know-before-you-owe/timeline/index.html'),
        name='kbyo-timeline'),
    url(r'^know-before-you-owe/compare/$',
        TemplateView.as_view(
        template_name='know-before-you-owe/compare/index.html'),
        name='kbyo-compare'),
    url(r'^fin-ed/privacy-act-statement/$',
        TemplateView.as_view(
        template_name='/adult-financial-education/'
                      'privacy-act-statement/index.html')),
    url(r'^your-story/$', TemplateView.as_view(
        template_name='/your-story/index.html')),
    url(r'^practitioner-resources/economically-vulnerable/$',
        TemplateView.as_view(
            template_name='empowerment/index.html'),
            name='empowerment'),
    url(r'^fair-lending/$', TemplateView.as_view(
        template_name='fair-lending/index.html'),
        name='fair-lending'),

    url(r'^practitioner-resources/students/$', TemplateView.as_view(
        template_name='students/index.html'),
        name='students'),
    url(r'^practitioner-resources/students/knowbeforeyouowe/$',
        TemplateView.as_view(
            template_name='students/knowbeforeyouowe/index.html'),
            name='students-knowbeforeyouowe'),
    url(r'^practitioner-resources/students/'
         'helping-borrowers-find-ways-to-stay-afloat/$',
            TemplateView.as_view(
                template_name='students/helping-borrowers-find-'
                              'ways-to-stay-afloat/index.html'),
                name='students-helping-borrowers'),

    url(r'^practitioner-resources/servicemembers/$', TemplateView.as_view(
        template_name='service-members/index.html'),
        name='servicemembers'),
    url(r'^practitioner-resources/servicemembers/webinars/$',
        TemplateView.as_view(
        template_name='service-members/on-demand-forums-and-tools'
                      '/index.html'),
        name='servicemembers'),
    url(r'^practitioner-resources/servicemembers/additionalresources/$',
        TemplateView.as_view(
        template_name='service-members/additionalresources/index.html'),
        name='servicemembers'),
    url(r'^practitioner-resources/servicemembers/planning/$',
        TemplateView.as_view(
        template_name='service-members/planning/index.html'),
        name='servicemembers-planning'),
    url(r'^practitioner-resources/servicemembers/planning/'
         'creativesavingsstrategies/$',
            TemplateView.as_view(
                template_name='service-members/planning/'
                              'creativesavingsstrategies/index.html'),
                name='servicemembers-planning'),
    url(r'^practitioner-resources/servicemembers/protecting/$',
        TemplateView.as_view(
        template_name='service-members/protecting/index.html'),
        name='servicemembers-protecting'),

    url(r'^parents/(?P<path>.*)$',
        RedirectView.as_view(
            url='/money-as-you-grow/%(path)s', permanent=True)),
    url(r'^blog/(?P<path>.*)$',
        RedirectView.as_view(
            url='/about-us/blog/%(path)s', permanent=True)),
    url(r'^newsroom/(?P<path>.*)$',
        RedirectView.as_view(
            url='/about-us/newsroom/%(path)s', permanent=True)),

    url(r'^the-bureau/(?P<path>.*)$',
            RedirectView.as_view(url='/about-us/the-bureau/%(path)s',
                                 permanent=True)
    ),
    url(r'^about-us/leadership-calendar/(?P<path>.*)$', RedirectView.as_view(
        url='/about-us/the-bureau/leadership-calendar/%(path)s',
        permanent=True)),

    url(r'^doing-business-with-us/(?P<path>.*)$',
        RedirectView.as_view(
            url='/about-us/doing-business-with-us/%(path)s', permanent=True)),

    url(r'^external-site/$', ExternalURLNoticeView.as_view(),
        name='external-site'),

    url(r'^subscriptions/new/$',
        'core.views.govdelivery_subscribe',
        name='govdelivery'),

    url(r'^govdelivery-subscribe/', include([
        url(r'^success/$',
            TemplateView.as_view(
                template_name='govdelivery-subscribe/success/index.html'),
            name='success'),
        url(r'^error/$',
            TemplateView.as_view(
                template_name='govdelivery-subscribe/error/index.html'),
            name='user_error'),
        url(r'^server-error/$',
            TemplateView.as_view(
                template_name='govdelivery-subscribe/server-error/index.html'),
            name='server_error')],
        namespace='govdelivery')),

    url(r'^regulation-comment/new/$',
        'core.views.regsgov_comment',
        name='reg_comment'),

    url(r'^regulation-comment/', include([
        url(r'^success/$',
            TemplateView.as_view(
                template_name='regulation-comment/success/index.html'),
            # 'core.views.comment_success',
            name='success'),
        url(r'^error/$',
            TemplateView.as_view(
                template_name='regulation-comment/error/index.html'),
            name='user_error'),
        url(r'^server-error/$',
            TemplateView.as_view(
                template_name='regulation-comment/server-error/index.html'),
            name='server_error')],
        namespace='reg_comment')),

    # Testing reg comment form
    url(r'^reg-comment-form-test/$',
        SheerTemplateView.as_view(
            template_name='regulation-comment/reg-comment-form-test.html'),
        name='reg-comment-form-test'),

    url(r'^feed/$',
        RedirectView.as_view(url='/about-us/blog/feed/', permanent=True)),
    url(r'^feed/blog/$',
        RedirectView.as_view(url='/about-us/blog/feed/', permanent=True)),
    url(r'^feed/newsroom/$',
        RedirectView.as_view(url='/about-us/newsroom/feed/', permanent=True)),
    url(r'^newsroom-feed/$',
        RedirectView.as_view(url='/about-us/newsroom/feed/', permanent=True)),

    url(r'^careers/(?P<path>.*)$', RedirectView.as_view(
        url='/about-us/careers/%(path)s', permanent=True)),

    url(r'^transcripts/', include([
        url(r'^how-to-apply-for-a-federal-job-with-the-cfpb/$',
            SheerTemplateView.as_view(
                template_name='transcripts/how-to-apply-for-a-federal-job-with-the-cfpb/index.html'),  # noqa: E501
                name='how-to-apply-for-a-federal-job-with-the-cfpb'), ],
        namespace='transcripts')),
    url(r'^paying-for-college/',
        include_if_app_enabled('comparisontool', 'comparisontool.urls')),
    url(r'^paying-for-college2/',
        include_if_app_enabled(
            'paying_for_college', 'paying_for_college.config.urls')),
    url(r'^credit-cards/agreements/',
<<<<<<< HEAD
        include('agreements.urls')),
=======
        include_if_app_enabled('agreements', 'agreements.urls')),
>>>>>>> 9d58c6b9
    url(r'^hud-api-replace/', include_if_app_enabled(
        'hud_api_replace',
        'hud_api_replace.urls',
        namespace='hud_api_replace')),
    url(r'^consumer-tools/retirement/',
        include_if_app_enabled('retirement_api', 'retirement_api.urls')),

    url(r'^data-research/consumer-complaints/',
        include_if_app_enabled('complaintdatabase', 'complaintdatabase.urls')),

    # CCDB5-API
    flagged_url('CCDB5_RELEASE',
                r'^data-research/consumer-complaints/search/api/v1/',
                include_if_app_enabled('complaint_search',
                                       'complaint_search.urls')
                ),
    # If 'CCDB5_RELEASE' is True, include CCDB5 urls.
    flagged_url('CCDB5_RELEASE',
                r'^data-research/consumer-complaints/search/',
                include_if_app_enabled(
                    'ccdb5_ui', 'ccdb5_ui.config.urls'
                )),

    url(r'^oah-api/rates/',
        include_if_app_enabled('ratechecker', 'ratechecker.urls')),
    url(r'^oah-api/county/',
        include_if_app_enabled('countylimits', 'countylimits.urls')),

    flagged_url('EREGS20',
                r'^eregs2/',
                include_if_app_enabled('eregs_core', 'eregs_core.urls')
                ),
    url(r'^eregs-api/',
        include_if_app_enabled('regcore', 'regcore.urls')),
    url(r'^eregulations/',
        include_if_app_enabled('regulations', 'regulations.urls')),

    url(r'^find-a-housing-counselor/$',
        HousingCounselorView.as_view(),
        name='housing-counselor'),
    url(r'^save-hud-counselors-list/$',
        HousingCounselorPDFView.as_view(),
        name='housing-counselor-pdf'),

    # Report redirects
    url(r'^reports/(?P<path>.*)$',
        RedirectView.as_view(
            url='/data-research/research-reports/%(path)s', permanent=True)),
    url(r'^jobs/supervision/$',
        TemplateView.as_view(
            template_name='jobmanager/supervision.html'),
        name='jobs_supervision'),

    url(r'^jobs/technology-innovation-fellows/$',
        TemplateView.as_view(
            template_name='jobmanager/technology-innovation-fellows.html'),
        name='technology_innovation_fellows'),

    # credit cards KBYO

    url(r'^credit-cards/knowbeforeyouowe/$', TemplateView.as_view(
        template_name='knowbeforeyouowe/creditcards/tool.html'),
        name='cckbyo'),
    # Form csrf token provider for JS form submission
    url(r'^token-provider/', token_provider),

    # data-research-api
    url(r'^data-research/mortgages/api/v1/',
        include_if_app_enabled('data_research', 'data_research.urls')),

    # educational resources
    url(r'^educational-resources/(?P<path>.*)$', RedirectView.as_view(
        url='/practitioner-resources/%(path)s', permanent=True)),
    url(r'^practitioner-resources/resources-for-older-adults' +
         '/managing-someone-elses-money/(?P<path>.*)$',
            RedirectView.as_view(
                url='/consumer-tools/managing-someone-elses-money/%(path)s',
                permanent=True)),
    url(r'^practitioner-resources/money-as-you-grow/(?P<path>.*)$',
            RedirectView.as_view(
                url='/consumer-tools/money-as-you-grow/%(path)s',
                permanent=True)),

    # retirement redirects
    url(r'^retirement/(?P<path>.*)$', RedirectView.as_view(
            url='/consumer-tools/retirement/%(path)s',
            permanent=True)),

    # empowerment redirects
    url(r'^empowerment/$', RedirectView.as_view(
            url='/practitioner-resources/economically-vulnerable/',
            permanent=True)),

    # students redirects
    url(r'^students/(?P<path>.*)$', RedirectView.as_view(
            url='/practitioner-resources/students/%(path)s',
            permanent=True)),

    # servicemembers redirects
    url(r'^servicemembers/on-demand-forums-and-tools/$', RedirectView.as_view(
            url='/practitioner-resources/servicemembers/webinars/',
            permanent=True)),
    url(r'^servicemembers/(?P<path>.*)$', RedirectView.as_view(
            url='/practitioner-resources/servicemembers/%(path)s',
            permanent=True)),

    # ask-cfpb
    url(r'^askcfpb/$',
        RedirectView.as_view(
            url='/ask-cfpb/',
            permanent=True)),
    url(r'^(?P<language>es)/obtener-respuestas/c/(.+)/(?P<ask_id>\d+)/(.+)\.html$',  # noqa: E501
         RedirectView.as_view(
             url='/es/obtener-respuestas/slug-es-%(ask_id)s',
             permanent=True)),
    url(r'^askcfpb/(?P<ask_id>\d+)/(.*)$',
         RedirectView.as_view(
             url='/ask-cfpb/slug-en-%(ask_id)s',
             permanent=True)),
    url(r'^askcfpb/search/',
        redirect_ask_search,
        name='redirect-ask-search'),
    url(r'^(?P<language>es)/obtener-respuestas/buscar/$',
        ask_search,
        name='ask-search-es'),
    url(r'^(?P<language>es)/obtener-respuestas/buscar/(?P<as_json>json)/$',
        ask_search,
        name='ask-search-es-json'),
    url(r'^(?i)ask-cfpb/([-\w]{1,244})-(en)-(\d{1,6})/$',
        view_answer,
        name='ask-english-answer'),
    url(r'^es/obtener-respuestas/([-\w]{1,244})-(es)-(\d{1,6})/$',
        view_answer,
        name='ask-spanish-answer'),
    url(r'^es/obtener-respuestas/([-\w]{1,244})-(es)-(\d{1,6})/imprimir/$',
        print_answer,
        name='ask-spanish-print-answer'),
    url(r'^(?i)ask-cfpb/search/$',
        ask_search,
        name='ask-search-en'),
    url(r'^(?i)ask-cfpb/search/(?P<as_json>json)/$',
        ask_search,
        name='ask-search-en-json'),
    url(r'^(?i)ask-cfpb/api/autocomplete/$',
        ask_autocomplete, name='ask-autocomplete-en'),
    url(r'^(?P<language>es)/obtener-respuestas/api/autocomplete/$',
        ask_autocomplete, name='ask-autocomplete-es'),

    url(r'^es/$', TemplateView.as_view(
                 template_name='/es/index.html')),

    url(r'^es/hogar/$', TemplateView.as_view(
                 template_name='es/hogar/index.html')),

    url(r'^es/nuestra-historia/$', TemplateView.as_view(
                 template_name='es/nuestra-historia/index.html')),

    url(r'^es/presentar-una-queja/$', TemplateView.as_view(
                 template_name='es/presentar-una-queja/index.html')),

    url(r'^es/quienes-somos/$', TemplateView.as_view(
                 template_name='es/quienes-somos/index.html')),

    url(r'^_status/', include_if_app_enabled('watchman', 'watchman.urls')),

    flagged_url('FWB_RELEASE',
                r'^(?i)consumer-tools/financial-well-being/',
                include('wellbeing.urls')
    ),
]

if settings.ALLOW_ADMIN_URL:
    patterns = [
        url(r'^login/$', login_with_lockout, name='cfpb_login'),
        url(r'^login/check_permissions/$',
            check_permissions,
            name='check_permissions'),
        url(r'^login/welcome/$', welcome, name='welcome'),
        url(r'^logout/$', auth_views.logout),
        url('^admin/login/$',
            RedirectView.as_view(url='/login/',
                                 permanent=True,
                                 query_string=True)),
        url('^django-admin/login/$',
            RedirectView.as_view(url='/login/',
                                 permanent=True,
                                 query_string=True)),

        url(r'^d/admin/(?P<path>.*)$',
            RedirectView.as_view(url='/django-admin/%(path)s',
                                 permanent=True)),
        url(r'^picard/(?P<path>.*)$',
            RedirectView.as_view(url='/admin/cdn/%(path)s', permanent=True)),

        url(r'^tasks/(?P<path>.*)$',
            RedirectView.as_view(url='/admin/cdn/%(path)s', permanent=True)),

        url(r'^django-admin/password_change',
            change_password,
            name='django_admin_account_change_password'),
        url(r'^django-admin/', include(admin.site.urls)),


        # Override Django and Wagtail password views with our password policy
        url(r'^admin/password_reset/', include([
            url(r'^confirm/(?P<uidb64>[0-9A-Za-z_\-]+)/(?P<token>[0-9A-Za-z]{1,13}-[0-9A-Za-z]{1,20})/$',  # noqa: E501
                password_reset_confirm,
                name='password_reset_confirm')
        ])),
        url(r'^django-admin/password_change',
            'django.contrib.auth.views.password_change',
            {'password_change_form': CFGOVPasswordChangeForm}),
        url(r'^password/change/done/$',
            auth_views.password_change_done,
            name='password_change_done'),
        url(r'^admin/account/change_password/$',
            change_password,
            name='wagtailadmin_account_change_password'),
        url(r'^django-admin/', include(admin.site.urls)),
        url(r'^admin/', include(wagtailadmin_urls)),

    ]

<<<<<<< HEAD
    if 'csp.middleware.CSPMiddleware' in settings.MIDDLEWARE_CLASSES:
        # allow browsers to push CSP error reports back to the server
        patterns.append(url(r'^csp-report/',
                            'core.views.csp_violation_report'))

    urlpatterns = patterns + urlpatterns


=======
    urlpatterns = patterns + urlpatterns

>>>>>>> 9d58c6b9
if settings.DEBUG:
    urlpatterns += static(settings.MEDIA_URL,
                          document_root=settings.MEDIA_ROOT)

    # enable local preview of error pages
    urlpatterns.append(
        url(r'^500/$',
            TemplateView.as_view(template_name='500.html'),
            name='500')
    )
    urlpatterns.append(
        url(r'^404/$',
            TemplateView.as_view(template_name='404.html'),
            name='404')
    )

    try:
        import debug_toolbar
        urlpatterns.append(url(r'^__debug__/', include(debug_toolbar.urls)))
    except ImportError:
        pass

# Catch remaining URL patterns that did not match a route thus far.
urlpatterns.append(url(r'', include(wagtailsharing_urls)))
# urlpatterns.append(url(r'', include(wagtailsharing_urls)))


def handle_error(code, request):
    try:
        return render(request, '%s.html' % code, context={'request': request},
                      status=code)
    except AttributeError:
        # for certain URL's, it seems like our middleware doesn't run
        # Thankfully, these are probably not errors real users see -- usually
        # the results of a security scan, or a malformed static file reference.

        return HttpResponse("This request could not be processed, "
                            "HTTP Error %s." % str(code), status=code)


handler404 = partial(handle_error, 404)
handler500 = partial(handle_error, 500)<|MERGE_RESOLUTION|>--- conflicted
+++ resolved
@@ -259,11 +259,7 @@
         include_if_app_enabled(
             'paying_for_college', 'paying_for_college.config.urls')),
     url(r'^credit-cards/agreements/',
-<<<<<<< HEAD
         include('agreements.urls')),
-=======
-        include_if_app_enabled('agreements', 'agreements.urls')),
->>>>>>> 9d58c6b9
     url(r'^hud-api-replace/', include_if_app_enabled(
         'hud_api_replace',
         'hud_api_replace.urls',
@@ -487,19 +483,8 @@
 
     ]
 
-<<<<<<< HEAD
-    if 'csp.middleware.CSPMiddleware' in settings.MIDDLEWARE_CLASSES:
-        # allow browsers to push CSP error reports back to the server
-        patterns.append(url(r'^csp-report/',
-                            'core.views.csp_violation_report'))
-
     urlpatterns = patterns + urlpatterns
 
-
-=======
-    urlpatterns = patterns + urlpatterns
-
->>>>>>> 9d58c6b9
 if settings.DEBUG:
     urlpatterns += static(settings.MEDIA_URL,
                           document_root=settings.MEDIA_ROOT)
