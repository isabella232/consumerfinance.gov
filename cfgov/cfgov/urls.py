--- conflicted
+++ resolved
@@ -138,24 +138,20 @@
         template_name='fair-lending/index.html'),
         name='fair-lending'),
 
-<<<<<<< HEAD
     # My Money Tools
-    url(r'^mmt-my-money-calendar/service-worker\.js$',
+    re_path(r'^mmt-my-money-calendar/service-worker\.js$',
         ServiceWorkerView.as_view(
             template_name='mmt-my-money-calendar/service-worker.js',
             scope='/mmt-my-money-calendar'),
         name='mmt-my-money-calendar-service-worker'),
 
-    url(r'^mmt-my-money-calendar/.*',
+    re_path(r'^mmt-my-money-calendar/.*',
         FlaggedTemplateView.as_view(
             template_name='mmt-my-money-calendar/index.html',
             flag_name='MMT_MY_MONEY_CALENDAR'),
         name='mmt-my-money-calendar'),
 
-    url(r'^practitioner-resources/students/knowbeforeyouowe/$',
-=======
     re_path(r'^practitioner-resources/students/knowbeforeyouowe/$',
->>>>>>> f178b17b
         TemplateView.as_view(
             template_name='students/knowbeforeyouowe/index.html'),
             name='students-knowbeforeyouowe'),
