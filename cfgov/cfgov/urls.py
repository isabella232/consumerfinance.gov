--- conflicted
+++ resolved
@@ -39,8 +39,6 @@
 )
 from v1.views.documents import DocumentServeView
 from mmt_my_money_calendar.views import ServiceWorkerView
-<<<<<<< HEAD
-=======
 
 
 if wagtail.VERSION >= (2, 0):
@@ -49,7 +47,6 @@
 else:
     from wagtail.contrib.wagtailsitemaps.views import sitemap
     from wagtail.wagtailadmin import urls as wagtailadmin_urls
->>>>>>> 3afbea60
 
 
 def flagged_wagtail_template_view(flag_name, template_name):
