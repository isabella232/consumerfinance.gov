{% load base_elements %}
{% load i18n %}
{% load remit_var %}
{% load static from staticfiles %}
{% load staticversions %}

{% is_remit as IS_REMIT %}
{% get_static_version as STATIC_VERSION %}

<!DOCTYPE html>
<!--
    ============================================================================

    Hey! If you're viewing this, you should probably come work on our Technology
    & Innovation team. We're always looking for a few great designers,
    developers, data scientists, and network, infrastructure, privacy and
    security pros. Keep an eye on our job opportunities at:
    https://www.consumerfinance.gov/jobs/

    Also, you can see more of our code at https://github.com/cfpb

    And by the way, there’s another hidden message somewhere on the following
    page: https://www.consumerfinance.gov/jobs/technology-innovation-fellows/.
    See if you can find it! Hint: picture yourself embedded in our work.

    ============================================================================
-->

<!--[if lt IE 7]> <html class="no-js lt-ie10 lt-ie9 lt-ie8 lt-ie7" dir="ltr" lang="{% trans "en-US" %}"> <![endif]-->
<!--[if IE 7]>    <html class="no-js lt-ie10 lt-ie9 lt-ie8" dir="ltr" lang="{% trans "en-US" %}"> <![endif]-->
<!--[if IE 8]>    <html class="no-js lt-ie10 lt-ie9" dir="ltr" lang="{% trans "en-US" %}"> <![endif]-->
<!--[if IE 9]>    <html class="no-js lt-ie10" dir="ltr" lang="{% trans "en-US" %}"> <![endif]-->
<!--[if gt IE 9]><!--> <html dir="ltr" lang="{% trans "en-US" %}" class="no-js"> <!--<![endif]-->

<head prefix="og: http://ogp.me/ns# fb: http://ogp.me/ns/fb#">

<!--
    ===========
    GLOBAL META
    ===========
-->

    <meta charset="utf-8">
    <meta http-equiv="X-UA-Compatible" content="IE=edge,chrome=1">

<!--
    ==================
    PAGE-SPECIFIC META
    ==================
-->

    <title>{% block title %}{% endblock %} | {% trans "Consumer Financial Protection Bureau" %}</title>

    <!-- Meta -->
    <meta name="google-site-verification" content=""> <!-- https://google.com/webmasters -->
    <meta name="Copyright" content="Public domain">

    <meta property="og:type" content="government">
    <meta property="og:site_name" content="Consumer Financial Protection Bureau">
    <meta property="fb:app_id" content="210516218981921">

    {% block open_graph_image %}

    <meta property="og:image"
          content="{% static 'img/logo_open-graph_facebook.png' %}">
    <meta property="twitter:image"
          content="{% static 'img/logo_open-graph_twitter.png' %}">

    {% endblock %}

    {% block page_meta %}
    <meta property="og:title" content="Consumer Financial Protection Bureau">
    <meta property="og:url" content="{{ request.build_absolute_uri }}">
    {% endblock %}

    {% block page_viewport %}
    <meta name="viewport" content="width=1016">
    {% endblock %}

    <!-- Favicons -->
    <link rel="apple-touch-icon" href="{% static 'nemo/_/img/apple-touch-icon-precomposed.png' %}">
    <link rel="apple-touch-icon" size="72x72" href="{% static 'nemo/_/img/apple-touch-icon-72x72-precomposed.png' %}">
    <link rel="apple-touch-icon" size="114x114" href="{% static 'nemo/_/img/apple-touch-icon-114x114-precomposed.png' %}">
    <link rel="apple-touch-icon" size="144x144" href="{% static 'nemo/_/img/apple-touch-icon-144x144-precomposed.png' %}">

    <!-- Feeds -->
    <link rel="alternate" type="application/rss+xml" title="Consumer Financial Protection Bureau &raquo; Feed" href="/feed/" />
    {% block page_feeds %}
    {% endblock %}

<!--
    ======
    STYLES
    ======
    The number of stylesheets here must be kept to a minimum.
    Unless adding a significant amount of CSS that is specific to a single page or section of the site,
    all new styles should be added to cfgov/v1/unprocessed/css/main.less.
-->

    {% block nemo_styles %}
    <!-- Styles -->

    <!--[if gt IE 8]><!-->
        <link rel="stylesheet" href="{% static 'nemo/_/c/woff.css' %}">
    <!--<![endif]-->
    <link rel="stylesheet" href="{% static 'nemo/_/c/styles.css' %}">

    {% endblock %}

    {% block app_css %}
    {% endblock %}

    {% block page_css %}
    {% endblock %}

    <!--[if lt IE 9]>
    <link rel="stylesheet" href="{% static 'css/header.nonresponsive.css' %}"/>
    <link rel="stylesheet" href="{% static 'css/footer.nonresponsive.css' %}"/>
    <![endif]-->

    <!--[if gt IE 8]><!-->
    <link rel="stylesheet" href="{% static 'css/header.css' %}"/>
    <link rel="stylesheet" href="{% static 'css/footer.css' %}"/>
    <!--<![endif]-->

<!--
    ============
    HEAD SCRIPTS
    ============
    The following scripts must be included in the head. DO NOT ADD ANY MORE.
    All other scripts should go before the closing body tag.
    If you come across a script that makes a convincing case to be included in
    the head, then file an issue or PR to discuss including it.
-->

    {# Google Optimize page-hiding snippet #}
    <style> .optimize-loading { opacity: 0 !important; } </style>
    <script> (function(a,s,y,n,c,h,i,d,e){s.className+=' '+y;h.start=1*new Date; h.end=i=function(){s.className=s.className.replace(RegExp(' ?'+y),'')}; (a[n]=a[n]||[]).hide=h;setTimeout(function(){i();h.end=null},c);h.timeout=c; })(window,document.documentElement,'optimize-loading','dataLayer',1000, {'GTM-KHB8MB':true}); </script>
    {# end Google Optimize page-hiding snippet #}
    {# Google Tag Manager #}
    <script>(function(w,d,s,l,i){w[l]=w[l]||[];w[l].push({'gtm.start':
    new Date().getTime(),event:'gtm.js'});var f=d.getElementsByTagName(s)[0],
    j=d.createElement(s),dl=l!='dataLayer'?'&l='+l:'';j.async=true;j.src=
    'https://www.googletagmanager.com/gtm.js?id='+i+dl;f.parentNode.insertBefore(j,f);
    })(window,document,'script','dataLayer','GTM-KMMLRS');</script>

    <!--[if lt IE 9]>
    <script src="{% static 'nemo/_/js/html5shim.js' %}"></script>
    <![endif]-->

<<<<<<< HEAD
    <script src="{% static 'jquery/jquery.min.js}"></script>

=======
>>>>>>> 68a2ddab
    {% block analytics_js %}
    {% endblock %}

    {% include_modernizr %}
</head>

<body class="{% block body_class %}page{% endblock %}" data-lang="{% trans "en" %}">
{% block gtm_js %}
<!-- Google Tag Manager (noscript) -->
<noscript><iframe src="https://www.googletagmanager.com/ns.html?id=GTM-KMMLRS"
height="0" width="0" style="display:none;visibility:hidden"></iframe></noscript>
<!-- End Google Tag Manager (noscript) -->
{% endblock %}

    {% include_header %}
    <div id="page">
        {% block app_notification %}
        {% endblock %}
        <div id="wrapper">
        <section id="maincontent">
            {% block content %}
            {% endblock %}

            {% block share_box %}
                {% include "front/share_box.html" %}
            {% endblock %}
        </section><!--/main_content-->
        </div><!-- /wrapper -->


    </div><!-- /#page -->
    {% include_footer %}

    {% block app_modal %}
    {% endblock %}

{% block app_js %}
{% endblock %}

{% block page_js %}
{% endblock %}

<!-- for search.usa.gov indexing -->
<script type="text/javascript">
  //<![CDATA[
    var aid = 'cfpb';
    var script = document.createElement( 'script' );
    script.type = 'text/javascript';
    script.src = 'https://search.usa.gov/javascripts/stats.js';
    document.getElementsByTagName( 'head' )[0].appendChild( script );
  //]]>
</script>

<!--[if gt IE 8]><!-->
<script type="text/javascript" src="{% static "js/atomic/header.js" %}"></script>
<script type="text/javascript" src="{% static "js/atomic/footer.js" %}"></script>
<!--<![endif]-->
</body>
</html><|MERGE_RESOLUTION|>--- conflicted
+++ resolved
@@ -148,11 +148,6 @@
     <script src="{% static 'nemo/_/js/html5shim.js' %}"></script>
     <![endif]-->
 
-<<<<<<< HEAD
-    <script src="{% static 'jquery/jquery.min.js}"></script>
-
-=======
->>>>>>> 68a2ddab
     {% block analytics_js %}
     {% endblock %}
 
