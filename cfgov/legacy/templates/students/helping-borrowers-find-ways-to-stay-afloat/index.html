--- conflicted
+++ resolved
@@ -1,17 +1,6 @@
 {% extends "front/base_nonresponsive.html" %}
 {% load static from staticfiles %}
 
-<<<<<<< HEAD
-{% block jquery %}
-<script src="{% static 'jquery/jquery.min.js' %}"></script>
-{% endblock %}
-
-{% block nemo_js %}
-<script src="{% static 'nemo/_/js/functions.js' %}"></script>
-{% endblock %}
-
-=======
->>>>>>> f245f6ea
 {% block title %}
     Helping borrowers find ways to stay afloat &gt; Consumer Financial Protection Bureau
 {% endblock %}
