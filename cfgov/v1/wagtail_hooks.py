--- conflicted
+++ resolved
@@ -1,7 +1,6 @@
-<<<<<<< HEAD
+import json
 import logging
 import os
-import json
 import requests
 
 from django.conf import settings
@@ -13,20 +12,6 @@
 from django.utils.translation import ugettext_lazy as _
 from wagtail.wagtailadmin import widgets as wagtailadmin_widgets
 from wagtail.wagtailadmin.menu import MenuItem
-=======
-import json
-import logging
-import os
-from exceptions import ValueError
-from urlparse import urlsplit
-
-import requests
-from django.conf import settings
-from django.contrib.auth.models import Permission
-from django.http import Http404
-from django.utils import timezone
-from django.utils.html import escape, format_html_join
->>>>>>> 260cbf16
 from wagtail.wagtailcore import hooks
 from wagtail.wagtailcore.models import Page
 from urlparse import urlsplit
@@ -64,14 +49,10 @@
 @hooks.register('after_delete_page')
 def log_page_deletion(request, page):
     logger.warning(
-<<<<<<< HEAD
         (
             u'User {user} with ID {user_id} deleted page {title} '
             u'with ID {page_id} at URL {url}'
         ).format(
-=======
-        u'User {user} with ID {user_id} deleted page {title} with ID {page_id} at URL {url}'.format(  # noqa: E501
->>>>>>> 260cbf16
             user=request.user,
             user_id=request.user.id,
             title=page.title,
