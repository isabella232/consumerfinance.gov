--- conflicted
+++ resolved
@@ -43,10 +43,6 @@
         ('impl-compl-material', 'Implementation and Compliance Material'),
     )),
     ('Newsroom', (
-<<<<<<< HEAD
-        ('blog', 'Blog'),
-=======
->>>>>>> e3e8ab26
         ('op-ed', 'Op-Ed'),
         ('press-release', 'Press Release'),
         ('speech', 'Speech'),
@@ -78,19 +74,6 @@
         ('notice-proposed-rule-2', 'Advanced Notice of Proposed Rulemaking'),
         ('proposed-rule-2', 'Proposed Rule'),
     )),
-<<<<<<< HEAD
-]
-
-page_type_choices = categories + [
-    ('Leadership Calendar', (
-        ('richard-cordray', 'Richard Cordray'),
-        ('meredith-fuchs', 'Meredith Fuchs'),
-        ('steve-antonakes', 'Steve Antonakes'),
-        ('raj-date', 'Raj Date'),
-        ('elizabeth-warren', 'Elizabeth Warren'),
-    ))
-=======
->>>>>>> e3e8ab26
 ]
 
 supported_languagues = [
@@ -106,18 +89,6 @@
 ]
 
 
-<<<<<<< HEAD
-def choices_for_page_type(page_type):
-    for slug, name in page_types:
-        if page_type == slug:
-            for cat_slug, cat_list in page_type_choices:
-                if name == cat_slug:
-                    return cat_list
-
-
-def category_label(category):
-    for parent, children in page_type_choices:
-=======
 def page_type_choices():
     new_choices = [
         ('Leadership Calendar', (
@@ -146,7 +117,6 @@
 
 def category_label(category):
     for parent, children in page_type_choices():
->>>>>>> e3e8ab26
         for slug, name in children:
             if category == slug:
                 return name
