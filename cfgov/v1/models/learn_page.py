from datetime import date
from localflavor.us.models import USStateField

from django.db import models
from django.core.validators import RegexValidator
from wagtail.wagtailcore import blocks
from wagtail.wagtailcore.models import Page
from wagtail.wagtaildocs.edit_handlers import DocumentChooserPanel
from wagtail.wagtailcore.fields import StreamField, RichTextField
from wagtail.wagtailadmin.edit_handlers import TabbedInterface, ObjectList, \
    StreamFieldPanel, FieldPanel, FieldRowPanel, MultiFieldPanel, InlinePanel
from wagtail.wagtailimages.edit_handlers import ImageChooserPanel

from ..atomic_elements import molecules, organisms
from .base import CFGOVPage, CFGOVPageManager


class AbstractFilterPage(CFGOVPage):
    header = StreamField([
        ('article_subheader', blocks.RichTextBlock(icon='form')),
        ('text_introduction', molecules.TextIntroduction()),
        ('item_introduction', organisms.ItemIntroduction()),
    ], blank=True)
    preview_title = models.CharField(max_length=255, null=True, blank=True)
    preview_subheading = models.CharField(max_length=255, null=True, blank=True)
    preview_description = RichTextField(null=True, blank=True)
    secondary_link_url = models.CharField(max_length=500, null=True, blank=True)
    secondary_link_text = models.CharField(max_length=255, null=True, blank=True)
    preview_image = models.ForeignKey(
        'v1.CFGOVImage',
        null=True,
        blank=True,
        on_delete=models.SET_NULL,
        related_name='+'
    )
    date_published = models.DateField(default=date.today)
    date_filed = models.DateField(null=True, blank=True)
    comments_close_by = models.DateField(null=True, blank=True)


    # Configuration tab panels
    settings_panels = [
        MultiFieldPanel(Page.promote_panels, 'Settings'),
        InlinePanel('categories', label="Categories", max_num=2),
        FieldPanel('tags', 'Tags'),
        MultiFieldPanel([
            FieldPanel('preview_title', classname="full"),
            FieldPanel('preview_subheading', classname="full"),
            FieldPanel('preview_description', classname="full"),
            FieldPanel('secondary_link_url', classname="full"),
            FieldPanel('secondary_link_text', classname="full"),
            ImageChooserPanel('preview_image'),
        ], heading='Page Preview Fields', classname='collapsible'),
        FieldPanel('authors', 'Authors'),
        MultiFieldPanel([
            FieldPanel('date_published'),
            FieldPanel('date_filed'),
            FieldPanel('comments_close_by'),
        ], 'Relevant Dates', classname='collapsible'),
        MultiFieldPanel(Page.settings_panels, 'Scheduled Publishing'),
    ]

    # This page class cannot be created.
    is_creatable = False

    objects = CFGOVPageManager()

    @classmethod
    def generate_edit_handler(self, content_panel):
        content_panels = [
            StreamFieldPanel('header'),
            content_panel,
        ]
        return TabbedInterface([
            ObjectList(self.content_panels + content_panels, heading='General Content'),
            ObjectList(CFGOVPage.sidefoot_panels, heading='Sidebar'),
            ObjectList(self.settings_panels, heading='Configuration'),
        ])


class LearnPage(AbstractFilterPage):
    content = StreamField([
        ('image_text_25_75_group', organisms.ImageText2575Group()),
        ('well', organisms.Well()),
        ('full_width_text', organisms.FullWidthText()),
        ('expandable', organisms.Expandable()),
        ('expandable_group', organisms.ExpandableGroup()),
<<<<<<< HEAD
        ('table', organisms.Table(editable=False)),
        ('table_block', organisms.AtomicTableBlock(table_options={'renderer':'html'})),
=======
        ('table', organisms.Table()),
>>>>>>> 0e342309
        ('call_to_action', molecules.CallToAction()),
    ], blank=True)
    edit_handler = AbstractFilterPage.generate_edit_handler(
        content_panel = StreamFieldPanel('content')
    )
    template = 'learn-page/index.html'

class DocumentDetailPage(AbstractFilterPage):
    content = StreamField([
        ('full_width_text', organisms.FullWidthText()),
        ('expandable', organisms.Expandable()),
        ('expandable_group', organisms.ExpandableGroup()),
        ('table', organisms.Table()),
    ], blank=True)
    edit_handler = AbstractFilterPage.generate_edit_handler(
        content_panel = StreamFieldPanel('content')
    )
    template = 'document-detail/index.html'


class AgendaItemBlock(blocks.StructBlock):
    start_time = blocks.TimeBlock(label="Start", required=False)
    end_time = blocks.TimeBlock(label="End", required=False)
    description = blocks.CharBlock(max_length=100, required=False)
    location = blocks.CharBlock(max_length=100, required=False)
    speakers = blocks.ListBlock(blocks.StructBlock([
        ('name', blocks.CharBlock(required=False)),
        ('url', blocks.URLBlock(required=False)),
    ], icon='user', required=False))

    class Meta:
        icon = 'date'


class EventPage(AbstractFilterPage):
    # General content fields
    body = RichTextField('Subheading', blank=True)
    archive_body = RichTextField(blank=True)
    live_body = RichTextField(blank=True)
    future_body = RichTextField(blank=True)
    start_dt = models.DateTimeField("Start", blank=True, null=True)
    end_dt = models.DateTimeField("End", blank=True, null=True)
    future_body = RichTextField(blank=True)
    archive_image = models.ForeignKey(
        'wagtailimages.Image',
        null=True,
        blank=True,
        on_delete=models.SET_NULL,
        related_name='+'
    )
    video_transcript = models.ForeignKey(
        'wagtaildocs.Document',
        null=True,
        blank=True,
        on_delete=models.SET_NULL,
        related_name='+'
    )
    speech_transcript = models.ForeignKey(
        'wagtaildocs.Document',
        null=True,
        blank=True,
        on_delete=models.SET_NULL,
        related_name='+'
    )
    flickr_url = models.URLField("Flickr URL", blank=True)
    youtube_url = models.URLField("Youtube URL", blank=True,
    help_text="Format: https://www.youtube.com/embed/video_id. It can be obtained by clicking on Share > Embed on Youtube.",
    validators=[ RegexValidator(regex='^https?:\/\/www\.youtube\.com\/embed\/.*$')])

    live_stream_availability = models.BooleanField("Streaming?", default=False,
                                                   blank=True)
    live_stream_url = models.URLField("URL", blank=True,
    help_text="Format: https://www.ustream.tv/embed/video_id.  It can be obtained by following the instructions listed here: " \
    "https://support.ustream.tv/hc/en-us/articles/207851917-How-to-embed-a-stream-or-video-on-your-site",
    validators=[ RegexValidator(regex='^https?:\/\/www\.ustream\.tv\/embed\/.*$')])
    live_stream_date = models.DateTimeField("Go Live Date", blank=True, null=True)
    # Venue content fields
    venue_name = models.CharField(max_length=100, blank=True)
    venue_street = models.CharField(max_length=100, blank=True)
    venue_suite = models.CharField(max_length=100, blank=True)
    venue_city = models.CharField(max_length=100, blank=True)
    venue_state = USStateField(blank=True)
    venue_zip = models.IntegerField(blank=True, null=True)
    agenda_items = StreamField([('item', AgendaItemBlock())], blank=True)

    objects = CFGOVPageManager()

    # General content tab
    content_panels = CFGOVPage.content_panels + [
        FieldPanel('body', classname="full"),
        FieldRowPanel([
            FieldPanel('start_dt', classname="col6"),
            FieldPanel('end_dt', classname="col6"),
        ]),
        MultiFieldPanel([
            FieldPanel('archive_body', classname="full"),
            ImageChooserPanel('archive_image'),
            DocumentChooserPanel('video_transcript'),
            DocumentChooserPanel('speech_transcript'),
            FieldPanel('flickr_url'),
            FieldPanel('youtube_url'),
        ], heading='Archive Information'),
        FieldPanel('live_body', classname="full"),
        FieldPanel('future_body', classname="full"),
        MultiFieldPanel([
            FieldPanel('live_stream_availability'),
            FieldPanel('live_stream_url'),
            FieldPanel('live_stream_date'),
        ], heading='Live Stream Information'),
    ]
    # Venue content tab
    venue_panels = [
        FieldPanel('venue_name'),
        MultiFieldPanel([
            FieldPanel('venue_street'),
            FieldPanel('venue_suite'),
            FieldPanel('venue_city'),
            FieldPanel('venue_state'),
            FieldPanel('venue_zip'),
        ], heading='Venue Address'),
    ]
    # Agenda content tab
    agenda_panels = [
        StreamFieldPanel('agenda_items'),
    ]
    # Promotion panels
    promote_panels = [
        MultiFieldPanel(AbstractFilterPage.promote_panels,
                        "Page configuration"),
    ]
    # Tab handler interface
    edit_handler = TabbedInterface([
        ObjectList(content_panels, heading='General Content'),
        ObjectList(venue_panels, heading='Venue Information'),
        ObjectList(agenda_panels, heading='Agenda Information'),
        ObjectList(AbstractFilterPage.sidefoot_panels, heading='Sidebar'),
        ObjectList(AbstractFilterPage.settings_panels, heading='Configuration'),
    ])

    template = 'events/event.html'<|MERGE_RESOLUTION|>--- conflicted
+++ resolved
@@ -85,12 +85,8 @@
         ('full_width_text', organisms.FullWidthText()),
         ('expandable', organisms.Expandable()),
         ('expandable_group', organisms.ExpandableGroup()),
-<<<<<<< HEAD
         ('table', organisms.Table(editable=False)),
         ('table_block', organisms.AtomicTableBlock(table_options={'renderer':'html'})),
-=======
-        ('table', organisms.Table()),
->>>>>>> 0e342309
         ('call_to_action', molecules.CallToAction()),
     ], blank=True)
     edit_handler = AbstractFilterPage.generate_edit_handler(
