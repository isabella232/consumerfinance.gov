--- conflicted
+++ resolved
@@ -1,6 +1,9 @@
 {% extends 'layout-side-nav.html' %}
 
 {# Import organisms and molecules used in the template. #}
+{% import 'molecules/expandable.html' as expandable %}
+
+{% import 'organisms/expandable-group.html' as expandable_group %}
 
 {% import 'molecules/related-posts.html' as related_posts with context %}
 {% if not breadcrumb_items %}
@@ -36,37 +39,6 @@
         </div>
     {%- endfor %}
 
-<<<<<<< HEAD
-    {% if prototype %}
-        <div class="block">
-            {% include 'organisms/full-width-text.html' %}
-
-            <div class="expandable-prototypes">
-                {% include 'molecules/expandable.html' with context %}
-            </div>
-
-            <div class="expandable-group-prototypes">
-                {% include 'organisms/expandable-group.html' with context %}
-            </div>
-
-        </div>
-    {% endif %}
-
-    {% if prototype %}
-        <div class="block
-                    block__flush-bottom
-                    block__flush-sides
-                    block__bg
-                    block__border-top
-                    block__border-right">
-            <div class="block block__flush-top">
-                {{ related_posts.render(global_dict.related_posts_settings) }}
-            </div>
-            <div class="block">
-                {% include 'organisms/email-signup.html' %}
-            </div>
-        </div>
-    {% else %}
         <aside class="prefooter">
             {% for block in page.sidefoot %}
                 {% if 'related_posts' or 'call_to_action' or 'email_signup' in block.block_type %}
@@ -81,50 +53,23 @@
                         </div>
                     {% endif %}
                 {# TODO: When we delete atoms, remove the following else #}
-=======
-    <div class="block
-                block__flush-bottom
-                block__flush-sides
-                block__bg
-                block__border-top
-                block__border-right">
-        {% for block in page.sidefoot %}
-            {% if 'related_posts' or 'call_to_action' or 'email_signup' in block.block_type %}
-                {% if loop.index == 1 %}
-                    <div class="block
-                                block__flush-top">
-                        {{ render_stream_child(block) }}
-                    </div>
->>>>>>> de5d0ac8
                 {% else %}
-                    <div class="block">
-                        {{ render_stream_child(block) }}
-                    </div>
+                    {% if 'heading' in block.block_type %}
+                        <h3 class="o-sidebar-breakout_heading">
+                            {{ render_stream_child(block) }}
+                        </h3>
+                    {% elif 'slug' in block.block_type %}
+                        <h2 class="header-slug">
+                            <span class="header-slug_inner">
+                                {{ render_stream_child(block) }}
+                            </span>
+                        </h2>
+                    {% else %}
+                        <p>{{ render_stream_child(block) }}</p>
+                    {% endif %}
                 {% endif %}
-            {# TODO: When we delete atoms, remove the following else #}
-            {% else %}
-                {% if 'heading' in block.block_type %}
-                    <h3 class="o-sidebar-breakout_heading">
-                        {{ render_stream_child(block) }}
-                    </h3>
-                {% elif 'slug' in block.block_type %}
-                    <h2 class="header-slug">
-                        <span class="header-slug_inner">
-                            {{ render_stream_child(block) }}
-                        </span>
-                    </h2>
-                {% else %}
-                    <p>{{ render_stream_child(block) }}</p>
-                {% endif %}
-<<<<<<< HEAD
             {% endfor %}
         </aside>
-    {% endif %}
-=======
-            {% endif %}
-        {% endfor %}
-    </div>
->>>>>>> de5d0ac8
 {% endblock %}
 
 {% block content_sidebar scoped -%}
