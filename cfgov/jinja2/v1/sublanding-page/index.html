{% extends 'layout-2-1-bleedbar.html' %}

{% import 'molecules/related-posts.html' as related_posts with context %}
<<<<<<< HEAD
{% import 'organisms/post-preview.html' as post_preview with context %}
{% import 'organisms/main-contact-info.html' as main_contact_info %}
=======
>>>>>>> de5d0ac8

{% block title -%}
    {{ page.seo_title }}
{%- endblock %}

{# TODO: Remove lipsumText when and if it is no longer needed. #}
{% set lipsumText = lipsum(1, false, 10, 25) | safe %}

{% block hero -%}
    {% for block in page.header -%}
        {% if 'hero' in block.block_type -%}
            {{ render_stream_child(block) }}
        {%- endif %}
    {%- endfor %}
{% endblock %}

{% block pre_content %}
    {% if page.sidebar_breakout %}
        {% include 'organisms/sidebar-breakout.html' %}
    {% endif %}
{% endblock %}

{% block content_main %}
    {% for block in page.content -%}
        {% if loop.index == 1 %}
            <div class="block
                        block__flush-top">
                {{ render_stream_child(block) }}
            </div>
        {% else %}
            <div class="block">
                {{ render_stream_child(block) }}
            </div>
        {% endif %}
<<<<<<< HEAD

        <div class="block">
            {% include 'molecules/featured-content.html' %}
        </div>
        <div class="block">
            {% include 'organisms/image-text-50-50-group.html' %}
        </div>
        <div class="block">
            {% include 'organisms/image-text-25-75-group.html' %}
        </div>
        <div class="block">
            {{ post_preview.render({
                'heading': 'This is a notice & comment post',
                'body': {
                    'source': lipsumText
                },
                'published_date': '20030805T213611',
                'post_category': ['Notice of request for public comment'],
                'external_link': 'Submit a comment',
                'external_link_url': 'http://www.google.com/',
                'comments_close_date': '20030805T213611'
                },
                '') }}
        </div>
        <div class="block">
            {% include 'organisms/well.html' %}
        </div>
        <div class="block">
            {% include 'organisms/half-width-link-blob-group.html' %}
        </div>
        <div class="block">
            {% include 'organisms/full-width-text.html' with context %}
        </div>
        <div class="block">
            {{ main_contact_info.render({
                    'heading': 'Header for text below',
                    'body':    lipsumText
                }, {
                    'emails':  ['test@example.com'],
                    'phones':  [{'number': '1234567899',
                                 'vanity': '123456AAAA',
                                 'tty':    '1234567899'}],
                    'faxes':   [{'number': '1234567899'}],
                    'address': {
                        'title':    'Consumer Financial Protection Bureau',
                        'street':   '1700 G Street, NW',
                        'city':     'Washington',
                        'state':    'DC',
                        'zip_code': '20552-0003'
                    }
                })
            }}
        </div>
    {% else %}
        {% for block in page.content -%}
            {% if loop.index == 1 %}
                <div class="block
                            block__flush-top">
            {% else %}
                <div class="block">
            {% endif %}
            {% if 'post_preview_snapshot' in block.block_type %}
                {% set posts = page.get_browsefilterable_posts(request) %}
                {% set limit = block.value.limit | int %}
                {% set num_posts = limit if limit <= posts | length else posts | length %}
                {% for i in range(num_posts) %}
                    {{ post_preview.render(posts[i], '', 0, pageurl(posts[i].parent())) }}
                {% endfor %}
            {% else %}
                {{ render_stream_child(block) }}
            {% endif %}
                </div>
        {%- endfor %}
    {% endif %}
=======
    {%- endfor %}
>>>>>>> de5d0ac8
{% endblock %}

{% block content_sidebar_modifiers -%}
    o-sidebar-content
{%- endblock %}

{% block content_sidebar scoped -%}
<<<<<<< HEAD
    {% if prototype %}
        {{ related_posts.render(global_dict.related_posts_settings) }}
        {% include 'organisms/email-signup.html' %}
    {% else %}
        {% for block in page.sidefoot %}
            {% if 'related_posts' in block.block_type %}
                {% import 'molecules/related-posts.html' as related_posts with context %}
                {{ related_posts.render(block) }}
            {% elif 'email_signup' in block.block_type %}
=======
    {% for block in page.sidefoot %}
        {% if 'related_posts' in block.block_type %}
            {% import 'molecules/related-posts.html' as related_posts with context %}
            {{ related_posts.render(block) }}
        {% elif 'heading' in block.block_type %}
            <h3 class="o-sidebar-breakout_heading">
>>>>>>> de5d0ac8
                {{ render_stream_child(block) }}
            </h3>
        {% elif 'slug' in block.block_type %}
            <h2 class="header-slug">
                <span class="header-slug_inner">
                    {{ render_stream_child(block) }}
                </span>
            </h2>
        {% else %}
            {{ render_stream_child(block) }}
        {% endif %}
    {%- endfor %}
{%- endblock %}<|MERGE_RESOLUTION|>--- conflicted
+++ resolved
@@ -1,11 +1,8 @@
 {% extends 'layout-2-1-bleedbar.html' %}
 
 {% import 'molecules/related-posts.html' as related_posts with context %}
-<<<<<<< HEAD
 {% import 'organisms/post-preview.html' as post_preview with context %}
 {% import 'organisms/main-contact-info.html' as main_contact_info %}
-=======
->>>>>>> de5d0ac8
 
 {% block title -%}
     {{ page.seo_title }}
@@ -33,91 +30,21 @@
         {% if loop.index == 1 %}
             <div class="block
                         block__flush-top">
-                {{ render_stream_child(block) }}
-            </div>
         {% else %}
             <div class="block">
-                {{ render_stream_child(block) }}
+        {% endif %}
+        {% if 'post_preview_snapshot' in block.block_type %}
+            {% set posts = page.get_browsefilterable_posts(request) %}
+            {% set limit = block.value.limit | int %}
+            {% set num_posts = limit if limit <= posts | length else posts | length %}
+            {% for i in range(num_posts) %}
+                {{ post_preview.render(posts[i], '', 0, pageurl(posts[i].parent())) }}
+            {% endfor %}
+        {% else %}
+            {{ render_stream_child(block) }}
+        {% endif %}
             </div>
-        {% endif %}
-<<<<<<< HEAD
-
-        <div class="block">
-            {% include 'molecules/featured-content.html' %}
-        </div>
-        <div class="block">
-            {% include 'organisms/image-text-50-50-group.html' %}
-        </div>
-        <div class="block">
-            {% include 'organisms/image-text-25-75-group.html' %}
-        </div>
-        <div class="block">
-            {{ post_preview.render({
-                'heading': 'This is a notice & comment post',
-                'body': {
-                    'source': lipsumText
-                },
-                'published_date': '20030805T213611',
-                'post_category': ['Notice of request for public comment'],
-                'external_link': 'Submit a comment',
-                'external_link_url': 'http://www.google.com/',
-                'comments_close_date': '20030805T213611'
-                },
-                '') }}
-        </div>
-        <div class="block">
-            {% include 'organisms/well.html' %}
-        </div>
-        <div class="block">
-            {% include 'organisms/half-width-link-blob-group.html' %}
-        </div>
-        <div class="block">
-            {% include 'organisms/full-width-text.html' with context %}
-        </div>
-        <div class="block">
-            {{ main_contact_info.render({
-                    'heading': 'Header for text below',
-                    'body':    lipsumText
-                }, {
-                    'emails':  ['test@example.com'],
-                    'phones':  [{'number': '1234567899',
-                                 'vanity': '123456AAAA',
-                                 'tty':    '1234567899'}],
-                    'faxes':   [{'number': '1234567899'}],
-                    'address': {
-                        'title':    'Consumer Financial Protection Bureau',
-                        'street':   '1700 G Street, NW',
-                        'city':     'Washington',
-                        'state':    'DC',
-                        'zip_code': '20552-0003'
-                    }
-                })
-            }}
-        </div>
-    {% else %}
-        {% for block in page.content -%}
-            {% if loop.index == 1 %}
-                <div class="block
-                            block__flush-top">
-            {% else %}
-                <div class="block">
-            {% endif %}
-            {% if 'post_preview_snapshot' in block.block_type %}
-                {% set posts = page.get_browsefilterable_posts(request) %}
-                {% set limit = block.value.limit | int %}
-                {% set num_posts = limit if limit <= posts | length else posts | length %}
-                {% for i in range(num_posts) %}
-                    {{ post_preview.render(posts[i], '', 0, pageurl(posts[i].parent())) }}
-                {% endfor %}
-            {% else %}
-                {{ render_stream_child(block) }}
-            {% endif %}
-                </div>
-        {%- endfor %}
-    {% endif %}
-=======
     {%- endfor %}
->>>>>>> de5d0ac8
 {% endblock %}
 
 {% block content_sidebar_modifiers -%}
@@ -125,34 +52,28 @@
 {%- endblock %}
 
 {% block content_sidebar scoped -%}
-<<<<<<< HEAD
-    {% if prototype %}
-        {{ related_posts.render(global_dict.related_posts_settings) }}
-        {% include 'organisms/email-signup.html' %}
-    {% else %}
-        {% for block in page.sidefoot %}
-            {% if 'related_posts' in block.block_type %}
-                {% import 'molecules/related-posts.html' as related_posts with context %}
-                {{ related_posts.render(block) }}
-            {% elif 'email_signup' in block.block_type %}
-=======
     {% for block in page.sidefoot %}
         {% if 'related_posts' in block.block_type %}
             {% import 'molecules/related-posts.html' as related_posts with context %}
             {{ related_posts.render(block) }}
-        {% elif 'heading' in block.block_type %}
-            <h3 class="o-sidebar-breakout_heading">
->>>>>>> de5d0ac8
+        {% elif 'email_signup' in block.block_type %}
+            {{ render_stream_child(block) }}
+        {% else %}
+            {% if 'heading' in block.block_type %}
+                <h3 class="o-sidebar-breakout_heading">
+                    {{ render_stream_child(block) }}
+                </h3>
+            {% elif 'slug' in block.block_type %}
+                <h2 class="header-slug">
+                        <span class="header-slug_inner">
+                            {{ render_stream_child(block) }}
+                        </span>
+                </h2>
+            {% elif 'paragraph' in block.block_type %}
                 {{ render_stream_child(block) }}
-            </h3>
-        {% elif 'slug' in block.block_type %}
-            <h2 class="header-slug">
-                <span class="header-slug_inner">
-                    {{ render_stream_child(block) }}
-                </span>
-            </h2>
-        {% else %}
-            {{ render_stream_child(block) }}
+            {% else %}
+                {{ render_stream_child(block) }}
+            {% endif %}
         {% endif %}
     {%- endfor %}
 {%- endblock %}