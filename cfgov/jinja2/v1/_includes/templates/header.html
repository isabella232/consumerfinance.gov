--- conflicted
+++ resolved
@@ -1,21 +1,8 @@
 <header class="o-header
                header"
         role="banner">
-<<<<<<< HEAD
-
-    {% do global_dict.update(
-        {
-            'global_eyebrow': {
-                'is_in_list': false
-            }
-
-        })
-    %}
-    {% include 'molecules/global-eyebrow.html' with context %}
-=======
     {% import 'molecules/global-eyebrow.html' as global_eyebrow with context %}
     {{ global_eyebrow.render( true ) }}
->>>>>>> 54a5fa19
 
     <div class="o-header_content
                 wrapper">
@@ -23,19 +10,8 @@
             <span class="u-visually-hidden">Menu</span>
         </button>
 
-<<<<<<< HEAD
-        {% do global_dict.update(
-            {
-                'global_header_cta': {
-                    'is_in_list': false
-                }
-            })
-        %}
-        {% include 'molecules/global-header-cta.html' with context %}
-=======
         {% import 'molecules/global-header-cta.html' as global_cta with context %}
         {{ global_cta.render( true ) }}
->>>>>>> 54a5fa19
 
         {% include 'molecules/global-search.html' with context %}
 
