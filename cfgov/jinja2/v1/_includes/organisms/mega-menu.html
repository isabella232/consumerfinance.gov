--- conflicted
+++ resolved
@@ -47,38 +47,25 @@
 
    ========================================================================== #}
 
-<<<<<<< HEAD
 {% macro _nav_list( nav_depth, nav_groups, nav_title='', language='en' ) %}
-    {% for nav_group in nav_groups %}
-    {% set group = nav_group.value %}
-    <div class="{{ _classes( nav_depth, '-list' ) }}">
-
-        {% if group.group_title %}
-        {% set aria_group_title = group.group_title ~ ' continued' if group.hide_group_title else group.group_title %}
-        <h4 class="h5
-                  {{ base_class ~ '_group-heading' }}
-                  {{ base_class ~ '_group-heading' ~ '__hidden' if group.hide_group_title else ''}}"
-            id="{{ aria_group_title | slugify ~ '-menu' }}"
-            {% if group.hide_group_title %} aria-hidden="true" {% endif %}
-            aria-label="{{ aria_group_title | safe }}">
-            {{ group.group_title | safe }}
-=======
-{% macro _nav_list( nav_depth, nav_groups, language='en' ) %}
     {% for group in nav_groups %}
     <div class="{{ _classes( nav_depth, '-list' ) }}">
+
         {% if group.title %}
+        {% set aria_group_title = group.title ~ ' continued' if group.title_hidden else group.title %}
         <h4 class="h5
                   {{ base_class ~ '_group-heading' }}
                   {{ base_class ~ '_group-heading' ~ '__hidden' if group.title_hidden else ''}}"
-            {% if group.title_hidden %} aria-hidden="true" {% endif %}>
+            id="{{ aria_group_title | slugify ~ '-menu' }}"
+            {% if group.title_hidden %} aria-hidden="true" {% endif %}
+            aria-label="{{ aria_group_title }}">
             {{ group.title }}
->>>>>>> 76692dd6
         </h4>
         {% endif %}
         <ul
             {% if aria_group_title %}
             aria-labelledby="{{ aria_group_title | slugify ~ '-menu' }}"
-            {% else %}
+            {% elif nav_title %}
             aria-label="{{ nav_title | safe }}"
             {% endif %}>
             {% if nav_depth == 1 -%}
@@ -159,20 +146,9 @@
 
                 {% if nav_item.featured_items or nav_item.other_items %}
                 <div class="{{ _classes( nav_depth, '-list' ) }} {{ _classes( nav_depth, '-list__featured' ) }} ">
-<<<<<<< HEAD
-                    {% if nav_item.featured_links %}
-                    {% set featured_links_id = nav_item.featured_links[0].link_text | slugify %}
-                    <h4 id="{{ featured_links_id }}"
-                        class="{{ base_class ~ '_group-heading' ~ '__hidden' }}"
-                        aria-hidden="true">
-                        Featured
-                    </h4>
-                    <ul class="{{ _classes( nav_depth, '-list__featured-item' ) }}" aria-labelledby="{{ featured_links_id }}">
-                        {% for link in nav_item.featured_links | default( [], true ) %}
-=======
-                    <ul class="{{ _classes( nav_depth, '-list__featured-item' ) }}">
+                    {% if nav_item.featured_items %}
+                    <ul class="{{ _classes( nav_depth, '-list__featured-item' ) }}" aria-label="Featured">
                         {% for link in nav_item.featured_items | default( [], true ) %}
->>>>>>> 76692dd6
                         <li>
                             <a class="{{ _classes( nav_depth, '-link' ) }}"
                                href="{{ link.url }}">
