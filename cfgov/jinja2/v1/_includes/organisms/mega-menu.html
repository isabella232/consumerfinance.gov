--- conflicted
+++ resolved
@@ -118,15 +118,10 @@
         <div class="{{- _classes( nav_depth, '-grid', 'three-col' if nav_item.featured_content or nav_item.nav_groups | count < 4 else '' ) -}}">
 
             {% if nav_depth > 1 %}
-<<<<<<< HEAD
             <h3 class="{{ _classes( nav_depth, '-overview' ) }}
                        {{ _classes( nav_depth, '-overview-heading' ) }}
             ">
                 {# TODO: Remove the check for '#' when real overview pages
-=======
-            <span class="{{- _classes( nav_depth, '-overview' ) -}}">
-              {# TODO: Remove the check for '#' when real overview pages
->>>>>>> 799ad69c
                        are added for the Consumer Resources and Education
                        pages. #}
                 {% if nav_overview_url %}
