{% set base_class = 'o-mega-menu-var-1' %}

{# ==========================================================================

   _classes()

   ==========================================================================

   Description:

   Creates mega menu CSS classes when given:

   nav_depth: Level of menu nesting. 1 equals the root menu.

   suffix:    Suffix to add to the classes.
              Default is ''.

   additional_suffix: Optional additional class suffix.

   ========================================================================== #}

{# TODO: Move to external macro so it can be shared with secondary nav. #}
{%- macro _classes( nav_depth, suffix='', additional_suffix='' ) -%}
{%- set general_class = base_class ~ '_content' -%}
{%- set depth_class = general_class ~ '-' ~ nav_depth -%}
{%- set additional_class = depth_class ~ suffix ~ '__' ~  additional_suffix if additional_suffix else '' -%}

{{ general_class ~ suffix ~ ' ' ~ depth_class ~ suffix ~ ' ' ~ additional_class }}
{%- endmacro -%}


{# ==========================================================================

   _nav_list()

   ==========================================================================

   Description:

   Creates a mega menu sub menu list markup when given:

   nav_depth:  Level of menu nesting. 1 equals the root menu.

   nav_groups: List of nav item groups.

   language:   The page's language. Defaults to English.

   ========================================================================== #}

{% macro _nav_list( nav_depth, nav_groups, language='en' ) %}
    {% for nav_group in nav_groups %}
    {% set group = nav_group.value %}
    <div class="{{ _classes( nav_depth, '-list' ) }}">

        {% if group.group_title %}
        <h4 class="h5
                  {{ base_class ~ '_group-heading' }}
                  {{ base_class ~ '_group-heading' ~ '__hidden' if group.hide_group_title else ''}}"
            {% if group.hide_group_title %} aria-hidden="true" {% endif %}>
            {{ group.group_title | safe }}
        </h4>
        {% endif %}
        <ul>
            {% if nav_depth == 1 -%}
            <li class="m-list_item {{ _classes( nav_depth, '-item' ) }}">
                {% import 'molecules/global-header-cta.html' as global_header_cta with context %}
                {{ global_header_cta.render( language=language ) }}
            </li>
            {%- endif %}
            {%- for item in group.nav_items %}
                {{ _nav_item( nav_depth, item, language ) }}
            {%- endfor %}
        </ul>
    </div>

    {% endfor %}

{% endmacro %}


{# ==========================================================================

   _nav_level()

   ==========================================================================

   Description:

   Creates menu content markup when given:

   nav_depth:          Level of menu nesting. 1 equals the root menu.

   nav_item:           Menu item of this level of nav.

   nav_overview_url:   A string used for a sub nav overview title URL.

   nav_overview_text:  A string used for a sub nav overview title.

   language:           The page's language (passed to global_eyebrow macro).
                       Defaults to English.


   ========================================================================== #}

{% macro _nav_level( nav_depth, nav_item, nav_overview_url, nav_overview_text, language='en' ) %}
<section class="{{- _classes( nav_depth ) -}}"
         aria-expanded="false"
         data-js-hook="behavior_flyout-menu_content">
    <div class="{{- _classes( nav_depth, '-wrapper' ) -}}">
        {# Open wrapper if needed #}
        {% if nav_depth > 1 %}
        <button class="{{- _classes( nav_depth, '-alt-trigger' ) -}}"
                data-js-hook="behavior_flyout-menu_alt-trigger">
            {{ svg_icon('left') }}
            Back
        </button>
        {% endif %}
        <div class="{{- _classes( nav_depth, '-grid', 'three-col' if nav_item.featured_content or nav_item.nav_groups | count < 4 else '' ) -}}">

            {% if nav_depth > 1 and nav_overview_url != '#' %}
            <h3 class="{{ _classes( nav_depth, '-overview' ) }}
                       {{ _classes( nav_depth, '-overview-heading' ) }}">
                <a class="{{ _classes( nav_depth, '-overview-link' ) }}
                            {{ _classes( nav_depth, '-overview-link__current' ) if nav_overview_url == request.path else '' }}"
                            {{ '' if nav_overview_url == request.path or nav_overview_url == '#' else 'href=' + nav_overview_url | e }}>
                    {{ nav_overview_text ~ ' Overview' }}
                </a>
            </h3>
            {% endif %}

            {% if nav_item.nav_items %}
                {% set temp = nav_item.update({'nav_groups': [{'value': {'nav_items': nav_item.nav_items}}]}) %}
            {% endif %}

            {% if nav_item.nav_groups %}
            <div class="{{ _classes( nav_depth, '-lists' ) }}">
                {{ _nav_list( nav_depth, nav_item.nav_groups, language=language ) }}

                {% if nav_item.featured_links or nav_item.other_links %}
                <div class="{{ _classes( nav_depth, '-list' ) }} {{ _classes( nav_depth, '-list__featured' ) }} ">
                    <ul>
                        {% for link in nav_item.featured_links | default( [], true ) %}
                        <li class="{{ _classes( nav_depth, '-list__featured-item' ) }}">
                            <a class="a-link {{ _classes( nav_depth, '-link' ) }}"
                               href="{{ link.external_link }}">
                                {{ svg_icon( 'favorite' ) }}
                                <span class="a-link_text">{{ link.link_text }}</span class="a-link_text">
                            </a>
                        </li>
                        {% endfor %}
                        {% for link in nav_item.other_links | default( [], true ) %}
                        <li>
                            <a class="a-link {{ _classes( nav_depth, '-link' ) }}"
                               href="{{ link.external_link }}">
                                {{ svg_icon( link.icon ) }}
                                <span class="a-link_text">{{ link.link_text }}</span>
                            </a>
                        </li>
                        {% endfor %}
                    </ul>
                </div>
<<<<<<< HEAD
                {% else %}
                {# TODO: This is hardcoded to menu selected, which will need to be controlled by Wagtail when this is released. #}
                {% if nav_item | string == 'Consumer Tools' %}
                <div class="{{ _classes( nav_depth, '-list' ) }} {{ _classes( nav_depth, '-list__featured' ) }} ">
                    <ul>
                        <li class="{{ _classes( nav_depth, '-list__featured-item' ) }}">
                            <span>{{ svg_icon( 'favorite' ) }}</span>
                            <a class="{{ _classes( nav_depth, '-link' ) }}" href="/consumer-tools/disasters-and-emergencies/">
                                Prepare your finances for a natural disaster
                            </a>
                        </li>
                        <li>
                            <a class="{{ _classes( nav_depth, '-link' ) }}" href="/complaint/">
                                <span>{{ svg_icon( 'complaint' ) }}</span>
                                Submit a complaint
                            </a>
                        </li>
                        <li>
                            <a class="{{ _classes( nav_depth, '-link' ) }}" href="/ask-cfpb/">
                                <span>{{ svg_icon( 'lightbulb' ) }}</span>
                                Browse Ask CFPB
                            </a>
                        </li>
                        <li>
                            <a class="{{ _classes( nav_depth, '-link' ) }}" href="/your-story/">
                                <span>{{ svg_icon( 'open-quote' ) }}</span>
                                Tell Your Story
                            </a>
                        </li>
                    </ul>
                </div>
                {% elif nav_item | string == 'Practitioner Resources' %}
                <div class="{{ _classes( nav_depth, '-list' ) }} {{ _classes( nav_depth, '-list__featured' ) }} ">
                    <ul>
                        <li class="{{ _classes( nav_depth, '-list__featured-item' ) }}">
                            <span>{{ svg_icon( 'favorite' ) }}</span>
                            <a class="{{ _classes( nav_depth, '-link' ) }}" href="/data-research/research-reports/financial-well-being-america/">
                                Explore financial well-being survey results
                            </a>
                        </li>
                        <li>
                            <a class="{{ _classes( nav_depth, '-link' ) }}" href="https://pueblo.gpo.gov/CFPBPubs/CFPBPubs.php">
                                <span>{{ svg_icon( 'document' ) }}</span>
                                Order free brochures {{ svg_icon( 'external-link' ) }}
                            </a>
                        </li>
                    </ul>
                </div>
                {% elif nav_item | string == 'Data & Research' %}
                <div class="{{ _classes( nav_depth, '-list' ) }} {{ _classes( nav_depth, '-list__featured' ) }} ">
                    <ul>
                        <li class="{{ _classes( nav_depth, '-list__featured-item' ) }}">
                            <span>{{ svg_icon( 'favorite' ) }}</span>
                            <a class="{{ _classes( nav_depth, '-link' ) }}" href="/data-research/financial-well-being-survey-data/">
                                Help advance financial well-being
                            </a>
                        </li>
                    </ul>
                </div>
                {% elif nav_item | string == 'Policy & Compliance' %}
                <div class="{{ _classes( nav_depth, '-list' ) }} {{ _classes( nav_depth, '-list__featured' ) }} ">
                    <ul>
                        <li class="{{ _classes( nav_depth, '-list__featured-item' ) }}">
                            <span>{{ svg_icon( 'favorite' ) }}</span>
                            <a class="{{ _classes( nav_depth, '-link' ) }}" href="/policy-compliance/guidance/tila-respa-disclosure-rule/">
                                Resources to help you comply
                            </a>
                        </li>
                    </ul>
                </div>
=======
>>>>>>> 4a8b61d3
                {% endif %}
            </div>
            {% endif %}

        </div>
    </div>

    {% if nav_depth == 1 %}
    {% import 'molecules/global-eyebrow.html' as global_eyebrow with context %}
    {{ global_eyebrow.render( language=language ) }}
    {% endif %}
</section>
{% endmacro %}

{# ==========================================================================

   _nav_item()

   ==========================================================================

   Description:

   Creates mega menu nav item markup when given:

   nav_depth: Level of menu nesting. 1 equals the root menu.

   nav_item:  A nav menu item.

   language:  The page's language. Defaults to English.

   ========================================================================== #}

{% macro _nav_item( nav_depth, nav_item, language='en' ) %}
{% set link = nav_item.link if nav_item.link else nav_item %}
{% if link %}
    {% set url = pageurl(link.page_link) if link.page_link else link.external_link | default('#') %}
    {% set text = link.link_text %}
    {% set has_children = nav_item.nav_groups | count > 0 or nav_item.nav_items | count > 0 %}

    <li class="m-list_item {{ _classes( nav_depth, '-item' ) }}"
        {{ 'data-js-hook=behavior_flyout-menu' if has_children else '' }}>
        {# TODO: Disable link (or overview link) of page user is currently on (on mobile). #}
        <a class="{{- 'u-link__disabled' if url == '' else '' -}}
                  {{- _classes( nav_depth, '-link' ) -}}
                  {{- _classes( nav_depth, '-link__has-children' ) if has_children else '' -}}
                  {{- _classes( nav_depth, '-link__current' ) if url == request.path else '' -}}"
           {{ '' if url == '' else 'href=' + url | e }}
           {{
             'data-js-hook=behavior_flyout-menu_trigger
              aria-haspopup=menu'
             if has_children else ''
           }}>
              {{ text }}
              {{ svg_icon('right') }}
              {% if has_children %}
              <span class="{{- _classes( nav_depth, '-link-icon-closed' ) -}}">{{ svg_icon( 'down' ) }}</span>
              <span class="{{- _classes( nav_depth, '-link-icon-open' ) -}}">{{ svg_icon( 'up' ) }}</span>
              {% endif %}
        </a>
        {% if has_children %}
            {{ _nav_level( nav_depth | int + 1, nav_item, url, text, language ) }}
        {% endif %}
    </li>
{% endif %}
{% endmacro %}


{# ==========================================================================

   Mega Menu

   ==========================================================================

   Description:

   Creates a mega menu primary navigation menu.

   language: The page's language. Defaults to English.

   ========================================================================== #}
{% macro mega_menu( menu_items, language='en' ) %}
<nav class="{{ base_class }}
            u-hidden"
     data-js-hook="behavior_flyout-menu"
     aria-label="main menu">
    <h2 class="{{ base_class ~ '_heading' }}">
        <button class="{{ base_class ~ '_trigger' }}"
                data-js-hook="behavior_flyout-menu_trigger"
                aria-haspopup="menu">
            <span class="{{ base_class ~ '_trigger-open' }}">
                {{ svg_icon('menu') }}
            </span>
            <span class="{{ base_class ~ '_trigger-close' }}">
                {{ svg_icon('close') }}
            </span>
            <span class="u-visually-hidden">
                Main menu
            </span>
        </button>
    </h2>
   {# Create a root menu at depth one.
      This is the 1st level of a 3-level menu. #}
   {{ _nav_level( 1, {'nav_groups': [{'value': {'nav_items': menu_items}}]}, language=language ) }}
</nav>

{% endmacro %}


{# Render the menu if this entire template is rendered with menu_items. #}
{% if menu_items %}
    {{ mega_menu( menu_items, language | default( null ) ) }}
{% endif %}<|MERGE_RESOLUTION|>--- conflicted
+++ resolved
@@ -159,79 +159,6 @@
                         {% endfor %}
                     </ul>
                 </div>
-<<<<<<< HEAD
-                {% else %}
-                {# TODO: This is hardcoded to menu selected, which will need to be controlled by Wagtail when this is released. #}
-                {% if nav_item | string == 'Consumer Tools' %}
-                <div class="{{ _classes( nav_depth, '-list' ) }} {{ _classes( nav_depth, '-list__featured' ) }} ">
-                    <ul>
-                        <li class="{{ _classes( nav_depth, '-list__featured-item' ) }}">
-                            <span>{{ svg_icon( 'favorite' ) }}</span>
-                            <a class="{{ _classes( nav_depth, '-link' ) }}" href="/consumer-tools/disasters-and-emergencies/">
-                                Prepare your finances for a natural disaster
-                            </a>
-                        </li>
-                        <li>
-                            <a class="{{ _classes( nav_depth, '-link' ) }}" href="/complaint/">
-                                <span>{{ svg_icon( 'complaint' ) }}</span>
-                                Submit a complaint
-                            </a>
-                        </li>
-                        <li>
-                            <a class="{{ _classes( nav_depth, '-link' ) }}" href="/ask-cfpb/">
-                                <span>{{ svg_icon( 'lightbulb' ) }}</span>
-                                Browse Ask CFPB
-                            </a>
-                        </li>
-                        <li>
-                            <a class="{{ _classes( nav_depth, '-link' ) }}" href="/your-story/">
-                                <span>{{ svg_icon( 'open-quote' ) }}</span>
-                                Tell Your Story
-                            </a>
-                        </li>
-                    </ul>
-                </div>
-                {% elif nav_item | string == 'Practitioner Resources' %}
-                <div class="{{ _classes( nav_depth, '-list' ) }} {{ _classes( nav_depth, '-list__featured' ) }} ">
-                    <ul>
-                        <li class="{{ _classes( nav_depth, '-list__featured-item' ) }}">
-                            <span>{{ svg_icon( 'favorite' ) }}</span>
-                            <a class="{{ _classes( nav_depth, '-link' ) }}" href="/data-research/research-reports/financial-well-being-america/">
-                                Explore financial well-being survey results
-                            </a>
-                        </li>
-                        <li>
-                            <a class="{{ _classes( nav_depth, '-link' ) }}" href="https://pueblo.gpo.gov/CFPBPubs/CFPBPubs.php">
-                                <span>{{ svg_icon( 'document' ) }}</span>
-                                Order free brochures {{ svg_icon( 'external-link' ) }}
-                            </a>
-                        </li>
-                    </ul>
-                </div>
-                {% elif nav_item | string == 'Data & Research' %}
-                <div class="{{ _classes( nav_depth, '-list' ) }} {{ _classes( nav_depth, '-list__featured' ) }} ">
-                    <ul>
-                        <li class="{{ _classes( nav_depth, '-list__featured-item' ) }}">
-                            <span>{{ svg_icon( 'favorite' ) }}</span>
-                            <a class="{{ _classes( nav_depth, '-link' ) }}" href="/data-research/financial-well-being-survey-data/">
-                                Help advance financial well-being
-                            </a>
-                        </li>
-                    </ul>
-                </div>
-                {% elif nav_item | string == 'Policy & Compliance' %}
-                <div class="{{ _classes( nav_depth, '-list' ) }} {{ _classes( nav_depth, '-list__featured' ) }} ">
-                    <ul>
-                        <li class="{{ _classes( nav_depth, '-list__featured-item' ) }}">
-                            <span>{{ svg_icon( 'favorite' ) }}</span>
-                            <a class="{{ _classes( nav_depth, '-link' ) }}" href="/policy-compliance/guidance/tila-respa-disclosure-rule/">
-                                Resources to help you comply
-                            </a>
-                        </li>
-                    </ul>
-                </div>
-=======
->>>>>>> 4a8b61d3
                 {% endif %}
             </div>
             {% endif %}
