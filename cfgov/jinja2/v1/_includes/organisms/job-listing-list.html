--- conflicted
+++ resolved
@@ -29,24 +29,14 @@
         {% for job in careers %}
         <li class="m-list_item">
             <a class="m-list_link"
-<<<<<<< HEAD
-               href="{{ get_protected_url(job) }}">{{ job.title }}</a>
-            <p>
-                Closing
-                {% import 'macros/time.html' as time %}
-                {{ time.render(job.close_date, {'date': true}, text_format=True) }}
-            </p>
-=======
                href="{{ get_protected_url(job) }}">
-               {{ job.title }}
-               <span class="m-list_link-subtext">
-                   CLOSING
-                   {% import 'macros/time.html' as time %}
-                   {{ time.render(job.close_date, {'date': true}) }}
+                  {{ job.title }}
+                <span class="m-list_link-subtext">
+                    Closing
+                    {% import 'macros/time.html' as time %}
+                    {{ time.render(job.close_date, {'date': true}, text_format=True) }}
                </span>
             </a>
-            
->>>>>>> fbe86ea6
         </li>
         {% endfor %}
     </ul>
