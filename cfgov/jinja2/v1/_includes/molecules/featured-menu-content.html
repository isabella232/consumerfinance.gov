--- conflicted
+++ resolved
@@ -19,42 +19,20 @@
 
    value.body:          Body text.
 
-   value.image_src:     A string for the image source URI.
+   value.image:         An image object
 
    ========================================================================== #}
 
 {% macro render( value ) %}
-<<<<<<< HEAD
-{% if value.image and value.image.uplad %}
+{% if value.image and value.image.upload %}
     {% set featured_image = image(value.image.upload, 'width-270') %}
 {% else %}
     {% set featured_image = value.image %}
 {% endif %}
-
-<aside class="m-featured-menu-content
-              {{ 'm-featured-menu-content__horizontal'
-                 if value.is_horizontal == true else '' }}">
-    <div class="m-featured-menu-content_text">
-        <p class="h4">
-            <a href="{{ value.link.url }}">
-                  {{ value.link.text }}
-            </a>
-        </p>
-        <p>
-            {{ value.body }}
-        </p>
-    </div>
-
-    <a href="{{ value.link.url }}"
-       class="m-featured-menu-content_img">
-        <img src="{{ featured_image.url }}"
-             alt="{{ value.image.alt }}"
-=======
 <aside class="m-featured-menu-content">
     <a class="m-featured-menu-content_link" href="{{ value.link.url }}">
-        <img src="{{ static(value.image_src) }}"
+        <img src="{{ featured_image.url }}"
              alt=""
->>>>>>> 07846647
              height="150"
              width="270">
         <div>
