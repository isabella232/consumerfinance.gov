--- conflicted
+++ resolved
@@ -21,8 +21,6 @@
    value.button.text:    The text to display on button.
 
    ========================================================================== #}
-<<<<<<< HEAD
-
 {% if not value %}
     {% set lipsumText = lipsum(1, false, 10, 25) | safe %}
     {% do global_dict.update(
@@ -51,63 +49,11 @@
             {{ value.paragraph_text }}
         </p>
     {% endif %}
-    {% if caller %}
-        caller()
-    {% else %}
+
+    {% if value.button %}
         <a class="btn btn__full"
            href="{{ value.button.url or '/' }}">
             {{ value.button.text }}
         </a>
     {% endif %}
-</div>
-=======
-{% if value %}
-    <div class="m-call-to-action">
-        {% if value.slug_text %}
-            <h2 class="header-slug">
-                <span class="header-slug_inner">
-                    {{ value.slug_text }}
-                </span>
-            </h2>
-        {% endif %}
-        {% if value.paragraph_text %}
-            <p class="short-desc">
-                {{ value.paragraph_text }}
-            </p>
-        {% endif %}
-        {% if caller %}
-            caller()
-        {% else %}
-            <a class="btn btn__full"
-               href="{{ value.button.url or '/' }}">
-                {{ value.button.text }}
-            </a>
-        {% endif %}
-    </div>
-{% else %}
-    {% macro render(settings) %}
-        <div class="m-call-to-action">
-            {% if settings.slug_text %}
-                <h2 class="header-slug">
-                    <span class="header-slug_inner">
-                        {{ settings.slug_text }}
-                    </span>
-                </h2>
-            {% endif %}
-            {% if settings.paragraph_text %}
-                <p class="short-desc">
-                    {{ settings.paragraph_text }}
-                </p>
-            {% endif %}
-            {% if caller %}
-                caller()
-            {% else %}
-                <a class="btn btn__full"
-                   href="{{ settings.button.url or '/' }}">
-                    {{ settings.button.text }}
-                </a>
-            {% endif %}
-        </div>
-    {% endmacro %}
-{% endif %}
->>>>>>> f09c4d96
+</div>