{% extends 'layout-2-1-bleedbar.html' %}

{% import 'molecules/related-posts.html' as related_posts with context %}

{% block title -%}
    {{ page.seo_title }}
{%- endblock %}

{% block content_main_modifiers -%}
    {{ super() }} content__flush-bottom
{%- endblock %}

{% block hero -%}
    {% for block in page.header -%}
        {% if 'hero' in block.block_type %}
            {{ render_stream_child(block) }}
        {% endif %}
    {%- endfor %}
{% endblock %}

{% block content_main %}
    {% for block in page.header -%}
        {% if 'text_introduction' in block.block_type %}
            <div class="block
                        block__flush-top">
                {{ render_stream_child(block) }}
            </div>
        {% endif %}
    {%- endfor %}
    {% for block in page.content -%}
        {% if loop.index == 1 %}
            <div class="block
                        block__flush-top">
                {{ render_stream_child(block) }}
            </div>
        {% else %}
            <div class="block">
                {{ render_stream_child(block) }}
            </div>
        {% endif %}
    {%- endfor %}
{% endblock %}

{% block content_sidebar_modifiers -%}
    o-sidebar-content
{%- endblock %}

{% block content_sidebar scoped -%}
<<<<<<< HEAD
    {% include 'templates/content-sidebar.html' %}
=======
    {% for block in page.sidefoot %}
        <div class="block block__flush-top">
            {% if 'related_posts' in block.block_type %}
                {{ related_posts.render(block) }}
            {% elif 'heading' in block.block_type %}
                <h3 class="o-sidebar-breakout_heading">
                    {{ render_stream_child(block) }}
                </h3>
            {% elif 'slug' in block.block_type %}
                <h2 class="header-slug">
                    <span class="header-slug_inner">
                        {{ render_stream_child(block) }}
                    </span>
                </h2>
            {% else %}
                {{ render_stream_child(block) }}
            {% endif %}
        </div>
    {% endfor %}
>>>>>>> e0bb89e9
{%- endblock %}<|MERGE_RESOLUTION|>--- conflicted
+++ resolved
@@ -46,9 +46,6 @@
 {%- endblock %}
 
 {% block content_sidebar scoped -%}
-<<<<<<< HEAD
-    {% include 'templates/content-sidebar.html' %}
-=======
     {% for block in page.sidefoot %}
         <div class="block block__flush-top">
             {% if 'related_posts' in block.block_type %}
@@ -68,5 +65,4 @@
             {% endif %}
         </div>
     {% endfor %}
->>>>>>> e0bb89e9
 {%- endblock %}