--- conflicted
+++ resolved
@@ -1,7 +1,6 @@
 {% extends 'layout-2-1-bleedbar.html' %}
 {% import 'macros/time.html' as time %}
-<<<<<<< HEAD
-{% import 'blocks/feedback.html' as feedback_template with context %}
+
 {% import 'tags.html' as tags with context %}
 
 {% block title %}
@@ -15,9 +14,7 @@
         {{ page.answer[:500]|striptags|safe}}
     {% endif %}
 {% endblock %}
-=======
 {% import 'form_block.html' as form_block with context %}
->>>>>>> 057b648d
 
 {% block content_main_modifiers -%}
     {{ super() }} content__flush-bottom
@@ -45,19 +42,16 @@
 
         </div>
 
-<<<<<<< HEAD
         {% if page.answer_base.audiences.all() %} 
             <div class="u-mt15">
                 {{ tags.render(page.answer_base.audience_strings(), '/askcfpb/search/') }}
             </div>
         {% endif %}
 
-        {{- feedback_template.render({'was_it_helpful_text': 'Was this page helpful to you?', 'button_text': 'Submit'}, {'form': feedback}, 'form-content-0') -}}
-=======
-{% for block in page.content %}
-{{- form_block.render(block, 'content', loop.index0) -}}
-{% endfor %}
->>>>>>> 057b648d
+
+        {% for block in page.content %}
+        {{- form_block.render(block, 'content', loop.index0) -}}
+        {% endfor %}
 
     </div>
 {% endblock %}
