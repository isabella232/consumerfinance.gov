--- conflicted
+++ resolved
@@ -38,7 +38,6 @@
         </form>
 
         {% if request.POST %}
-<<<<<<< HEAD
             <div class="results">
                 <p class="results-message">
                     {% if num_page_results or num_snippet_results %}
@@ -63,72 +62,6 @@
                             </tr>
                         </thead>
                         <tbody>
-                            {% for snippet in contacts %}
-                            <tr>
-                                <td class="title" valign="top">
-                                    <h2>
-                                        <a href="{% url 'wagtailsnippets:edit' 'v1' 'contact' snippet.pk %}" target="_blank">
-                                            {{ snippet }}
-                                        </a>
-                                    </h2>
-                                </td>
-                                <td>
-                                    <a href="{% url 'wagtailsnippets:list' 'v1' 'contact' %}" target="_blank">
-                                        Contacts
-                                    </a>
-                                </td>
-                            </tr>
-                            {% endfor %}
-                            {% for snippet in resources %}
-                            <tr>
-                                <td valign="top"class="title" valign="top">
-                                    <h2>
-                                        <a href="{% url 'v1_resource_modeladmin_edit' snippet.pk %}" target="_blank">
-                                            {{ snippet }}
-                                        </a>
-                                    </h2>
-                                </td>
-                                <td>
-                                    <a href="{% url 'v1_resource_modeladmin_index' %}" target="_blank">
-                                        Resources
-                                    </a>
-                                </td>
-                            </tr>
-                            {% endfor %}
-                            {% for snippet in reusable_texts %}
-                            <tr>
-                                <td class="title" valign="top">
-                                    <h2>
-                                        <a href="{% url 'wagtailsnippets:edit' 'v1' 'reusabletext' snippet.pk %}" target="_blank">
-                                            {{ snippet }}
-                                        </a>
-                                    </h2>
-                                </td>
-                                <td valign="top">
-                                    <a href="{% url 'wagtailsnippets:list' 'v1' 'reusabletext' %}" target="_blank">
-                                        Reusable Texts
-                                    </a>
-                                </td>
-                            </tr>
-                            {% endfor %}
-                        </tbody>
-                    </table>
-                {% endif%}
-            
-=======
-
-            <h2>Number of page results: {{ num_page_results }}</h2>
-            {% include "wagtailadmin/pages/listing/_list_explore.html" with show_parent=1 allow_navigation=0 %}
-
-            <h2>Number of snippet results: {{ num_snippet_results }}</h2>
-            <table class="listing">
-                <thead>
-                    <tr class="table-headers">
-                        <th>Title</th>
-                        <th>Type</th>
-                    </tr>
-                </thead>
-                <tbody>
                     {% for snippet in contacts %}
                     <tr>
                         <td class="title" valign="top">
@@ -190,8 +123,10 @@
                     </tr>
                     {% endfor %}
                 </tbody>
-            </table>
->>>>>>> aa2a1da0
+                    </table>
+                {% endif%}
+            
+
         {% endif %}
     </div>
     {% endblock %}
