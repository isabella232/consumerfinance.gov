from django import forms
from django.db import models
from django.utils.html import strip_tags
from django.utils.text import Truncator

from wagtail.admin.edit_handlers import (
    FieldPanel, MultiFieldPanel, ObjectList, StreamFieldPanel, TabbedInterface
)
from wagtail.core.fields import RichTextField, StreamField
from wagtail.core.models import Page
from wagtail.search import index
from wagtail.snippets.edit_handlers import SnippetChooserPanel

from django_elasticsearch_dsl import Document, fields
from django_elasticsearch_dsl.registries import registry
from elasticsearch_dsl import analyzer, token_filter, tokenizer
from modelcluster.fields import ParentalKey, ParentalManyToManyField
from wagtailautocomplete.edit_handlers import AutocompletePanel

from ask_cfpb.models import blocks as ask_blocks
from v1 import blocks as v1_blocks
from v1.atomic_elements import molecules, organisms
from v1.models import CFGOVPage, CFGOVPageManager, PortalCategory, PortalTopic
from v1.models.snippets import RelatedResource, ReusableText


UNSAFE_CHARACTERS = [
    '#', '%', ';', '^', '~', '`', '|',
    '<', '>', '[', ']', '{', '}', '\\'
]


def make_safe(term):
    for char in UNSAFE_CHARACTERS:
        term = term.replace(char, '')
    return term


def truncate_preview(text):
    """Limit preview text to 40 words AND to 255 characters."""
    word_limit = 40
    while word_limit:
        test = Truncator(text).words(word_limit, truncate=' ...')
        if len(test) <= 255:
            return test
        else:
            word_limit -= 1


def extract_raw_text(stream_data):
    # Extract text from stream_data, starting with the answer text.
    text_chunks = [
        block.get('value').get('content')
        for block in stream_data
        if block.get('type') == 'text'
    ]
    extra_chunks = [
        block.get('value').get('content')
        for block in stream_data
        if block.get('type') in ['tip', 'table']
    ]
    chunks = text_chunks + extra_chunks
    return " ".join(chunks)


label_autocomplete = analyzer(
    'label_autocomplete',
    tokenizer=tokenizer(
        'trigram',
        'edge_ngram',
        min_gram=2,
        max_gram=25,
        token_chars=["letter", "digit"]
    ),
    filter=['lowercase', token_filter('ascii_fold', 'asciifolding')]
)

synonynm_filter = token_filter(
    'synonym_filter_en',
    'synonym',
    synonyms_path='/usr/share/elasticsearch/config/synonyms/synonyms_en.txt'
)

synonym_analyzer = analyzer(
    'synonym_analyzer_en',
    type='custom',
    tokenizer='standard',
    filter=[
        synonynm_filter,
        'lowercase'
    ])


def get_ask_breadcrumbs(language='en', portal_topic=None):
    default_crumbs = {
        'es': [{
            'title': 'Obtener respuestas', 'href': '/es/obtener-respuestas/',
        }],
        'en': [{
            'title': 'Ask CFPB', 'href': '/ask-cfpb/',
        }],
    }
    if portal_topic:
        page = get_portal_or_portal_search_page(
            portal_topic=portal_topic, language=language)
        crumbs = [{
            'title': page.title,
            'href': page.url
        }]
        return crumbs
    return default_crumbs[language]


def get_portal_or_portal_search_page(portal_topic, language='en'):
    if portal_topic:
        portal_page = portal_topic.portal_pages.filter(
            language=language, live=True).first()
        if portal_page:
            return portal_page
        else:
            portal_search_page = portal_topic.portal_search_pages.filter(
                language=language, live=True).first()
            return portal_search_page
    return None


REUSABLE_TEXT_TITLES = {
    'about_us': {
        'en': 'About us (For consumers)',
        'es': 'About us (for consumers) (in Spanish)'
    },
    'disclaimer': {
        'en': 'Legal disclaimer for consumer materials',
        'es': 'Legal disclaimer for consumer materials (in Spanish)'
    }
}


def get_reusable_text_snippet(snippet_title):
    try:
        return ReusableText.objects.get(
            title=snippet_title)
    except ReusableText.DoesNotExist:
        pass


def get_standard_text(language, text_type):
    return get_reusable_text_snippet(
        REUSABLE_TEXT_TITLES[text_type][language]
    )


class AnswerPage(CFGOVPage):
    """Page type for Ask CFPB answers."""

    from ask_cfpb.models.django import Answer
    last_edited = models.DateField(
        blank=True,
        null=True,
        help_text="Change the date to today if you make a significant change.")
    question = models.TextField(blank=True)
    statement = models.TextField(
        blank=True,
        help_text=(
            "(Optional) Use this field to rephrase the question title as "
            "a statement. Use only if this answer has been chosen to appear "
            "on a money topic portal (e.g. /consumer-tools/debt-collection)."))
    short_answer = RichTextField(
        blank=True,
        features=['link', 'document-link'],
        help_text='Optional answer intro')
    answer_content = StreamField(
        ask_blocks.AskAnswerContent(),
        blank=True,
        verbose_name='Answer')
    answer_base = models.ForeignKey(
        Answer,
        blank=True,
        null=True,
        related_name='answer_pages',
        on_delete=models.SET_NULL)
    redirect_to_page = models.ForeignKey(
        'self',
        blank=True,
        null=True,
        on_delete=models.SET_NULL,
        related_name='redirect_to_pages',
        help_text="Choose another AnswerPage to redirect this page to")
    featured = models.BooleanField(
        default=False,
        help_text=(
            "Check to make this one of two featured answers "
            "on the landing page."))
    featured_rank = models.IntegerField(blank=True, null=True)
    category = models.ManyToManyField(
        'Category',
        blank=True,
        help_text=(
            "Categorize this answer. "
            "Avoid putting into more than one category."))
    search_tags = models.CharField(
        max_length=1000,
        blank=True,
        help_text="Search words or phrases, separated by commas")
    related_resource = models.ForeignKey(
        RelatedResource,
        blank=True,
        null=True,
        on_delete=models.SET_NULL)
    related_questions = ParentalManyToManyField(
        'self',
        symmetrical=False,
        blank=True,
        related_name='related_question',
        help_text='Maximum of 3 related questions')
    portal_topic = ParentalManyToManyField(
        PortalTopic,
        blank=True,
        help_text='Limit to 1 portal topic if possible')
    primary_portal_topic = ParentalKey(
        PortalTopic,
        blank=True,
        null=True,
        on_delete=models.SET_NULL,
        related_name='primary_portal_topic',
        help_text=(
            "Use only if assigning more than one portal topic, "
            "to control which topic is used as a breadcrumb."))
    portal_category = ParentalManyToManyField(
        PortalCategory,
        blank=True)

    user_feedback = StreamField([
        ('feedback', v1_blocks.Feedback()),
    ], blank=True)

    share_and_print = models.BooleanField(
        default=False,
        help_text="Include share and print buttons above page content."
    )

    content_panels = CFGOVPage.content_panels + [
        MultiFieldPanel([
            FieldPanel('last_edited'),
            FieldPanel('question'),
            FieldPanel('statement'),
            FieldPanel('short_answer')],
            heading="Page content",
            classname="collapsible"),
        FieldPanel('share_and_print'),
        StreamFieldPanel('answer_content'),
        MultiFieldPanel([
            SnippetChooserPanel('related_resource'),
            AutocompletePanel(
                'related_questions',
                target_model='ask_cfpb.AnswerPage')],
            heading="Related resources",
            classname="collapsible"),
        MultiFieldPanel([
            FieldPanel('portal_topic', widget=forms.CheckboxSelectMultiple),
            FieldPanel('primary_portal_topic'),
            FieldPanel(
                'portal_category', widget=forms.CheckboxSelectMultiple)],
            heading="Portal tags",
            classname="collapsible"),
        MultiFieldPanel([
            FieldPanel('featured')],
            heading="Featured answer on Ask landing page",
            classname="collapsible"),
        MultiFieldPanel([
            AutocompletePanel(
                'redirect_to_page', target_model='ask_cfpb.AnswerPage')],
            heading="Redirect to another answer",
            classname="collapsible"),
        MultiFieldPanel([
            StreamFieldPanel('user_feedback')],
            heading="User feedback",
            classname="collapsible collapsed"),
    ]

    sidebar = StreamField([
        ('call_to_action', molecules.CallToAction()),
        ('related_links', molecules.RelatedLinks()),
        ('related_metadata', molecules.RelatedMetadata()),
        ('email_signup', organisms.EmailSignUp()),
        ('sidebar_contact', organisms.SidebarContactInfo()),
        ('rss_feed', molecules.RSSFeed()),
        ('social_media', molecules.SocialMedia()),
        ('reusable_text', v1_blocks.ReusableTextChooserBlock(ReusableText)),
    ], blank=True)

    sidebar_panels = [StreamFieldPanel('sidebar'), ]

    search_fields = Page.search_fields + [
        index.SearchField('answer_content'),
        index.SearchField('short_answer')
    ]

    edit_handler = TabbedInterface([
        ObjectList(content_panels, heading='Content'),
        ObjectList(sidebar_panels, heading='Sidebar'),
        ObjectList(CFGOVPage.settings_panels, heading='Configuration'),
    ])

    template = 'ask-cfpb/answer-page.html'

    objects = CFGOVPageManager()

    def get_sibling_url(self):
        if self.answer_base:
            if self.language == 'es':
                sibling = self.answer_base.english_page
            else:
                sibling = self.answer_base.spanish_page
            if sibling and sibling.live and not sibling.redirect_to_page:
                return sibling.url

    def get_context(self, request, *args, **kwargs):
        portal_topic = self.primary_portal_topic or self.portal_topic.first()
        context = super(AnswerPage, self).get_context(request)
        context['related_questions'] = self.related_questions.all()
        context['description'] = (
            self.short_answer if self.short_answer
            else truncate_preview(self.answer_content))
        context['last_edited'] = self.last_edited
        context['portal_page'] = get_portal_or_portal_search_page(
            portal_topic, language=self.language)
        context['breadcrumb_items'] = get_ask_breadcrumbs(
            language=self.language,
            portal_topic=portal_topic,
        )
        context['about_us'] = get_standard_text(self.language, 'about_us')
        context['disclaimer'] = get_standard_text(self.language, 'disclaimer')
        context['sibling_url'] = self.get_sibling_url()
        return context

    def answer_content_text(self):
        raw_text = extract_raw_text(self.answer_content.stream_data)
        return strip_tags(" ".join([self.short_answer, raw_text]))

    def answer_content_data(self):
        return truncate_preview(self.answer_content_text())

    def short_answer_data(self):
        return ' '.join(
            RichTextField.get_searchable_content(self, self.short_answer))

    def text(self):
        short_answer = self.short_answer_data()
        answer_text = self.answer_content_text()
        full_text = f"{short_answer}\n\n{answer_text}\n\n{self.question}"
        return full_text

    def __str__(self):
        if self.answer_base:
            return f"{self.answer_base.id}: {self.title}"
        else:
            return self.title

    @property
    def clean_search_tags(self):
        return [
            tag.strip()
            for tag in self.search_tags.split(",")
        ]

    @property
    def status_string(self):
        if self.redirect_to_page:
            if not self.live:
                return ("redirected but not live")
            else:
                return ("redirected")
        else:
            return super(AnswerPage, self).status_string

    # Returns an image for the page's meta Open Graph tag
    @property
    def meta_image(self):
        if self.social_sharing_image:
            return self.social_sharing_image

        if not self.category.exists():
            return None

        return self.category.first().category_image

    # Overrides the default of page.id for comparing against split testing
    # clusters. See: core.feature_flags.in_split_testing_cluster
    @property
    def split_test_id(self):
        return self.answer_base.id


@registry.register_document
class AnswerPageDocument(Document):

    autocomplete = fields.TextField(analyzer=label_autocomplete)
    portal_topics = fields.KeywordField()
    portal_categories = fields.TextField()
    text = fields.TextField(attr="text", analyzer=synonym_analyzer)
    url = fields.TextField()
    suggestions = fields.TextField(attr="text")
    preview = fields.TextField(attr="answer_content_data")

    def get_queryset(self):
        query_set = super().get_queryset()
        return query_set.filter(live=True, redirect_to_page=None)

    def prepare_autocomplete(self, instance):
        return instance.question

    def prepare_portal_categories(self, instance):
        return [topic.heading for topic in instance.portal_category.all()]

    def prepare_portal_topics(self, instance):
        return [topic.heading for topic in instance.portal_topic.all()]

    def prepare_search_tags(self, instance):
        return instance.clean_search_tags

    def prepare_url(self, instance):
        return instance.url

    class Index:
        name = 'ask-cfpb'
        settings = {'number_of_shards': 1,
                    'number_of_replicas': 0}

    class Django:
        model = AnswerPage

        fields = [
            'search_tags',
            'language',
        ]


def get_suggestion_for_search(search_term):
    s = AnswerPageDocument.search().suggest(
        'text_suggestion', search_term, term={'field': 'text'})
    response = s.execute()
    try:
        suggested_term = response.suggest.text_suggestion[0].options[0].text
        return suggested_term
    except IndexError:
        return search_term


class AnswerPageSearch:
    def __init__(self, search_term, language='en', base_query=None):
        self.language = language
        self.search_term = make_safe(search_term).strip()
        self.base_query = base_query

    def autocomplete(self):
        s = AnswerPageDocument.search().query(
            'match', autocomplete=self.search_term)
        results = [
            {'question': result.autocomplete, 'url': result.url}
            for result in s[:20]
        ]
        return results

    def search(self):
        if not self.base_query:
<<<<<<< HEAD
            search = AnswerPageDocument.search().filter("term", language=self.language)
        else:
            search = self.base_query.filter("term", language=self.language)
        
=======
            search = AnswerPageDocument.search().filter(
                "match", language=self.language)
        else:
            search = self.base_query.filter("match", language=self.language)

>>>>>>> 2b436b63
        if self.search_term != '':
            search.query("term", text=self.search_term)
        total_results = search.count()
        search = search[0:total_results]
        response = search.execute()
        results = response[0:total_results]
        return {
            'search_term': self.search_term,
            'suggestion': None,
            'results': results
        }

    def suggest(self):
        suggested_term = get_suggestion_for_search(self.search_term)
        if suggested_term != self.search_term:
            if not self.base_query:
                search = AnswerPageDocument.search()
            else:
                search = self.base_query
<<<<<<< HEAD
            suggested_results = search.query("term", text=suggested_term).filter("term", language=self.language)
=======
            suggested_results = search.query(
                "match", text=suggested_term).filter(
                "term", language=self.language)
>>>>>>> 2b436b63
            total = suggested_results.count()
            suggested_results = suggested_results[0:total]
            suggested_response = suggested_results.execute()
            results = suggested_response[0:total]
            return {
                'search_term': suggested_term,
                'suggestion': self.search_term,
                'results': results
            }
        else:
            # We know there are no results for the original term,
            # so return an empty results list with no suggestion.
            return {
                'search_term': self.search_term,
                'suggestion': None,
                'results': []
            }<|MERGE_RESOLUTION|>--- conflicted
+++ resolved
@@ -464,18 +464,11 @@
 
     def search(self):
         if not self.base_query:
-<<<<<<< HEAD
-            search = AnswerPageDocument.search().filter("term", language=self.language)
+            search = AnswerPageDocument.search().filter(
+                "term", language=self.language)
         else:
             search = self.base_query.filter("term", language=self.language)
-        
-=======
-            search = AnswerPageDocument.search().filter(
-                "match", language=self.language)
-        else:
-            search = self.base_query.filter("match", language=self.language)
-
->>>>>>> 2b436b63
+
         if self.search_term != '':
             search.query("term", text=self.search_term)
         total_results = search.count()
@@ -495,13 +488,9 @@
                 search = AnswerPageDocument.search()
             else:
                 search = self.base_query
-<<<<<<< HEAD
-            suggested_results = search.query("term", text=suggested_term).filter("term", language=self.language)
-=======
             suggested_results = search.query(
-                "match", text=suggested_term).filter(
+                "term", text=suggested_term).filter(
                 "term", language=self.language)
->>>>>>> 2b436b63
             total = suggested_results.count()
             suggested_results = suggested_results[0:total]
             suggested_response = suggested_results.execute()
