/* ==========================================================================
   cfgov-refresh
   Sub-Pages pages at /sub-pages/*.
   ========================================================================== */

.sub-page {

    .webfont-regular();

    &_content,
    &_content-markup {
        // Make all lists in the content area of the sub-pages branded lists.
        ul {
            .list__branded();
        }
    }

    a[href $='.pdf']:after {
        .cf-icon();
        .u-inline-block();
        width: 1em;
        content: @cf-icon-download;
        color: @pacific;
        text-align: right;
    }
}

.sub-page__grandchild,
.sub-page__grandchild + .content_sidebar {
    padding-top: @grid_gutter-width;
}

// privacy office

.sub-page_privacy-impact-assessments-pias {
    .webfont-medium();

    a {
        .jump-link();

        &:after {
            .cf-icon();
            .u-inline-block();
            width: 1em;
            content: @cf-icon-download;
            color: @pacific;
            text-align: right;
        }
    }
<<<<<<< HEAD
}

// open-government office

.sub-page_information-quality-guidelines .sub-page_content,
.sub-page_our-open-government-activities .sub-page_content{
    ul {
        .list__branded();
        .list__spaced();
    }
=======
>>>>>>> 45e0e9b5
}<|MERGE_RESOLUTION|>--- conflicted
+++ resolved
@@ -47,17 +47,4 @@
             text-align: right;
         }
     }
-<<<<<<< HEAD
-}
-
-// open-government office
-
-.sub-page_information-quality-guidelines .sub-page_content,
-.sub-page_our-open-government-activities .sub-page_content{
-    ul {
-        .list__branded();
-        .list__spaced();
-    }
-=======
->>>>>>> 45e0e9b5
 }