/* ==========================================================================
   Footer Button: Scroll to Top
   ========================================================================== */

'use strict';

var $ = require( 'jquery' );

function init() {
  var duration = 300;

<<<<<<< HEAD
    $( '.js-return-to-top' ).click( function( event ) {
        event.preventDefault();
        $( 'html, body' ).animate( { scrollTop: 0 }, duration );
    } );
=======
  $( '.js-return-to-top' ).click( function( event ) {
    event.preventDefault();
    $( 'html, body' ).animate( { scrollTop: 0 }, duration );
  } );
>>>>>>> 8d48fd7c
}

module.exports = { init: init };<|MERGE_RESOLUTION|>--- conflicted
+++ resolved
@@ -9,17 +9,10 @@
 function init() {
   var duration = 300;
 
-<<<<<<< HEAD
-    $( '.js-return-to-top' ).click( function( event ) {
-        event.preventDefault();
-        $( 'html, body' ).animate( { scrollTop: 0 }, duration );
-    } );
-=======
   $( '.js-return-to-top' ).click( function( event ) {
     event.preventDefault();
     $( 'html, body' ).animate( { scrollTop: 0 }, duration );
   } );
->>>>>>> 8d48fd7c
 }
 
 module.exports = { init: init };