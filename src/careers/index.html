{% extends 'layout-2-1-bleedbar.html' %}
{% import '_vars-careers.html' as vars with context %}

{% block title -%}
    Careers at the CFPB
{%- endblock %}

{% block desc -%}
    {# TODO: Add page meta description. #}
{%- endblock %}

{% block content_main_modifiers -%}
    {{ super() }}
    content__flush-bottom
{%- endblock %}

{% block pre_content %}
    <div class="wrapper">
        <div class="content_intro
                    content__flush-bottom">
        <div class="content-l
                    content-l__full">
            <section class="content-l_col
                            content-l_col-2-3">
                <div class="block
                            block__flush-top
                            block__padded-right">
                    <h1>Careers at the CFPB</h1>
                    <p class="h3">
                        We make consumer finance rules more effective,
                        consistently and fairly enforce those rules,
                        and empower consumers to take more control
                        over their economic lives.
                    </p>
                    <p class="h3">
                        Come join us.
                    </p>
                    <p>
                        Our people are our most valuable resource. We come from a variety of academic, ethnic, and social backgrounds to work here, all grounded in the same mission: making consumer finance markets work for the American people.
                    </p>
                    <p>
                        Help us continue to grow and develop our 21st century agency. The work you do will directly impact the lives of American consumers.
                    </p>
                    <p>
                        <a class="jump-link jump-link__underline"
                           href="/careers/working-at-cfpb/">
                            Learn what it’s like to work at the CFPB
                        </a>
                    </p>
                </div>
            </section>
            <aside class="content-l_col content-l_col-1-3 block block__flush-top">
                <h2 class="h3">Newest Openings</h2>
                <ul class="list list__spaced list__unstyled">
                    <li class="list_item">
                        <a class="list_link u-link__disabled">
                            Senior Designer
                        </a>
                        <p class="date">Closing Jun 22, 2015</p>
                    </li>
                    <li class="list_item">
                        <a class="list_link u-link__disabled">
                            Assistance director, Procurement
                        </a>
                        <p class="date">Closing Jun 22, 2015</p>
                    </li>
                    <li class="list_item">
                        <a class="list_link u-link__disabled">
                            Data quality analyst
                        </a>
                        <p class="date">Closing Jun 22, 2015</p>
                    </li>
                    <li class="list_item">
                        <a class="list_link u-link__disabled">
                            Public affairs specialist
                        </a>
                        <p class="date">Closing Jun 22, 2015</p>
                    </li>
                    <li class="list_item">
                        <a class="list_link u-link__disabled">
                            Security engineer - IT specialist
                        </a>
                        <p class="date">Closing Jun 22, 2015</p>
                    </li>
                </ul>
                <a class="jump-link jump-link__underline"
                   href="/careers/current-openings/">
                    <span class="jump-link_text">View all job openings</span>
                </a>
            </aside>
        </div>
        </div>
    </div>
    <div class="content_line"></div>
{% endblock %}

{% block content_main %}
    <div class="block
                block__flush-top
                block__flush-bottom">
        <div class="media
                    block
                    block__flush-top
                    block__flush-bottom
                    block__padded-bottom">
            <div class="media_image-container
                        media_image-container__wide-margin">
                <img class="media_image u-centered-on-mobile" src="/static/img/careers-job-app-300x300.jpg" width="150" height="150">

            </div>
            <div class="media_body u-centered-on-mobile">
                <h1 class="h3">Job Application Process</h1>
                <p class="short-desc">The application process can be tricky. We can help.</p>
                <a class="jump-link jump-link__underline"
                   href="/careers/application-process/">
                    <span class="jump-link_text">Learn how the application process works</span>
                </a>
            </div>
        </div>

        <div class="media
                    block
                    block__padded-top
                    block__border-top
                    block__flush-bottom">
            <div class="media_image-container
                        media_image-container__wide-margin">
                <img class="media_image u-centered-on-mobile" src="/static/img/careers-students-and-graduates-300x300.jpg" width="150" height="150">
            </div>
            <div class="media_body u-centered-on-mobile">
                <h1 class="h3">Students and Recent Graduates</h1>
                <p class="short-desc">Find opportunities in public service for a new generation of leaders.</p>
                <p><a class="jump-link jump-link__underline"
                      href="/careers/students-and-graduates/">
                    <span class="jump-link_text">Learn about students and graduates opportunities</span>
                </a></p>
            </div>
        </div>
    </div>

    {% include '_template-block-social.html' %}

{% endblock %}

{% block content_sidebar %}
<<<<<<< HEAD
    <section>
        {% import 'macros/activity-snippets.html' as activity_snippets with context %}
=======
    <section class="block block__flush-top">
        {% import "macros/activity-snippets.html" as activity_snippets with context %}
>>>>>>> ba160ee2
        {% set activities_feed = activity_snippets.render(tags, ['blog'],include_date_flag=true) %}
        {% include 'templates/activities-feed.html' %}
    </section>
    <section class="block">
        {# TODO: Add OCR URL. #}
        {%- import 'related-links.html' as related_links -%}
        {{- related_links.render([
            [ '/blog/',
              'CFPB Blog' ],
            [ '/newsroom/',
              'Newsroom' ],
            [ '',
              'Office of Civil Rights' ]
        ]) -}}
    </section>
{% endblock %}<|MERGE_RESOLUTION|>--- conflicted
+++ resolved
@@ -143,13 +143,8 @@
 {% endblock %}
 
 {% block content_sidebar %}
-<<<<<<< HEAD
-    <section>
+    <section class="block block__flush-top">
         {% import 'macros/activity-snippets.html' as activity_snippets with context %}
-=======
-    <section class="block block__flush-top">
-        {% import "macros/activity-snippets.html" as activity_snippets with context %}
->>>>>>> ba160ee2
         {% set activities_feed = activity_snippets.render(tags, ['blog'],include_date_flag=true) %}
         {% include 'templates/activities-feed.html' %}
     </section>
