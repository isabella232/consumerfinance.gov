{% extends 'layout-side-nav.html' %}
{% import '_vars-careers.html' as vars with context %}
{%- set active_nav_id = 'students-and-graduates' -%}

{% block title -%}
    Students and Graduates
{%- endblock %}

{% block desc -%}
    {# TODO: Add page meta description. #}
{%- endblock %}

{% block content_modifiers -%}
    {{ super() }}
    careers-students-and-graduates
{%- endblock %}

{% block content_main_modifiers -%}
    {{ super() }}
    content__flush-bottom
{%- endblock %}

{% block content_main %}

    <section class="block block__flush-top block__sub">

            <h1>Students and Recent Graduates</h1>
            <p class="h3">
                The CFPB is committed to creating and sustaining
                a new generation of leaders.
                There are many opportunities for you to make an immediate impact.
            </p>
    </section>

    <section class="media
                    block
                    block__padded-top
                    block__border-top
                    block__flush-bottom">
        <div class="media_image-container media_image-container__wide-margin">
            <img class="u-hide-on-mobile"
                 src="/static/img/gavel-round.png">
        </div>
        <div class="media_body">
            <h2>Brandeis Honor Attorney Program</h2>
            <h3 class="h5">Look for applications here starting Summer 2015</h3>
            <p class="short-desc">
                A two-year fellowship that provides law students
                and recent law school graduates
                early, substantive opportunities to use and develop
                their legal skills
                and make a difference in the lives of American consumers.
            </p>
        </div>
    </section>

    <section class="media
                    block
                    block__padded-top
                    block__border-top
                    block__flush-bottom">
        <div class="media_image-container media_image-container__wide-margin">
            <img class="u-hide-on-mobile"
                 src="/static/img/computer-round.png">
        </div>
        <div class="media_body">
            <h2>CFPB Summer Internship</h2>
            <h3 class="h5">Look for applications here starting Fall 2015</h3>
            <p class="short-desc">
                A twelve-week, paid summer internship program
                for high-potential students to assist
                in a variety of operational and mission-oriented projects.
                Students receive on-the-job training in the technical aspects
                of the organization’s work.
                The students’ interests, knowledge, and academic background
                play a large role in determining assignments.
            </p>
        </div>
    </section>

    <section class="media
                    block
                    block__padded-top
                    block__border-top
                    block__flush-bottom">
        <div class="media_image-container media_image-container__wide-margin">
            <img class="u-hide-on-mobile"
                 src="/static/img/charts-round.png">
        </div>
        <div class="media_body">
            <h2>Director’s Financial Analyst</h2>
            <h3 class="h5">Look for applications here starting Fall 2015</h3>
            <p class="short-desc">
                Our highly selective, two-year rotational program.
                We seek out a small group of talented college graduates
                and challenge them to use their analytical skills
                to make financial markets work better for all.
            </p>
        </div>
    </section>

    <section class="media
                    block
                    block__padded-top
                    block__border-top
                    block__flush-bottom">
        <div class="media_image-container media_image-container__wide-margin">
            <img class="u-hide-on-mobile"
                 src="/static/img/white-house-round.png">
        </div>
        <div class="media_body">
            <h2>Presidential Management Fellow</h2>
            {# TODO: Replace filler date with actual date info. #}
            <h3 class="h5">Applications due by XX/XX/XXXX</h3>
            <p class="short-desc">
                The Federal government’s flagship leadership development program
                at the entry level for advanced degree candidates.
                The two-year appointment provides a fast-paced opportunity
                to gain experience and develop talents.
                Fellows will be challenged with opportunities
                to flourish into problem solvers, strategic thinkers, and future leaders.
            </p>
            <p class="short-desc">
                <a href="http://www.pmf.gov/" class="jump-link jump-link__external-link">
                    Here’s how to apply to be a Presidential Management Fellow
                </a>
            </p>
        </div>
    </section>

    <div class="block
                block__border-top
<<<<<<< HEAD
                block__flush-bottom
                content-l">
        <section class="content-l_col content-l_col-1-2">
            {% include '_template-job-app-process.html' %}
        </section>
        <section class="content-l_col content-l_col-1-2">
            {% include '_template-working-at-cfpb.html' %}
        </section>
=======
                block__flush-bottom">
        <div class="content-l">
        {# This extra div is to keep the horizontal lines size consistent #}
            <section class="content-l_col
                            content-l_col-1-2
                            block
                            block__padded-top
                            block__padded-bottom
                            block__flush-top
                            block__flush-bottom">
                {% include "_template-job-app-process.html" %}
            </section>
            <section class="content-l_col
                            content-l_col-1-2
                            block
                            block__padded-top
                            block__padded-bottom
                            block__flush-top
                            ">
                {% include "_template-working-at-cfpb.html" %}
            </section>
        </div>
>>>>>>> ba160ee2
    </div>

    {% include '_template-block-social.html' %}

    <aside>
        {% include './_template-careers-related-links.html' %}
    </aside>

{% endblock %}<|MERGE_RESOLUTION|>--- conflicted
+++ resolved
@@ -130,16 +130,6 @@
 
     <div class="block
                 block__border-top
-<<<<<<< HEAD
-                block__flush-bottom
-                content-l">
-        <section class="content-l_col content-l_col-1-2">
-            {% include '_template-job-app-process.html' %}
-        </section>
-        <section class="content-l_col content-l_col-1-2">
-            {% include '_template-working-at-cfpb.html' %}
-        </section>
-=======
                 block__flush-bottom">
         <div class="content-l">
         {# This extra div is to keep the horizontal lines size consistent #}
@@ -150,7 +140,7 @@
                             block__padded-bottom
                             block__flush-top
                             block__flush-bottom">
-                {% include "_template-job-app-process.html" %}
+                {% include '_template-job-app-process.html' %}
             </section>
             <section class="content-l_col
                             content-l_col-1-2
@@ -159,10 +149,9 @@
                             block__padded-bottom
                             block__flush-top
                             ">
-                {% include "_template-working-at-cfpb.html" %}
+                {% include '_template-working-at-cfpb.html' %}
             </section>
         </div>
->>>>>>> ba160ee2
     </div>
 
     {% include '_template-block-social.html' %}
