@import url(//fast.fonts.net/t/1.css?apiType=css&projectid=44e8c964-4684-44c6-a6e3-3f3da8787b50);
/* ==========================================================================
   cfgov-refresh
   Master Less File
   ========================================================================== */
/*! normalize.css v3.0.1 | MIT License | git.io/normalize */
/**
 * 1. Set default font family to sans-serif.
 * 2. Prevent iOS text size adjust after orientation change, without disabling
 *    user zoom.
 */
html {
  font-family: sans-serif;
  /* 1 */
  -ms-text-size-adjust: 100%;
  /* 2 */
  -webkit-text-size-adjust: 100%;
  /* 2 */
}
/**
 * Remove default margin.
 */
body {
  margin: 0;
}
/* HTML5 display definitions
   ========================================================================== */
/**
 * Correct `block` display not defined for any HTML5 element in IE 8/9.
 * Correct `block` display not defined for `details` or `summary` in IE 10/11 and Firefox.
 * Correct `block` display not defined for `main` in IE 11.
 */
article,
aside,
details,
figcaption,
figure,
footer,
header,
hgroup,
main,
nav,
section,
summary {
  display: block;
}
/**
 * 1. Correct `inline-block` display not defined in IE 8/9.
 * 2. Normalize vertical alignment of `progress` in Chrome, Firefox, and Opera.
 */
audio,
canvas,
progress,
video {
  display: inline-block;
  /* 1 */
  vertical-align: baseline;
  /* 2 */
}
/**
 * Prevent modern browsers from displaying `audio` without controls.
 * Remove excess height in iOS 5 devices.
 */
audio:not([controls]) {
  display: none;
  height: 0;
}
/**
 * Address `[hidden]` styling not present in IE 8/9/10.
 * Hide the `template` element in IE 8/9/11, Safari, and Firefox < 22.
 */
[hidden],
template {
  display: none;
}
/* Links
   ========================================================================== */
/**
 * Remove the gray background color from active links in IE 10.
 */
a {
  background: transparent;
}
/**
 * Improve readability when focused and also mouse hovered in all browsers.
 */
a:active,
a:hover {
  outline: 0;
}
/* Text-level semantics
   ========================================================================== */
/**
 * Address styling not present in IE 8/9/10/11, Safari, and Chrome.
 */
abbr[title] {
  border-bottom: 1px dotted;
}
/**
 * Address style set to `bolder` in Firefox 4+, Safari, and Chrome.
 */
b,
strong {
  font-weight: bold;
}
/**
 * Address styling not present in Safari and Chrome.
 */
dfn {
  font-style: italic;
}
/**
 * Address variable `h1` font-size and margin within `section` and `article`
 * contexts in Firefox 4+, Safari, and Chrome.
 */
h1 {
  font-size: 2em;
  margin: 0.67em 0;
}
/**
 * Address styling not present in IE 8/9.
 */
mark {
  background: #ff0;
  color: #000;
}
/**
 * Address inconsistent and variable font size in all browsers.
 */
small {
  font-size: 80%;
}
/**
 * Prevent `sub` and `sup` affecting `line-height` in all browsers.
 */
sub,
sup {
  font-size: 75%;
  line-height: 0;
  position: relative;
  vertical-align: baseline;
}
sup {
  top: -0.5em;
}
sub {
  bottom: -0.25em;
}
/* Embedded content
   ========================================================================== */
/**
 * Remove border when inside `a` element in IE 8/9/10.
 */
img {
  border: 0;
}
/**
 * Correct overflow not hidden in IE 9/10/11.
 */
svg:not(:root) {
  overflow: hidden;
}
/* Grouping content
   ========================================================================== */
/**
 * Address margin not present in IE 8/9 and Safari.
 */
figure {
  margin: 1em 40px;
}
/**
 * Address differences between Firefox and other browsers.
 */
hr {
  -moz-box-sizing: content-box;
  -webkit-box-sizing: content-box;
  box-sizing: content-box;
  height: 0;
}
/**
 * Contain overflow in all browsers.
 */
pre {
  overflow: auto;
}
/**
 * Address odd `em`-unit font size rendering in all browsers.
 */
code,
kbd,
pre,
samp {
  font-family: monospace, monospace;
  font-size: 1em;
}
/* Forms
   ========================================================================== */
/**
 * Known limitation: by default, Chrome and Safari on OS X allow very limited
 * styling of `select`, unless a `border` property is set.
 */
/**
 * 1. Correct color not being inherited.
 *    Known issue: affects color of disabled elements.
 * 2. Correct font properties not being inherited.
 * 3. Address margins set differently in Firefox 4+, Safari, and Chrome.
 */
button,
input,
optgroup,
select,
textarea {
  color: inherit;
  /* 1 */
  font: inherit;
  /* 2 */
  margin: 0;
  /* 3 */
}
/**
 * Address `overflow` set to `hidden` in IE 8/9/10/11.
 */
button {
  overflow: visible;
}
/**
 * Address inconsistent `text-transform` inheritance for `button` and `select`.
 * All other form control elements do not inherit `text-transform` values.
 * Correct `button` style inheritance in Firefox, IE 8/9/10/11, and Opera.
 * Correct `select` style inheritance in Firefox.
 */
button,
select {
  text-transform: none;
}
/**
 * 1. Avoid the WebKit bug in Android 4.0.* where (2) destroys native `audio`
 *    and `video` controls.
 * 2. Correct inability to style clickable `input` types in iOS.
 * 3. Improve usability and consistency of cursor style between image-type
 *    `input` and others.
 */
button,
html input[type="button"],
input[type="reset"],
input[type="submit"] {
  -webkit-appearance: button;
  /* 2 */
  cursor: pointer;
  /* 3 */
}
/**
 * Re-set default cursor for disabled elements.
 */
button[disabled],
html input[disabled] {
  cursor: default;
}
/**
 * Remove inner padding and border in Firefox 4+.
 */
button::-moz-focus-inner,
input::-moz-focus-inner {
  border: 0;
  padding: 0;
}
/**
 * Address Firefox 4+ setting `line-height` on `input` using `!important` in
 * the UA stylesheet.
 */
input {
  line-height: normal;
}
/**
 * It's recommended that you don't attempt to style these elements.
 * Firefox's implementation doesn't respect box-sizing, padding, or width.
 *
 * 1. Address box sizing set to `content-box` in IE 8/9/10.
 * 2. Remove excess padding in IE 8/9/10.
 */
input[type="checkbox"],
input[type="radio"] {
  -webkit-box-sizing: border-box;
  -moz-box-sizing: border-box;
  box-sizing: border-box;
  /* 1 */
  padding: 0;
  /* 2 */
}
/**
 * Fix the cursor style for Chrome's increment/decrement buttons. For certain
 * `font-size` values of the `input`, it causes the cursor style of the
 * decrement button to change from `default` to `text`.
 */
input[type="number"]::-webkit-inner-spin-button,
input[type="number"]::-webkit-outer-spin-button {
  height: auto;
}
/**
 * 1. Address `appearance` set to `searchfield` in Safari and Chrome.
 * 2. Address `box-sizing` set to `border-box` in Safari and Chrome
 *    (include `-moz` to future-proof).
 */
input[type="search"] {
  -webkit-appearance: textfield;
  /* 1 */
  -moz-box-sizing: content-box;
  -webkit-box-sizing: content-box;
  /* 2 */
  box-sizing: content-box;
}
/**
 * Remove inner padding and search cancel button in Safari and Chrome on OS X.
 * Safari (but not Chrome) clips the cancel button when the search input has
 * padding (and `textfield` appearance).
 */
input[type="search"]::-webkit-search-cancel-button,
input[type="search"]::-webkit-search-decoration {
  -webkit-appearance: none;
}
/**
 * Define consistent border, margin, and padding.
 */
fieldset {
  border: 1px solid #c0c0c0;
  margin: 0 2px;
  padding: 0.35em 0.625em 0.75em;
}
/**
 * 1. Correct `color` not being inherited in IE 8/9/10/11.
 * 2. Remove padding so people aren't caught out if they zero out fieldsets.
 */
legend {
  border: 0;
  /* 1 */
  padding: 0;
  /* 2 */
}
/**
 * Remove default vertical scrollbar in IE 8/9/10/11.
 */
textarea {
  overflow: auto;
}
/**
 * Don't inherit the `font-weight` (applied by a rule above).
 * NOTE: the default cannot safely be changed in Chrome and Safari on OS X.
 */
optgroup {
  font-weight: bold;
}
/* Tables
   ========================================================================== */
/**
 * Remove most spacing between table cells.
 */
table {
  border-collapse: collapse;
  border-spacing: 0;
}
td,
th {
  padding: 0;
}
/*! normalize-legacy-addon | MIT License | https://github.com/cfpb/normalize-legacy-addon */
/* ==========================================================================
   HTML5 display definitions
   ========================================================================== */
/*
 * Corrects `inline-block` display not defined in IE 6/7/8/9 and Firefox 3.
 */
audio,
canvas,
video {
  *display: inline;
  *zoom: 1;
}
/* ==========================================================================
   Base
   ========================================================================== */
/* 
 * Corrects text resizing oddly in IE 6/7 when body `font-size` is set using
 * `em` units.
*/
html {
  font-size: 100%;
}
/*
 * Addresses `font-family` inconsistency between `textarea` and other form
 * elements.
 */
html,
button,
input,
select,
textarea {
  font-family: sans-serif;
}
/* ==========================================================================
   Typography
   ========================================================================== */
/*
 * Addresses font sizes and margins set differently in IE 6/7.
 * Addresses font sizes within `section` and `article` in Firefox 4+, Safari 5,
 * and Chrome.
 */
h1 {
  margin: 0.67em 0;
}
h2 {
  font-size: 1.5em;
  margin: 0.83em 0;
}
h3 {
  font-size: 1.17em;
  margin: 1em 0;
}
h4 {
  font-size: 1em;
  margin: 1.33em 0;
}
h5 {
  font-size: 0.83em;
  margin: 1.67em 0;
}
h6 {
  font-size: 0.75em;
  margin: 2.33em 0;
}
blockquote {
  margin: 1em 40px;
}
/*
 * Addresses margins set differently in IE 6/7.
 */
p,
pre {
  margin: 1em 0;
}
/*
 * Corrects font family set oddly in IE 6, Safari 4/5, and Chrome.
 */
code,
kbd,
pre,
samp {
  _font-family: 'courier new', monospace;
}
/**
 * Improve readability of pre-formatted text in all browsers.
 */
pre {
  white-space: pre;
  word-wrap: break-word;
}
/*
 * Addresses CSS quotes not supported in IE 6/7.
 */
q {
  quotes: none;
}
/*
 * Addresses `quotes` property not supported in Safari 4.
 */
q:before,
q:after {
  content: '';
  content: none;
}
/* ==========================================================================
   Lists
   ========================================================================== */
/*
 * Addresses margins set differently in IE 6/7.
 */
dl,
menu,
ol,
ul {
  margin: 1em 0;
}
dd {
  margin: 0 0 0 40px;
}
/*
 * Addresses paddings set differently in IE 6/7.
 */
menu,
ol,
ul {
  padding: 0 0 0 40px;
}
/*
 * Corrects list images handled incorrectly in IE 7.
 */
nav ul,
nav ol {
  list-style: none;
  list-style-image: none;
}
/* ==========================================================================
   Embedded content
   ========================================================================== */
/*
 * Improves image quality when scaled in IE 7.
 */
img {
  -ms-interpolation-mode: bicubic;
}
/* ==========================================================================
   Forms
   ========================================================================== */
/*
 * Corrects margin displayed oddly in IE 6/7.
 */
form {
  margin: 0;
}
/*
 * 1. Corrects color not being inherited in IE 6/7/8/9.
 * 2. Corrects text not wrapping in Firefox 3.
 * 3. Corrects alignment displayed oddly in IE 6/7.
 */
legend {
  border: 0;
  /* 1 */
  white-space: normal;
  /* 2 */
  *margin-left: -7px;
  /* 3 */
}
/*
 * Improves appearance and consistency in all browsers.
 */
button,
input,
select,
textarea {
  vertical-align: baseline;
  *vertical-align: middle;
}
/*
 * Removes inner spacing in IE 7 without affecting normal text inputs.
 * Known issue: inner spacing remains in IE 6.
 */
button,
html input[type="button"],
input[type="reset"],
input[type="submit"] {
  *overflow: visible;
}
/*
 * Removes excess padding in IE 7.
 * Known issue: excess padding remains in IE 6.
 */
input[type="checkbox"],
input[type="radio"] {
  *height: 13px;
  *width: 13px;
}
/* ==========================================================================
   Capital Framework
   Button Styling
   ========================================================================== */
/* topdoc
    name: LESS notes
    family: cf-buttons
    patterns:
    - name: Variables
      codenotes:
        - "@btn-font-size: 14px;"
        - "@btn-v-padding: 9px;"
        - "@btn-v-padding-modifier-ie: .8;"
      notes:
        - "@btn-v-padding-modifier-ie is used to fix the vertical padding bug in IE for <button>'s and <inputs>'s
          across various .btn styles. We should revisit this after adding normalize.css to see if this is still needed."
    tags:
    - cf-buttons
    - less
*/
/* topdoc
    name: Default button
    family: cf-buttons
    notes:
      - "Note that the .visited, .hover, .focus, .active classes are for demonstration purposes only and should not 
        be used in production."
    patterns:
    - name: Default state
      markup: |
        <a href="#" class="btn">Anchor Tag</a>
        <button class="btn">Button Tag</button>
        <input type="submit" value="Input Tag" class="btn">
    - name: Hovered/focused state
      markup: |
        <a href="#" class="btn hover">Anchor Tag</a>
        <button class="btn hover">Button Tag</button>
        <input type="submit" value="Input Tag" class="btn hover">
    - name: Active state
      markup: |
        <a href="#" class="btn active">Anchor Tag</a>
        <button class="btn active">Button Tag</button>
        <input type="submit" value="Input Tag" class="btn active">
    tags:
    - cf-buttons
*/
.btn,
.btn:link,
.btn:visited {
  display: inline-block;
  -webkit-box-sizing: border-box;
  -moz-box-sizing: border-box;
  box-sizing: border-box;
  padding: 0.64285714em 1em;
  border: 0;
  border-radius: 0.28571429em;
  margin: 0;
  vertical-align: middle;
  background-color: #0072ce;
  color: #ffffff;
  font-family: "AvenirNextLTW01-Medium", Arial, sans-serif;
  font-style: normal;
  font-weight: 500;
  font-size: 0.875em;
  line-height: normal;
  text-decoration: none;
  cursor: pointer;
  -webkit-transition: .1s;
  transition: .1s;
  -webkit-appearance: none;
}
.lt-ie9 .btn,
.lt-ie9 .btn:link,
.lt-ie9 .btn:visited {
  font-weight: normal !important;
}
.btn:hover,
.btn:focus,
.btn.hover {
  background-color: #328ed8;
}
.btn:active,
.btn.active {
  background-color: #33578e;
}
.btn + .btn {
  margin-left: 0.42857143em;
}
button.btn::-moz-focus-inner,
input.btn::-moz-focus-inner {
  border: 0;
}
.lt-ie8 {
  background: url(null) fixed no-repeat;
}
.lt-ie8 button.btn,
.lt-ie8 input.btn {
  overflow: visible;
  padding-top: 0.51428571em;
  padding-bottom: 0.51428571em;
}
/* topdoc
    name: Secondary button
    family: cf-buttons
    notes:
      - "Note that the .visited, .hover, .focus, .active classes are for demonstration purposes only and should not 
        be used in production."
    patterns:
    - name: Default state
      markup: |
        <a href="#" class="btn btn-secondary">Anchor Tag</a>
        <button class="btn btn-secondary">Button Tag</button>
        <input type="submit" value="Input Tag" class="btn btn-secondary">
    - name: Hovered/focused state
      markup: |
        <a href="#" class="btn btn-secondary hover">Anchor Tag</a>
        <button class="btn btn-secondary hover">Button Tag</button>
        <input type="submit" value="Input Tag" class="btn btn-secondary hover">
    - name: Active state
      markup: |
        <a href="#" class="btn btn-secondary active">Anchor Tag</a>
        <button class="btn btn-secondary active">Button Tag</button>
        <input type="submit" value="Input Tag" class="btn btn-secondary active">
    tags:
    - cf-buttons
*/
.btn-secondary,
.btn-secondary:link,
.btn-secondary:visited {
  background-color: #75787b;
  color: #ffffff;
}
.btn-secondary:hover,
.btn-secondary:focus,
.btn-secondary.hover {
  background-color: #919395;
}
.btn-secondary:active,
.btn-secondary.active {
  background-color: #43484e;
}
/* topdoc
    name: Destructive action button
    family: cf-buttons
    notes:
      - "Note that the .visited, .hover, .focus, .active classes are for demonstration purposes only and should not 
        be used in production."
    patterns:
    - name: Default state
      markup: |
        <a href="#" class="btn btn-warning">Anchor Tag</a>
        <button class="btn btn-warning">Button Tag</button>
        <input type="submit" value="Input Tag" class="btn btn-warning">
    - name: Hovered/focused state
      markup: |
        <a href="#" class="btn btn-warning hover">Anchor Tag</a>
        <button class="btn btn-warning hover">Button Tag</button>
        <input type="submit" value="Input Tag" class="btn btn-warning hover">
    - name: Active state
      markup: |
        <a href="#" class="btn btn-warning active">Anchor Tag</a>
        <button class="btn btn-warning active">Button Tag</button>
        <input type="submit" value="Input Tag" class="btn btn-warning active">
    tags:
    - cf-buttons
*/
.btn-warning,
.btn-warning:link,
.btn-warning:visited {
  background-color: #d12124;
  color: #ffffff;
}
.btn-warning:hover,
.btn-warning:focus,
.btn-warning.hover {
  background-color: #da6750;
}
.btn-warning:active,
.btn-warning.active {
  background-color: #9c301b;
}
/* topdoc
    name: Disabled button
    family: cf-buttons
    notes:
      - "Note that the .visited, .hover, .focus, .active classes are for demonstration purposes only and should not 
        be used in production."
    patterns:
    - name: Default/hovered/focused/active state
      markup: |
        <a href="#" class="btn btn-disabled">Anchor Tag</a>
        <button class="btn btn-disabled">Button Tag</button>
        <input type="submit" value="Input Tag" class="btn btn-disabled">
    tags:
    - cf-buttons
*/
.btn-disabled,
.btn-disabled:link,
.btn-disabled:visited,
.btn-disabled:hover,
.btn-disabled.hover,
.btn-disabled:focus,
.btn-disabled:active,
.btn-disabled.active {
  background-color: #e3e4e5;
  color: #75787b;
  cursor: default;
  cursor: not-allowed;
}
/* topdoc
    name: Super button
    family: cf-buttons
    patterns:
    - name: Default state
      markup: |
        <a href="#" class="btn btn-super">Anchor Tag</a>
        <button class="btn btn-super">Button Tag</button>
        <input type="submit" value="Input Tag" class="btn btn-super">
    - name: Hovered/focused state
      markup: |
        <a href="#" class="btn btn-super hover">Anchor Tag</a>
        <button class="btn btn-super hover">Button Tag</button>
        <input type="submit" value="Input Tag" class="btn btn-super hover">
    - name: Active state
      markup: |
        <a href="#" class="btn btn-super active">Anchor Tag</a>
        <button class="btn btn-super active">Button Tag</button>
        <input type="submit" value="Input Tag" class="btn btn-super active">
    tags:
    - cf-buttons
*/
.btn-super,
.btn-super:link,
.btn-super:visited {
  padding: 0.83333333em 1.66666667em;
  font-size: 1.125em;
}
.btn-super + .btn-super {
  margin-left: 0.33333333em;
}
.lt-ie8 button.btn-super,
.lt-ie8 input.btn-super {
  padding-top: 0.66666667em;
  padding-bottom: 0.66666667em;
}
/* topdoc
    name: Button with icons
    family: cf-buttons
    patterns:
    - name: Button icon left
      markup: |
        <a href="#" class="btn">
            <i class="btn-icon-left icon-chevron-left"><span class="jekyll-bug"></span></i>
            Anchor Tag
        </a>
        <button class="btn">
            <i class="btn-icon-left icon-chevron-left"><span class="jekyll-bug"></span></i>
            Button Tag
        </button>
    - name: Button icon right
      markup: |
        <a href="#" class="btn">
            Anchor Tag
            <i class="btn-icon-right icon-chevron-right"><span class="jekyll-bug"></span></i>
        </a>
        <button class="btn">
            Button Tag
            <i class="btn-icon-right icon-chevron-right"><span class="jekyll-bug"></span></i>
        </button>
    - name: Just an icon
      markup: |
        <a href="#" class="btn">
            <i class="icon-search"><span class="jekyll-bug"></span></i>
        </a>
        <button class="btn">
            <i class="icon-search"><span class="jekyll-bug"></span></i>
        </button>
    tags:
    - cf-buttons
    - fj-icons
*/
.btn [class^="icon-"],
.btn [class*="icon-"] {
  line-height: 1;
}
.btn-icon-left {
  padding: 0 0.75em 0 0;
  border-right: 1px solid #ffffff;
  border-right: 1px solid rgba(255, 255, 255, 0.4);
  margin: 0 0.5em 0 0;
}
.btn-disabled .btn-icon-left {
  border-right-color: #babbbd;
}
.btn-icon-right {
  padding: 0 0 0 0.75em;
  border-right: 0;
  border-left: 1px solid #ffffff;
  border-left: 1px solid rgba(255, 255, 255, 0.4);
  margin: 0 0 0 0.5em;
}
.btn-disabled .btn-icon-right {
  border-left-color: #babbbd;
}
/* topdoc
    name: Button group
    family: cf-buttons
    patterns:
    - name: Default buttons in a button group
      markup: |
        <div class="btn-group">
            <a href="#" class="btn">Anchor 1</a>
            <a href="#" class="btn">Anchor 2</a>
            <a href="#" class="btn">Anchor 3</a>
        </div><br>
        <div class="btn-group">
            <button class="btn">Button 1</button>
            <button class="btn">Button 2</button>
            <button class="btn">Button 3</button>
        </div><br>
        <div class="btn-group">
            <input type="button" value="Input 1" class="btn">
            <input type="button" value="Input 2" class="btn">
            <input type="button" value="Input 3" class="btn">
        </div>
    - name: Super buttons in a button group
      markup: |
        <div class="btn-group">
            <a href="#" class="btn btn-super">Anchor 1</a>
            <a href="#" class="btn btn-super">Anchor 2</a>
            <a href="#" class="btn btn-super">Anchor 3</a>
        </div><br>
        <div class="btn-group">
            <button class="btn btn-super">Button 1</button>
            <button class="btn btn-super">Button 2</button>
            <button class="btn btn-super">Button 3</button>
        </div><br>
        <div class="btn-group">
            <input type="button" value="Input 1" class="btn btn-super">
            <input type="button" value="Input 2" class="btn btn-super">
            <input type="button" value="Input 3" class="btn btn-super">
        </div>
    tags:
    - cf-buttons
*/
.btn-group .btn:first-child:not(:last-child) {
  border-top-right-radius: 0;
  border-bottom-right-radius: 0;
}
.btn-group .btn + .btn {
  margin-left: -0.21428571em;
}
.btn-group .btn + .btn:not(:last-child) {
  border-radius: 0;
}
.btn-group .btn:last-child {
  border-top-left-radius: 0;
  border-bottom-left-radius: 0;
}
.btn-group .btn-super + .btn-super {
  margin-left: -0.16666667em;
}
/* topdoc
    name: Compound button
    family: cf-buttons
    notes:
      - "Note that the .visited, .hover, .focus, .active classes are for demonstration purposes only and should not 
        be used in production."
    patterns:
    - name: Default button style
      markup: |
        <div class="btn-group">
            <a href="#" class="btn">Anchor</a>
            <a href="#" class="btn btn-compound-action"><i class="icon-caret-down"><span class="jekyll-bug"></span></i></a>
        </div><br>
        <div class="btn-group">
            <button class="btn">Button</button>
            <button class="btn btn-compound-action"><i class="icon-caret-down"><span class="jekyll-bug"></span></i></button>
        </div><br>
    - name: Secondary button style
      markup: |
        <div class="btn-group">
            <a href="#" class="btn btn-secondary">Anchor</a>
            <a href="#" class="btn btn-secondary btn-compound-action"><i class="icon-caret-down"><span class="jekyll-bug"></span></i></a>
        </div><br>
        <div class="btn-group">
            <button class="btn btn-secondary">Button</button>
            <button class="btn btn-secondary btn-compound-action"><i class="icon-caret-down"><span class="jekyll-bug"></span></i></button>
        </div>
    - name: Super button style
      markup: |
        <div class="btn-group">
            <a href="#" class="btn btn-super">Anchor</a>
            <a href="#" class="btn btn-super btn-compound-action"><i class="icon-caret-down"><span class="jekyll-bug"></span></i></a>
        </div><br>
        <div class="btn-group">
            <button class="btn btn-super">Button</button>
            <button class="btn btn-super btn-compound-action"><i class="icon-caret-down"><span class="jekyll-bug"></span></i></button>
        </div>
    tags:
    - cf-buttons
    - fj-icons
*/
.btn-compound-action,
.btn-compound-action:link,
.btn-compound-action:visited {
  background-color: #328ed8;
}
.btn-compound-action:hover,
.btn-compound-action:focus,
.btn-compound-action.hover {
  background-color: #0072ce;
}
.btn-compound-action.btn-secondary {
  background-color: #919395;
}
.btn-compound-action.btn-secondary:hover,
.btn-compound-action.btn-secondary:focus,
.btn-compound-action.btn-secondary.hover {
  background-color: #75787b;
}
.btn-compound-action.btn-super {
  padding-left: 1.22222222em;
  padding-right: 1.22222222em;
}
/* topdoc
    name: Button link
    family: cf-buttons
    notes:
      - "Note that the .visited, .hover, .focus, .active classes are for demonstration purposes only and should not 
        be used in production."
    patterns:
    - name: Default state
      markup: |
        <a href="#" class="btn btn-link">Anchor Tag</a>
        <button class="btn btn-link">Button Tag</button>
        <input type="button" value="Input Tag" class="btn btn-link">
    - name: Hovered state
      markup: |
        <a href="#" class="btn btn-link hover">Anchor Tag</a>
        <button class="btn btn-link hover">Button Tag</button>
        <input type="button" value="Input Tag" class="btn btn-link hover">
    - name: Focused state
      markup: |
        <a href="#" class="btn btn-link focus">Anchor Tag</a>
        <button class="btn btn-link focus">Button Tag</button>
        <input type="button" value="Input Tag" class="btn btn-link focus">
    - name: Active state
      markup: |
        <a href="#" class="btn btn-link active">Anchor Tag</a>
        <button class="btn btn-link active">Button Tag</button>
        <input type="button" value="Input Tag" class="btn btn-link active">
    tags:
    - cf-buttons
*/
.btn-link,
.btn-link:link,
.btn-link:visited {
  padding: 0;
  border-bottom: 1px dotted #0072ce;
  border-radius: 0;
  margin: 0.64285714em 0;
  background-color: transparent;
  color: #0072ce;
}
.btn-link:hover,
.btn-link.hover {
  border-bottom: 1px solid #7fb8e6;
  background-color: transparent;
  color: #7fb8e6;
}
.btn-link:focus,
.btn-link.focus {
  border-bottom-style: solid;
  background-color: transparent;
  outline: thin dotted;
}
.btn-link:active,
.btn-link.active {
  border-bottom: 1px solid #002d72;
  background-color: transparent;
  color: #002d72;
}
.lt-ie8 button.btn-link,
.lt-ie8 input.btn-link {
  padding: 0;
}
/* topdoc
    name: Destructive action button link
    family: cf-buttons
    notes:
      - "Note that the .visited, .hover, .focus, .active classes are for demonstration purposes only and should not 
        be used in production."
    patterns:
    - name: Default state
      markup: |
        <a href="#" class="btn btn-link btn-warning">Anchor Tag</a>
        <button class="btn btn-link btn-warning">Button Tag</button>
        <input type="button" value="Input Tag" class="btn btn-link btn-warning">
    - name: Hovered state
      markup: |
        <a href="#" class="btn btn-link btn-warning hover">Anchor Tag</a>
        <button class="btn btn-link btn-warning hover">Button Tag</button>
        <input type="button" value="Input Tag" class="btn btn-link btn-warning hover">
    - name: Focused state
      markup: |
        <a href="#" class="btn btn-link btn-warning focus">Anchor Tag</a>
        <button class="btn btn-link btn-warning focus">Button Tag</button>
        <input type="button" value="Input Tag" class="btn btn-link btn-warning focus">
    - name: Active state
      markup: |
        <a href="#" class="btn btn-link btn-warning active">Anchor Tag</a>
        <button class="btn btn-link btn-warning active">Button Tag</button>
        <input type="button" value="Input Tag" class="btn btn-link btn-warning active">
    tags:
    - cf-buttons
*/
.btn-link.btn-warning,
.btn-link.btn-warning:link,
.btn-link.btn-warning:visited {
  border-bottom-color: #d12124;
  background-color: transparent;
  color: #d12124;
}
.btn-link.btn-warning:hover,
.btn-link.btn-warning.hover {
  border-bottom-color: #da6750;
  color: #da6750;
}
.btn-link.btn-warning:focus,
.btn-link.btn-warning.focus {
  border-bottom-color: #da6750;
  outline: thin dotted;
}
.btn-link.btn-warning:active,
.btn-link.btn-warning.active {
  border-bottom-color: #9c301b;
  color: #9c301b;
}
/* topdoc
  name: EOF
  eof: true
*/
/* ==========================================================================
   Capital Framework
   Expandable Styling
   ========================================================================== */
/* topdoc
    name: Default expandable
    family: cf-expandables
    patterns:
    - name: Default state
      markup: |
        <div class="expandable">
            <header class="expandable-header">
                Expandable Header
                <a href="" class="expandable-button">
                    <span class="expandable-text">Show</span> <i class="icon-plus-sign"></i>
                </a>
            </header>
            <div class="expandable-content expandable-hidden" style="display: none;">
                <p>Lorem ipsum dolor sit amet, consectetur adipisicing elit, sed do eiusmod
                tempor incididunt ut labore et dolore magna aliqua. Ut enim ad minim veniam,
                quis nostrud exercitation ullamco laboris nisi ut aliquip ex ea commodo
                consequat. Duis aute irure dolor in reprehenderit in voluptate velit esse
                cillum dolore eu fugiat nulla pariatur. Excepteur sint occaecat cupidatat non
                proident, sunt in culpa qui officia deserunt mollit anim id est laborum.</p>
            </div>
        </div>
    tags:
    - cf-expandables
*/
.expandable {
  margin-bottom: 1.375em;
  background: #f1f2f2;
}
.expandable:hover,
.expandable .open {
  background: #e3e4e5;
}
.expandable-hidden {
  display: none;
}
.expandable-header {
  padding: 0.625em 0.75em;
  font-family: "AvenirNextLTW01-Medium", Arial, sans-serif;
  font-style: normal;
  font-weight: 500;
  cursor: pointer;
}
.lt-ie9 .expandable-header {
  font-weight: normal !important;
}
.expandable-button,
.expandable-button:link,
.expandable-button:visited {
  margin: 0;
  border-width: 0;
  float: right;
  font-family: "AvenirNextLTW01-Regular", Arial, sans-serif;
  font-style: normal;
  font-weight: normal;
  font-size: 0.875em;
  line-height: 1.57142857;
}
.expandable-button em,
.expandable-button:link em,
.expandable-button:visited em,
.expandable-button i,
.expandable-button:link i,
.expandable-button:visited i {
  font-family: "AvenirNextLTW01-Italic", Arial, sans-serif;
  font-style: italic;
  font-weight: normal;
}
.lt-ie9 .expandable-button em,
.lt-ie9 .expandable-button:link em,
.lt-ie9 .expandable-button:visited em,
.lt-ie9 .expandable-button i,
.lt-ie9 .expandable-button:link i,
.lt-ie9 .expandable-button:visited i {
  font-style: normal !important;
}
.expandable-button strong,
.expandable-button:link strong,
.expandable-button:visited strong,
.expandable-button b,
.expandable-button:link b,
.expandable-button:visited b {
  font-family: "AvenirNextLTW01-Demi", Arial, sans-serif;
  font-style: normal;
  font-weight: bold;
}
.lt-ie9 .expandable-button strong,
.lt-ie9 .expandable-button:link strong,
.lt-ie9 .expandable-button:visited strong,
.lt-ie9 .expandable-button b,
.lt-ie9 .expandable-button:link b,
.lt-ie9 .expandable-button:visited b {
  font-weight: normal !important;
}
.expandable-content {
  padding: 0 0.75em 0.25em;
}
.open .icon-plus-sign:before {
  content: "\f056";
}
/* topdoc
  name: EOF
  eof: true
*/
/* ==========================================================================
   Capital Framework
   Form Element Styling
   ========================================================================== */
/* topdoc
    name: Form labels
    family: cf-forms
    patterns:
    - name: Default label
      notes:
        - "Warning, this pattern is still under development."
      markup: |
        <label>I am a form label</label>
    tags:
    - cf-forms
*/
label {
  display: block;
}
/* topdoc
    name: Single-line text input
    notes:
      - Most other text-based inputs extend styles from here as seen in the CSS to the right.
    family: cf-forms
    patterns:
    - name: Default single-line text input
      markup: |
        <input placeholder="placeholder text" type="text" value="">
    - name: Focused state
      markup: |
        <input class="focus" placeholder="placeholder text" type="text" value="">
    - name: Error state
      notes:
        - Please review the notes on form input error icons in the form icons section below.
      markup: |
        <input class="error" placeholder="placeholder text" type="text" value="Invalid input">
        <i class="cf-form_input-icon icon-remove-sign" role="alert">
          <span class="jekyll-bug"></span>
        </i>
    - name: Success state
      notes:
        - Please review the notes on form input success icons in the form icons section below.
      markup: |
        <input class="success" placeholder="placeholder text" type="text" value="Validated input">
        <i class="cf-form_input-icon icon-ok-sign">
          <span class="jekyll-bug"></span>
        </i>
    tags:
    - cf-forms
*/
input[type="text"],
input[type="search"],
input[type="email"],
input[type="url"],
input[type="tel"],
input[type="number"],
textarea {
  display: inline-block;
  width: 85%;
  margin: 0;
  padding: 0.25em;
  font-family: Arial, sans-serif;
  font-size: 1em;
  background: #ffffff;
  border: 1px solid #75787b;
  border-radius: 0;
  vertical-align: top;
  -webkit-appearance: none;
  -webkit-user-modify: read-write-plaintext-only;
}
input[type="text"]:focus,
input[type="text"].focus,
input[type="search"]:focus,
input[type="search"].focus,
input[type="email"]:focus,
input[type="email"].focus,
input[type="url"]:focus,
input[type="url"].focus,
input[type="tel"]:focus,
input[type="tel"].focus,
input[type="number"]:focus,
input[type="number"].focus,
textarea:focus,
textarea.focus {
  border: 1px solid #0072ce;
  border-color: #0072ce;
  outline: 1px solid #0072ce;
  outline-offset: 0;
  -webkit-box-shadow: none;
  box-shadow: none;
}
input[type="text"].error,
input[type="search"].error,
input[type="email"].error,
input[type="url"].error,
input[type="tel"].error,
input[type="number"].error,
textarea.error {
  border: 1px solid #d12124;
  outline: 1px solid #d12124;
}
input[type="text"].success,
input[type="search"].success,
input[type="email"].success,
input[type="url"].success,
input[type="tel"].success,
input[type="number"].success,
textarea.success {
  border: 1px solid #2cb34a;
  outline: 1px solid #2cb34a;
}
/* topdoc
    name: Single-line search input
    family: cf-forms
    patterns:
    - name: Default single-line search input
      markup: |
        <input placeholder="placeholder search text" type="search" value="">
    - name: Focused state
      markup: |
        <input class="focus" placeholder="placeholder search text" type="search" value="">
    - name: Error state
      notes:
        - Please review the notes on form input error icons in the form icons section below.
      markup: |
        <input class="error" placeholder="placeholder search text" type="search" value="Invalid input">
        <i class="cf-form_input-icon icon-remove-sign" role="alert">
          <span class="jekyll-bug"></span>
        </i>
    - name: Success state
      notes:
        - Please review the notes on form input success icons in the form icons section below.
      markup: |
        <input class="success" placeholder="placeholder search text" type="search" value="Validated input">
        <i class="cf-form_input-icon icon-ok-sign">
          <span class="jekyll-bug"></span>
        </i>
    tags:
    - cf-forms
*/
/* NOTE: all input[type="search"] styles extend input[type="text"]. */
/* topdoc
    name: Single-line email input
    family: cf-forms
    patterns:
    - name: Default single-line email input
      markup: |
        <input placeholder="placeholder email text" type="email" value="">
    - name: Focused state
      markup: |
        <input class="focus" placeholder="placeholder email text" type="email" value="">
    - name: Error state
      notes:
        - Please review the notes on form input error icons in the form icons section below.
      markup: |
        <input class="error" placeholder="placeholder email text" type="email" value="Invalid input">
        <i class="cf-form_input-icon icon-remove-sign" role="alert">
          <span class="jekyll-bug"></span>
        </i>
    - name: Success state
      notes:
        - Please review the notes on form input success icons in the form icons section below.
      markup: |
        <input class="success" placeholder="placeholder email text" type="email" value="Validated input">
        <i class="cf-form_input-icon icon-ok-sign">
          <span class="jekyll-bug"></span>
        </i>
    tags:
    - cf-forms
*/
/* NOTE: all input[type="email"] styles extend input[type="text"]. */
/* topdoc
    name: Single-line url input
    family: cf-forms
    patterns:
    - name: Default single-line url input
      markup: |
        <input placeholder="placeholder url text" type="url" value="">
    - name: Focused state
      markup: |
        <input class="focus" placeholder="placeholder url text" type="url" value="">
    - name: Error state
      notes:
        - Please review the notes on form input error icons in the form icons section below.
      markup: |
        <input class="error" placeholder="placeholder url text" type="url" value="Invalid input">
        <i class="cf-form_input-icon icon-remove-sign" role="alert">
          <span class="jekyll-bug"></span>
        </i>
    - name: Success state
      notes:
        - Please review the notes on form input success icons in the form icons section below.
      markup: |
        <input class="success" placeholder="placeholder url text" type="url" value="Validated input">
        <i class="cf-form_input-icon icon-ok-sign">
          <span class="jekyll-bug"></span>
        </i>
    tags:
    - cf-forms
*/
/* NOTE: all input[type="url"] styles extend input[type="text"]. */
/* topdoc
    name: Single-line tel input
    family: cf-forms
    patterns:
    - name: Default single-line tel input
      markup: |
        <input placeholder="placeholder tel text" type="tel" value="">
    - name: Focused state
      markup: |
        <input class="focus" placeholder="placeholder tel text" type="tel" value="">
    - name: Error state
      notes:
        - Please review the notes on form input error icons in the form icons section below.
      markup: |
        <input class="error" placeholder="placeholder tel text" type="tel" value="Invalid input">
        <i class="cf-form_input-icon icon-remove-sign" role="alert">
          <span class="jekyll-bug"></span>
        </i>
    - name: Success state
      notes:
        - Please review the notes on form input success icons in the form icons section below.
      markup: |
        <input class="success" placeholder="placeholder tel text" type="tel" value="Validated input">
        <i class="cf-form_input-icon icon-ok-sign">
          <span class="jekyll-bug"></span>
        </i>
    tags:
    - cf-forms
*/
/* NOTE: all input[type="tel"] styles extend input[type="text"]. */
/* topdoc
    name: Single-line number input
    family: cf-forms
    patterns:
    - name: Default single-line number input
      markup: |
        <input placeholder="placeholder number text" type="number" value="">
    - name: Focused state
      markup: |
        <input class="focus" placeholder="placeholder number text" type="number" value="">
    - name: Error state
      notes:
        - Please review the notes on form input error icons in the form icons section below.
      markup: |
        <input class="error" placeholder="placeholder number text" type="number" value="Invalid input">
        <i class="cf-form_input-icon icon-remove-sign" role="alert">
          <span class="jekyll-bug"></span>
        </i>
    - name: Success state
      notes:
        - Please review the notes on form input success icons in the form icons section below.
      markup: |
        <input class="success" placeholder="placeholder number text" type="number" value="Validated input">
        <i class="cf-form_input-icon icon-ok-sign">
          <span class="jekyll-bug"></span>
        </i>
    tags:
    - cf-forms
*/
/* NOTE: all input[type="number"] styles extend input[type="text"]. */
/* topdoc
    name: Multiline textarea
    family: cf-forms
    patterns:
    - name: Default multi-line text box
      markup: |
        <textarea>Example entry</textarea>
    - name: Focused multi-line text box
      markup: |
        <textarea class="focus">Example entry</textarea>
    - name: Multi-line text box in error state
      notes:
        - Please review the notes on form input error icons in the form icons section below.
      markup: |
        <textarea class="error">Invalid input</textarea>
        <i class="cf-form_input-icon icon-remove-sign" role="alert"><span class="jekyll-bug"></span></i>
    - name: Multi-line text box in success state
      notes:
        - Please review the notes on form input success icons in the form icons section below.
      markup: |
        <textarea class="success">Validated input</textarea>
        <i class="cf-form_input-icon icon-ok-sign"><span class="jekyll-bug"></span></i>
    tags:
    - cf-forms
*/
/* NOTE: all textarea styles extend input[type="text"]. */
textarea {
  overflow: auto;
}
/* topdoc
    name: Form icons
    family: cf-forms
    patterns:
    - name: The .jekyll-bug element
      codenotes:
        - |
          <i class="cf-form_input-icon icon-credit-card">
            <span class="jekyll-bug"></span>
          </i>
      notes:
        - |
          Adding the .jekyll-bug element inside of an icon is only necessary
          when using Jekyll as it tends to ignore empty <i> elements.
    - name: Form input icons
      notes:
        - "Form input icons add small positioning tweaks to Font Awesome icons."
        - "They are meant to be positioned after a form input."
      markup: |
        <input type="text" value="">
        <i class="cf-form_input-icon icon-credit-card">
          <span class="jekyll-bug"></span>
        </i>
    - name: Form input error icon
      notes:
        - |
          The icon must be placed directly after the form input in the markup
          and the input must have the class of "error".
        - 'Use the alert role to mark invalid fields: https://developer.mozilla.org/en-US/docs/Web/Accessibility/ARIA/ARIA_Techniques/Using_the_alert_role'
      markup: |
        <input class="error" placeholder="placeholder search text" type="search" value="Invalid input">
        <i class="cf-form_input-icon icon-remove-sign" role="alert">
          <span class="jekyll-bug"></span>
        </i>
    - name: Form input success icon
      notes:
        - |
          The icon must be placed directly after the form input in the markup
          and the input must have the class of "success".
      markup: |
        <input class="success" placeholder="placeholder search text" type="search" value="Validated input">
        <i class="cf-form_input-icon icon-ok-sign">
          <span class="jekyll-bug"></span>
        </i>
    tags:
    - cf-forms
*/
.cf-form_input-icon {
  position: relative;
  top: 0.15em;
  margin-left: 0.2em;
  font-size: 1.25em;
}
.error + .cf-form_input-icon {
  color: #d12124;
}
.success + .cf-form_input-icon {
  color: #2cb34a;
}
/* topdoc
  name: EOF
  eof: true
*/
/* ==========================================================================
   Capital Framework
   Grid mixins
   ========================================================================== */
/* topdoc
  name: "Global Less variables"
  notes:
    - "The following variables are default values used in creating grids.
      They can be overridden in your application's stylesheet.
      Most mixins allows you to override these values by passing them arguments."
  family: "cf-grid"
  patterns:
    - codenotes:
        - "@box-sizing-polyfill-path: '/cf-grid/custom-demo/static/css';"
      notes:
        - "The path where boxsizing.htc is located."
        - "This path MUST be overridden in your project and set to a root relative url."
    - codenotes:
        - "@wrapper-width: 1200px;"
      notes:
        - "The grid's maximum width in px."
    - codenotes:
        - "@gutter-width: 30px;"
      notes:
        - "The fixed width between columns."
    - codenotes:
        - "@total-columns: 12;"
      notes:
        - "The total number of columns used in calculating column widths."
    - codenotes:
        - "@debug"
      notes:
        - "Gives column blocks a background color if set to true."
  tags:
    - "cf-grid"
*/
/* topdoc
  name: "Wrapper"
  notes:
    - "Wrappers are centered containers with a max-width and fixed gutters
      that match the gutter widths of columns."
    - "To support IE 6/7, ensure that the path to boxsizing.htc is set using
      the @box-sizing-polyfill-path Less variable.
      Read more: https://github.com/Schepp/box-sizing-polyfill."
  family: "cf-grid"
  patterns:
    - name: "Less mixin"
      codenotes:
        - ".wrapper( @wrapper-width: @wrapper-width )"
      notes:
        - "You can create wrappers with different max-widths by passing a pixel
          value into the mixin."
    - name: "Usage"
      codenotes:
        - |
          .main-wrapper {
            .wrapper();
          }
          .wide-wrapper {
            .wrapper( 1900px );
          }
        - |
          <div class="main-wrapper">
              This container now has left and right padding and a centered max width.
          </div>
          <div class="wide-wrapper">
              This container is the same except it has a wider max-width.
          </div>
  tags:
    - "cf-grid"
*/
/* topdoc
  name: "Columns"
  family: "cf-grid"
  patterns:
    - name: "Less mixin"
      codenotes:
        - ".column( @columns: 1; @total: @total-columns; @prefix: 0; @suffix: 0 )"
      notes:
        - "Computes column widths and prefix/suffix padding."
        - "CSS borders are used for fixed gutters."
    - name: "Usage"
      codenotes:
        - |
          .main-wrapper {
            .wrapper();
          }
          .half {
            .column(1, 2);
          }
        - |
          <div class="main-wrapper">
              <div class="half">I am half of my parent.</div>
              <div class="half">I am half of my parent.</div>
          </div>
    - name: "This is a placeholder for documenting prefix and suffix"
      codenotes:
        - "..."
  tags:
    - "cf-grid"
*/
/* topdoc
  name: "Push and Pull mixins for source ordering"
  family: "cf-grid"
  patterns:
    - codenotes:
        - ".push( @offset: 1, @total-columns: @total-columns )"
        - ".pull( @offset: 1, @total-columns: @total-columns )"
    - name: "Usage"
      codenotes:
        - |
          .first {
            .column(1, 2);
            .pull(1)l
          }
          .second {
            .column(1, 2);
            .push(1)l
          }
        - |
          <div>
              <div class="second">I am first in the markup but appear after .first.</div>
              <div class="first">I am second in the markup but appear before .second.</div>
          </div>
  tags:
    - "cf-grid"
*/
/* topdoc
  name: "Nested columns"
  notes:
    - "Since all cf-grid columns have left and right gutters you will notice
      undesireable offsetting when nesting columns.
      Normally this is removed with complex selectors or by adding classes
      to the first and last column per 'row'.
      In cf-grid the way to get around this is by wrapping your columns in a
      container that utilizes the .nested-col-group() mixin.
      This mixin uses negative left and right margins to pull the columns back
      into alignment with parent columns."
    - "NOTE: Working this way allows you to easily create responsive grids.
      You are free to control the number of columns per 'row' without having
      to deal with the first and last columns of each row."
    - "NOTE: cf-grids does not use 'rows' and there is no row container.
      To clarify, if you have a 12 column grid and place 24 columns inside
      of a wrapper cf-grid columns will automaitcally stack into 2 'rows'
      of 12."
  family: "cf-grid"
  patterns:
    - name: "Less mixin"
      codenotes:
        - ".nested-col-group()"
    - name: "Usage"
      codenotes:
        - |
          .main-wrapper {
            .wrapper();
          }
          .cols {
            .nested-col-group();
          }
          .half {
            .column(1, 2);
          }
        - |
          <div class="main-wrapper">
              <div class="half">
                  <div class="cols">
                      <div class="half"></div>
                      <div class="half"></div>
                  </div>
              </div>
              <div class="half">
                  <div class="cols">
                      <div class="half"></div>
                      <div class="half"></div>
                  </div>
              </div>
          </div>
  tags:
    - "cf-grid"
*/
/* topdoc
  name: EOF
  eof: true
*/
/* ==========================================================================
   Capital Framework
   Icons
   ========================================================================== */
/* topdoc
  name: Less variables
  family: cf-icons
  notes:
    - "These variables can be overriden in your project's Less file."
  patterns:
    - name: CSS prefix
      codenotes:
        - "@cf-css-prefix: cf-icon;"
    - name: Path to icon font files
      codenotes:
        - "@cf-icon-path: '../fonts';"
  tags:
    - cf-icons
*/
@font-face {
  font-family: 'CFPB Minicons';
  src: url('../fonts/cf-icons.eot');
  src: url('../fonts/cf-icons.eot?#iefix') format('embedded-opentype'), url('../fonts/cf-icons.woff') format('woff'), url('../fonts/cf-icons.ttf') format('truetype'), url('../fonts/cf-icons.svg') format('svg');
  font-weight: normal;
  font-style: normal;
}
/* topdoc
  name: Icon class
  family: cf-icons
  patterns:
    - name: Use of icon class
      notes:
        - "The cf-css-prefix class applies the font family to an element."
  tags:
    - cf-icons
*/
.cf-icon {
  font-family: 'CFPB Minicons';
  display: inline-block;
  font-style: normal;
  font-weight: normal;
  line-height: 1;
  -webkit-font-smoothing: antialiased;
}
/* topdoc
    name: Navigation icons
    family: cf-icons
    patterns:
      - name: left
        markup: |
          <i class="cf-icon cf-icon-left"></i>
          <i class="cf-icon cf-icon-left-round"></i>
      - name: right
        markup: |
          <i class="cf-icon cf-icon-right"></i>
          <i class="cf-icon cf-icon-right-round"></i>
      - name: up
        markup: |
          <i class="cf-icon cf-icon-up"></i>
          <i class="cf-icon cf-icon-up-round"></i>
      - name: down
        markup: |
          <i class="cf-icon cf-icon-down"></i>
          <i class="cf-icon cf-icon-down-round"></i>
      - name: arrow-left
        markup: |
          <i class="cf-icon cf-icon-arrow-left"></i>
          <i class="cf-icon cf-icon-arrow-left-round"></i>
      - name: arrow-right
        markup: |
          <i class="cf-icon cf-icon-arrow-right"></i>
          <i class="cf-icon cf-icon-arrow-right-round"></i>
      - name: arrow-up
        markup: |
          <i class="cf-icon cf-icon-arrow-up"></i>
          <i class="cf-icon cf-icon-arrow-up-round"></i>
      - name: arrow-down
        markup: |
          <i class="cf-icon cf-icon-arrow-down"></i>
          <i class="cf-icon cf-icon-arrow-down-round"></i>
    tags:
      - cf-icons
*/
.cf-icon-left:before {
  content: "\e000";
}
.cf-icon-left-round:before {
  content: "\e001";
}
.cf-icon-right:before {
  content: "\e002";
}
.cf-icon-right-round:before {
  content: "\e003";
}
.cf-icon-up:before {
  content: "\e004";
}
.cf-icon-up-round:before {
  content: "\e005";
}
.cf-icon-down:before {
  content: "\e006";
}
.cf-icon-down-round:before {
  content: "\e007";
}
.cf-icon-arrow-left:before {
  content: "\e008";
}
.cf-icon-arrow-left-round:before {
  content: "\e009";
}
.cf-icon-arrow-right:before {
  content: "\e010";
}
.cf-icon-arrow-right-round:before {
  content: "\e011";
}
.cf-icon-arrow-up:before {
  content: "\e012";
}
.cf-icon-arrow-up-round:before {
  content: "\e013";
}
.cf-icon-arrow-down:before {
  content: "\e014";
}
.cf-icon-arrow-down-round:before {
  content: "\e015";
}
/* topdoc
    name: Status icons
    family: cf-icons
    patterns:
      - name: approved
        markup: |
          <i class="cf-icon cf-icon-approved"></i>
          <i class="cf-icon cf-icon-approved-round"></i>
      - name: error
        markup: |
          <i class="cf-icon cf-icon-error"></i>
          <i class="cf-icon cf-icon-error-round"></i>
      - name: help
        markup: |
          <i class="cf-icon cf-icon-help"></i>
          <i class="cf-icon cf-icon-help-round"></i>
      - name: delete
        markup: |
          <i class="cf-icon cf-icon-delete"></i>
          <i class="cf-icon cf-icon-delete-round"></i>
      - name: plus
        markup: |
          <i class="cf-icon cf-icon-plus"></i>
          <i class="cf-icon cf-icon-plus-round"></i>
      - name: minus
        markup: |
          <i class="cf-icon cf-icon-minus"></i>
          <i class="cf-icon cf-icon-minus-round"></i>
      - name: update
        markup: |
          <i class="cf-icon cf-icon-update"></i>
          <i class="cf-icon cf-icon-update-round"></i>
    tags:
      - cf-icons
*/
.cf-icon-approved:before {
  content: "\e100";
}
.cf-icon-approved-round:before {
  content: "\e101";
}
.cf-icon-error:before {
  content: "\e102";
}
.cf-icon-error-round:before {
  content: "\e103";
}
.cf-icon-help:before {
  content: "\e104";
}
.cf-icon-help-round:before {
  content: "\e105";
}
.cf-icon-delete:before {
  content: "\e106";
}
.cf-icon-delete-round:before {
  content: "\e107";
}
.cf-icon-plus:before {
  content: "\e108";
}
.cf-icon-plus-round:before {
  content: "\e109";
}
.cf-icon-minus:before {
  content: "\e110";
}
.cf-icon-minus-round:before {
  content: "\e111";
}
.cf-icon-update:before {
  content: "\e112";
}
.cf-icon-update-round:before {
  content: "\e113";
}
/* topdoc
    name: Social icons
    family: cf-icons
    patterns:
      - name: youtube
        markup: |
          <i class="cf-icon cf-icon-youtube"></i>
          <i class="cf-icon cf-icon-youtube-square"></i>
      - name: linkedin
        markup: |
          <i class="cf-icon cf-icon-linkedin"></i>
          <i class="cf-icon cf-icon-linkedin-square"></i>
      - name: facebook
        markup: |
          <i class="cf-icon cf-icon-facebook"></i>
          <i class="cf-icon cf-icon-facebook-square"></i>
      - name: flickr
        markup: |
          <i class="cf-icon cf-icon-flickr"></i>
          <i class="cf-icon cf-icon-flickr-square"></i>
      - name: plus
        markup: |
          <i class="cf-icon cf-icon-twitter"></i>
          <i class="cf-icon cf-icon-twitter-square"></i>
      - name: github
        markup: |
          <i class="cf-icon cf-icon-github"></i>
          <i class="cf-icon cf-icon-github-square"></i>
      - name: email-social
        markup: |
          <i class="cf-icon cf-icon-email-social"></i>
          <i class="cf-icon cf-icon-email-social-square"></i>
    tags:
      - cf-icons
*/
.cf-icon-youtube:before {
  content: "\e200";
}
.cf-icon-youtube-square:before {
  content: "\e201";
}
.cf-icon-linkedin:before {
  content: "\e202";
}
.cf-icon-linkedin-square:before {
  content: "\e203";
}
.cf-icon-facebook:before {
  content: "\e204";
}
.cf-icon-facebook-square:before {
  content: "\e205";
}
.cf-icon-flickr:before {
  content: "\e206";
}
.cf-icon-flickr-square:before {
  content: "\e207";
}
.cf-icon-twitter:before {
  content: "\e208";
}
.cf-icon-twitter-square:before {
  content: "\e209";
}
.cf-icon-github:before {
  content: "\e210";
}
.cf-icon-github-square:before {
  content: "\e211";
}
.cf-icon-email-social:before {
  content: "\e212";
}
.cf-icon-email-social-square:before {
  content: "\e213";
}
/* topdoc
    name: Communication icons
    family: cf-icons
    patterns:
      - name: web
        markup: |
          <i class="cf-icon cf-icon-web"></i>
          <i class="cf-icon cf-icon-web-round"></i>
      - name: email
        markup: |
          <i class="cf-icon cf-icon-email"></i>
          <i class="cf-icon cf-icon-email-round"></i>
      - name: mail
        markup: |
          <i class="cf-icon cf-icon-mail"></i>
          <i class="cf-icon cf-icon-mail-round"></i>
      - name: phone
        markup: |
          <i class="cf-icon cf-icon-phone"></i>
          <i class="cf-icon cf-icon-phone-round"></i>
      - name: technology
        markup: |
          <i class="cf-icon cf-icon-technology"></i>
          <i class="cf-icon cf-icon-technology-round"></i>
      - name: fax
        markup: |
          <i class="cf-icon cf-icon-fax"></i>
          <i class="cf-icon cf-icon-fax-round"></i>
    tags:
      - cf-icons
*/
.cf-icon-web:before {
  content: "\e300";
}
.cf-icon-web-round:before {
  content: "\e301";
}
.cf-icon-email:before {
  content: "\e302";
}
.cf-icon-email-round:before {
  content: "\e303";
}
.cf-icon-mail:before {
  content: "\e304";
}
.cf-icon-mail-round:before {
  content: "\e305";
}
.cf-icon-phone:before {
  content: "\e306";
}
.cf-icon-phone-round:before {
  content: "\e307";
}
.cf-icon-technology:before {
  content: "\e308";
}
.cf-icon-technology-round:before {
  content: "\e309";
}
.cf-icon-fax:before {
  content: "\e310";
}
.cf-icon-fax-round:before {
  content: "\e311";
}
/* topdoc
    name: Document icons
    family: cf-icons
    patterns:
      - name: document
        markup: |
          <i class="cf-icon cf-icon-document"></i>
          <i class="cf-icon cf-icon-document-round"></i>
      - name: pdf
        markup: |
          <i class="cf-icon cf-icon-pdf"></i>
          <i class="cf-icon cf-icon-pdf-round"></i>
      - name: upload
        markup: |
          <i class="cf-icon cf-icon-upload"></i>
          <i class="cf-icon cf-icon-upload-round"></i>
      - name: copy
        markup: |
          <i class="cf-icon cf-icon-copy"></i>
          <i class="cf-icon cf-icon-copy-round"></i>
      - name: edit
        markup: |
          <i class="cf-icon cf-icon-edit"></i>
          <i class="cf-icon cf-icon-edit-round"></i>
      - name: attach
        markup: |
          <i class="cf-icon cf-icon-attach"></i>
          <i class="cf-icon cf-icon-attach-round"></i>
      - name: print
        markup: |
          <i class="cf-icon cf-icon-print"></i>
          <i class="cf-icon cf-icon-print-round"></i>
      - name: save
        markup: |
          <i class="cf-icon cf-icon-save"></i>
          <i class="cf-icon cf-icon-save-round"></i>
      - name: appendix
        markup: |
          <i class="cf-icon cf-icon-appendix"></i>
          <i class="cf-icon cf-icon-appendix-round"></i>
      - name: supplement
        markup: |
          <i class="cf-icon cf-icon-supplement"></i>
          <i class="cf-icon cf-icon-supplement-round"></i>
    tags:
      - cf-icons
*/
.cf-icon-document:before {
  content: "\e400";
}
.cf-icon-document-round:before {
  content: "\e401";
}
.cf-icon-pdf:before {
  content: "\e402";
}
.cf-icon-pdf-round:before {
  content: "\e403";
}
.cf-icon-upload:before {
  content: "\e404";
}
.cf-icon-upload-round:before {
  content: "\e405";
}
.cf-icon-download:before {
  content: "\e406";
}
.cf-icon-download-round:before {
  content: "\e407";
}
.cf-icon-copy:before {
  content: "\e408";
}
.cf-icon-copy-round:before {
  content: "\e409";
}
.cf-icon-edit:before {
  content: "\e410";
}
.cf-icon-edit-round:before {
  content: "\e411";
}
.cf-icon-attach:before {
  content: "\e412";
}
.cf-icon-attach-round:before {
  content: "\e413";
}
.cf-icon-print:before {
  content: "\e414";
}
.cf-icon-print-round:before {
  content: "\e415";
}
.cf-icon-save:before {
  content: "\e416";
}
.cf-icon-save-round:before {
  content: "\e417";
}
.cf-icon-appendix:before {
  content: "\e418";
}
.cf-icon-appendix-round:before {
  content: "\e419";
}
.cf-icon-supplement:before {
  content: "\e420";
}
.cf-icon-supplement-round:before {
  content: "\e421";
}
/* topdoc
    name: Financial product icons
    family: cf-icons
    patterns:
      - name: bank-account
        markup: |
          <i class="cf-icon cf-icon-bank-account"></i>
          <i class="cf-icon cf-icon-bank-account-round"></i>
      - name: credit-card
        markup: |
          <i class="cf-icon cf-icon-credit-card"></i>
          <i class="cf-icon cf-icon-credit-card-round"></i>
      - name: loan
        markup: |
          <i class="cf-icon cf-icon-loan"></i>
          <i class="cf-icon cf-icon-loan-round"></i>
      - name: money-transfer
        markup: |
          <i class="cf-icon cf-icon-money-transfer"></i>
          <i class="cf-icon cf-icon-money-transfer-round"></i>
      - name: mortgage
        markup: |
          <i class="cf-icon cf-icon-mortgage"></i>
          <i class="cf-icon cf-icon-mortgage-round"></i>
      - name: debt-collection
        markup: |
          <i class="cf-icon cf-icon-debt-collection"></i>
          <i class="cf-icon cf-icon-debt-collection-round"></i>
      - name: credit-report
        markup: |
          <i class="cf-icon cf-icon-credit-report"></i>
          <i class="cf-icon cf-icon-credit-report-round"></i>
      - name: money
        markup: |
          <i class="cf-icon cf-icon-money"></i>
          <i class="cf-icon cf-icon-money-round"></i>
      - name: quick-cash
        markup: |
          <i class="cf-icon cf-icon-quick-cash"></i>
          <i class="cf-icon cf-icon-quick-cash-round"></i>
      - name: contract
        markup: |
          <i class="cf-icon cf-icon-contract"></i>
          <i class="cf-icon cf-icon-contract-round"></i>
      - name: comlaint
        markup: |
          <i class="cf-icon cf-icon-complaint"></i>
          <i class="cf-icon cf-icon-complaint-round"></i>
      - name: getting-credit-card
        markup: |
          <i class="cf-icon cf-icon-getting-credit-card"></i>
          <i class="cf-icon cf-icon-getting-credit-card-round"></i>
      - name: buying-car
        markup: |
          <i class="cf-icon cf-icon-buying-car"></i>
          <i class="cf-icon cf-icon-buying-car-round"></i>
      - name: mortgage
        markup: |
          <i class="cf-icon cf-icon-paying-college"></i>
          <i class="cf-icon cf-icon-paying-college-round"></i>
      - name: owning-home
        markup: |
          <i class="cf-icon cf-icon-owning-home"></i>
          <i class="cf-icon cf-icon-owning-home-round"></i>
      - name: debt
        markup: |
          <i class="cf-icon cf-icon-debt"></i>
          <i class="cf-icon cf-icon-debt-round"></i>
      - name: building-credit
        markup: |
          <i class="cf-icon cf-icon-building-credit"></i>
          <i class="cf-icon cf-icon-building-credit-round"></i>
      - name: prepaid-cards
        markup: |
          <i class="cf-icon cf-icon-prepaid-cards"></i>
          <i class="cf-icon cf-icon-prepaid-cards-round"></i>
      - name: payday-loan
        markup: |
          <i class="cf-icon cf-icon-payday-loan"></i>
          <i class="cf-icon cf-icon-payday-loan-round"></i>
      - name: retirement
        markup: |
          <i class="cf-icon cf-icon-retirement"></i>
          <i class="cf-icon cf-icon-retirement-round"></i>
    tags:
      - cf-icons
*/
.cf-icon-bank-account:before {
  content: "\e500";
}
.cf-icon-bank-account-round:before {
  content: "\e501";
}
.cf-icon-credit-card:before {
  content: "\e502";
}
.cf-icon-credit-card-round:before {
  content: "\e503";
}
.cf-icon-loan:before {
  content: "\e504";
}
.cf-icon-loan-round:before {
  content: "\e505";
}
.cf-icon-money-transfer:before {
  content: "\e506";
}
.cf-icon-money-transfer-round:before {
  content: "\e507";
}
.cf-icon-mortgage:before {
  content: "\e508";
}
.cf-icon-mortgage-round:before {
  content: "\e509";
}
.cf-icon-debt-collection:before {
  content: "\e510";
}
.cf-icon-debt-collection-round:before {
  content: "\e511";
}
.cf-icon-credit-report:before {
  content: "\e512";
}
.cf-icon-credit-report-round:before {
  content: "\e513";
}
.cf-icon-money:before {
  content: "\e514";
}
.cf-icon-money-round:before {
  content: "\e515";
}
.cf-icon-quick-cash:before {
  content: "\e516";
}
.cf-icon-quick-cash-round:before {
  content: "\e517";
}
.cf-icon-contract:before {
  content: "\e518";
}
.cf-icon-contract-round:before {
  content: "\e519";
}
.cf-icon-complaint:before {
  content: "\e520";
}
.cf-icon-complaint-round:before {
  content: "\e521";
}
.cf-icon-getting-credit-card:before {
  content: "\e522";
}
.cf-icon-getting-credit-card-round:before {
  content: "\e523";
}
.cf-icon-buying-car:before {
  content: "\e524";
}
.cf-icon-buying-car-round:before {
  content: "\e525";
}
.cf-icon-paying-college:before {
  content: "\e526";
}
.cf-icon-paying-college-round:before {
  content: "\e527";
}
.cf-icon-owning-home:before {
  content: "\e528";
}
.cf-icon-owning-home-round:before {
  content: "\e529";
}
.cf-icon-debt:before {
  content: "\e530";
}
.cf-icon-debt-round:before {
  content: "\e531";
}
.cf-icon-building-credit:before {
  content: "\e532";
}
.cf-icon-building-credit-round:before {
  content: "\e533";
}
.cf-icon-prepaid-cards:before {
  content: "\e534";
}
.cf-icon-prepaid-cards-round:before {
  content: "\e535";
}
.cf-icon-payday-loan:before {
  content: "\e536";
}
.cf-icon-payday-loan-round:before {
  content: "\e537";
}
.cf-icon-retirement:before {
  content: "\e538";
}
.cf-icon-retirement-round:before {
  content: "\e539";
}
/* topdoc
    name: Web icons
    family: cf-icons
    patterns:
      - name: user
        markup: |
          <i class="cf-icon cf-icon-user"></i>
          <i class="cf-icon cf-icon-user-round"></i>
      - name: wifi
        markup: |
          <i class="cf-icon cf-icon-wifi"></i>
          <i class="cf-icon cf-icon-wifi-round"></i>
      - name: search
        markup: |
          <i class="cf-icon cf-icon-search"></i>
          <i class="cf-icon cf-icon-search-round"></i>
      - name: share
        markup: |
          <i class="cf-icon cf-icon-share"></i>
          <i class="cf-icon cf-icon-share-round"></i>
      - name: link
        markup: |
          <i class="cf-icon cf-icon-link"></i>
          <i class="cf-icon cf-icon-link-round"></i>
      - name: external-link
        markup: |
          <i class="cf-icon cf-icon-external-link"></i>
          <i class="cf-icon cf-icon-external-link-round"></i>
      - name: audio-mute
        markup: |
          <i class="cf-icon cf-icon-audio-mute"></i>
          <i class="cf-icon cf-icon-audio-mute-round"></i>
      - name: audio-low
        markup: |
          <i class="cf-icon cf-icon-audio-low"></i>
          <i class="cf-icon cf-icon-audio-low-round"></i>
      - name: audio-medium
        markup: |
          <i class="cf-icon cf-icon-audio-medium"></i>
          <i class="cf-icon cf-icon-audio-medium-round"></i>
      - name: audio-max
        markup: |
          <i class="cf-icon cf-icon-audio-max"></i>
          <i class="cf-icon cf-icon-audio-max-round"></i>
      - name: favorite
        markup: |
          <i class="cf-icon cf-icon-favorite"></i>
          <i class="cf-icon cf-icon-favorite-round"></i>
      - name: unfavorite
        markup: |
          <i class="cf-icon cf-icon-unfavorite"></i>
          <i class="cf-icon cf-icon-unfavorite-round"></i>
      - name: bookmark
        markup: |
          <i class="cf-icon cf-icon-bookmark"></i>
          <i class="cf-icon cf-icon-bookmark-round"></i>
      - name: unbookmark
        markup: |
          <i class="cf-icon cf-icon-unbookmark"></i>
          <i class="cf-icon cf-icon-unbookmark-round"></i>
      - name: settings
        markup: |
          <i class="cf-icon cf-icon-settings"></i>
          <i class="cf-icon cf-icon-settings-round"></i>
      - name: menu
        markup: |
          <i class="cf-icon cf-icon-menu"></i>
          <i class="cf-icon cf-icon-menu-round"></i>
      - name: lock
        markup: |
          <i class="cf-icon cf-icon-lock"></i>
          <i class="cf-icon cf-icon-lock-round"></i>
      - name: unlock
        markup: |
          <i class="cf-icon cf-icon-unlock"></i>
          <i class="cf-icon cf-icon-unlock-round"></i>
      - name: clock
        markup: |
          <i class="cf-icon cf-icon-clock"></i>
          <i class="cf-icon cf-icon-clock-round"></i>
      - name: chart
        markup: |
          <i class="cf-icon cf-icon-chart"></i>
          <i class="cf-icon cf-icon-chart-round"></i>
      - name: play
        markup: |
          <i class="cf-icon cf-icon-play"></i>
          <i class="cf-icon cf-icon-play-round"></i>
    tags:
      - cf-icons
*/
.cf-icon-user:before {
  content: "\e600";
}
.cf-icon-user-round:before {
  content: "\e601";
}
.cf-icon-wifi:before {
  content: "\e602";
}
.cf-icon-wifi-round:before {
  content: "\e603";
}
.cf-icon-search:before {
  content: "\e604";
}
.cf-icon-search-round:before {
  content: "\e605";
}
.cf-icon-share:before {
  content: "\e606";
}
.cf-icon-share-round:before {
  content: "\e607";
}
.cf-icon-link:before {
  content: "\e608";
}
.cf-icon-link-round:before {
  content: "\e609";
}
.cf-icon-external-link:before {
  content: "\e610";
}
.cf-icon-external-link-round:before {
  content: "\e611";
}
.cf-icon-audio-mute:before {
  content: "\e612";
}
.cf-icon-audio-mute-round:before {
  content: "\e616";
}
.cf-icon-audio-low:before {
  content: "\e613";
}
.cf-icon-audio-low-round:before {
  content: "\e617";
}
.cf-icon-audio-medium:before {
  content: "\e614";
}
.cf-icon-audio-medium-round:before {
  content: "\e618";
}
.cf-icon-audio-max:before {
  content: "\e615";
}
.cf-icon-audio-max-round:before {
  content: "\e619";
}
.cf-icon-favorite:before {
  content: "\e620";
}
.cf-icon-favorite-round:before {
  content: "\e621";
}
.cf-icon-unfavorite:before {
  content: "\e622";
}
.cf-icon-unfavorite-round:before {
  content: "\e623";
}
.cf-icon-bookmark:before {
  content: "\e624";
}
.cf-icon-bookmark-round:before {
  content: "\e625";
}
.cf-icon-unbookmark:before {
  content: "\e626";
}
.cf-icon-unbookmark-round:before {
  content: "\e627";
}
.cf-icon-settings:before {
  content: "\e628";
}
.cf-icon-settings-round:before {
  content: "\e629";
}
.cf-icon-menu:before {
  content: "\e630";
}
.cf-icon-menu-round:before {
  content: "\e631";
}
.cf-icon-lock:before {
  content: "\e632";
}
.cf-icon-lock-round:before {
  content: "\e633";
}
.cf-icon-unlock:before {
  content: "\e634";
}
.cf-icon-unlock-round:before {
  content: "\e635";
}
.cf-icon-clock:before {
  content: "\e636";
}
.cf-icon-clock-round:before {
  content: "\e637";
}
.cf-icon-chart:before {
  content: "\e638";
}
.cf-icon-chart-round:before {
  content: "\e639";
}
.cf-icon-play:before {
  content: "\e640";
}
.cf-icon-play-round:before {
  content: "\e641";
}
/* topdoc
  name: EOF
  eof: true
*/
/* ==========================================================================
   Capital Framework
   Pagination Styling
   ========================================================================== */
/* topdoc
    name: Pagination
    family: cf-pagination
    patterns:
    - name: Default pagination
      markup: |
        <nav class="pagination">
            <a class="btn pagination_prev" href="#"><i class="btn-icon-left icon-chevron-left"></i> Previous</a>
            <form class="pagination_form">
                <label class="pagination_label" for="pagination_current-page">Page</label>
                <input class="pagination_current-page" id="pagination_current-page" name="pagination_current-page" type="number" min="1" max="149" value="149" />
                <label class="pagination_label" for="pagination_current-page">of 149</label>
                <button class="btn btn-link pagination_submit" id="pagination_submit" type="submit">Go</button>
            </form>
            <a class="btn pagination_next" href="#">Next <i class="btn-icon-right icon-chevron-right"></i></a>
        </nav>
    tags:
    - fj-buttons
    - fj-forms
*/
.pagination {
  display: block;
  margin: 0;
  padding: 0;
  /* Positions .pagination_next relative to this container */
  position: relative;
}
/* On small screens position .pagination_next to the right edge of .pagination */
.pagination_next {
  position: absolute;
  top: 0;
  right: 0;
}
.pagination_label {
  display: inline-block;
  vertical-align: middle;
  font-size: 0.875em;
}
.pagination_form {
  display: block;
  padding: 0.25em 1.875em;
  margin: 1em 0 0 0;
  background: #E3E4E5;
  color: #75787B;
  font-family: "AvenirNextLTW01-Regular", Arial, sans-serif;
  font-style: normal;
  font-weight: normal;
  text-align: center;
}
.pagination_form em,
.pagination_form i {
  font-family: "AvenirNextLTW01-Italic", Arial, sans-serif;
  font-style: italic;
  font-weight: normal;
}
.lt-ie9 .pagination_form em,
.lt-ie9 .pagination_form i {
  font-style: normal !important;
}
.pagination_form strong,
.pagination_form b {
  font-family: "AvenirNextLTW01-Demi", Arial, sans-serif;
  font-style: normal;
  font-weight: bold;
}
.lt-ie9 .pagination_form strong,
.lt-ie9 .pagination_form b {
  font-weight: normal !important;
}
.pagination_current-page {
  display: inline-block;
  vertical-align: middle;
  /* We need enough room for three digits and the number spinners for type="number" inputs */
  width: 3em;
  /* Resets the padding back to 4px now that the font-size is 14px */
  padding: 0.28571429em;
  margin: 0 0.28571429em;
  /* Keep in mind that text inputs are 16px by default but 14px in .pagination to match the rest of the tex */
  font-size: 0.875em;
  font-family: "AvenirNextLTW01-Demi", Arial, sans-serif;
  font-style: normal;
  font-weight: bold;
  text-align: right;
}
.lt-ie9 .pagination_current-page {
  font-weight: normal !important;
}
.pagination_submit.btn {
  display: inline-block;
  vertical-align: middle;
  margin: 0 0 0 1em;
}
@media only screen and (min-width: 480px) {
  .pagination_form {
    border-radius: 0.28571429em;
  }
  .pagination_prev {
    position: absolute;
    top: 0;
    left: 0;
  }
  .pagination_prev.btn,
  .pagination_prev.btn:link,
  .pagination_prev.btn:visited {
    border-top-right-radius: 0;
    border-bottom-right-radius: 0;
  }
  .pagination_next.btn,
  .pagination_next.btn:link,
  .pagination_next.btn:visited {
    border-top-left-radius: 0;
    border-bottom-left-radius: 0;
  }
}
/* topdoc
  name: EOF
  eof: true
*/
/* ==========================================================================
   Capital Framework
   Basic Typography
   ========================================================================== */
/*
 * Source: http://fast.fonts.net/cssapi/44e8c964-4684-44c6-a6e3-3f3da8787b50.css
 * This file has been edited to use absolute URLS so we can concatenate it with
 * all of our other styles.
 */
@font-face {
  font-family: "AvenirNextLTW01-Regular";
  src: url("//fast.fonts.net/dv2/2/e9167238-3b3f-4813-a04a-a384394eed42.eot?d44f19a684109620e4841571a690e818cea9a73cdbefb96cc08b5f82c9643b8106f94c545aff54485afc29351de72df4c681903f94243a8ad3f8f7f3f4b731d284a63003295e1c4f141ecc37bd9693ccedef43b147c8706230ef9c6e062115412795c31498d70a4e2d358f5d2e442be6a33c0248c4f72b87d584c4932c4713c2ebd47afa654dcf9c065671093ee5a31481c54c9852622bbce930f0aa9bcaa05bee3fd5c5c196d9a0e667431b93a90315c185a882e5&projectId=44e8c964-4684-44c6-a6e3-3f3da8787b50") format("eot");
  font-style: normal;
  font-weight: normal;
}
@font-face {
  font-family: "AvenirNextLTW01-Regular";
  src: url("//fast.fonts.net/dv2/2/e9167238-3b3f-4813-a04a-a384394eed42.eot?d44f19a684109620e4841571a690e818cea9a73cdbefb96cc08b5f82c9643b8106f94c545aff54485afc29351de72df4c681903f94243a8ad3f8f7f3f4b731d284a63003295e1c4f141ecc37bd9693ccedef43b147c8706230ef9c6e062115412795c31498d70a4e2d358f5d2e442be6a33c0248c4f72b87d584c4932c4713c2ebd47afa654dcf9c065671093ee5a31481c54c9852622bbce930f0aa9bcaa05bee3fd5c5c196d9a0e667431b93a90315c185a882e5&projectId=44e8c964-4684-44c6-a6e3-3f3da8787b50");
  src: url("//fast.fonts.net/dv2/3/1e9892c0-6927-4412-9874-1b82801ba47a.woff?d44f19a684109620e4841571a690e818cea9a73cdbefb96cc08b5f82c9643b8106f94c545aff54485afc29351de72df4c681903f94243a8ad3f8f7f3f4b731d284a63003295e1c4f141ecc37bd9693ccedef43b147c8706230ef9c6e062115412795c31498d70a4e2d358f5d2e442be6a33c0248c4f72b87d584c4932c4713c2ebd47afa654dcf9c065671093ee5a31481c54c9852622bbce930f0aa9bcaa05bee3fd5c5c196d9a0e667431b93a90315c185a882e5&projectId=44e8c964-4684-44c6-a6e3-3f3da8787b50") format("woff"), url("/dv2/1/46cf1067-688d-4aab-b0f7-bd942af6efd8.ttf?d44f19a684109620e4841571a690e818cea9a73cdbefb96cc08b5f82c9643b8106f94c545aff54485afc29351de72df4c681903f94243a8ad3f8f7f3f4b731d284a63003295e1c4f141ecc37bd9693ccedef43b147c8706230ef9c6e062115412795c31498d70a4e2d358f5d2e442be6a33c0248c4f72b87d584c4932c4713c2ebd47afa654dcf9c065671093ee5a31481c54c9852622bbce930f0aa9bcaa05bee3fd5c5c196d9a0e667431b93a90315c185a882e5&projectId=44e8c964-4684-44c6-a6e3-3f3da8787b50") format("truetype"), url("/dv2/11/52a192b1-bea5-4b48-879f-107f009b666f.svg?d44f19a684109620e4841571a690e818cea9a73cdbefb96cc08b5f82c9643b8106f94c545aff54485afc29351de72df4c681903f94243a8ad3f8f7f3f4b731d284a63003295e1c4f141ecc37bd9693ccedef43b147c8706230ef9c6e062115412795c31498d70a4e2d358f5d2e442be6a33c0248c4f72b87d584c4932c4713c2ebd47afa654dcf9c065671093ee5a31481c54c9852622bbce930f0aa9bcaa05bee3fd5c5c196d9a0e667431b93a90315c185a882e5&projectId=44e8c964-4684-44c6-a6e3-3f3da8787b50#52a192b1-bea5-4b48-879f-107f009b666f") format("svg");
  font-style: normal;
  font-weight: normal;
}
@font-face {
  font-family: "AvenirNextLTW01-Italic";
  src: url("//fast.fonts.net/dv2/2/d1fddef1-d940-4904-8f6c-17e809462301.eot?d44f19a684109620e4841571a690e818cea9a73cdbefb96cc08b5f82c9643b8106f94c545aff54485afc29351de72df4c681903f94243a8ad3f8f7f3f4b731d284a63003295e1c4f141ecc37bd9693ccedef43b147c8706230ef9c6e062115412795c31498d70a4e2d358f5d2e442be6a33c0248c4f72b87d584c4932c4713c2ebd47afa654dcf9c065671093ee5a31481c54c9852622bbce930f0aa9bcaa05bee3fd5c5c196d9a0e667431b93a90315c185a882e5&projectId=44e8c964-4684-44c6-a6e3-3f3da8787b50") format("eot");
  font-style: italic;
  font-weight: normal;
}
@font-face {
  font-family: "AvenirNextLTW01-Italic";
  src: url("//fast.fonts.net/dv2/2/d1fddef1-d940-4904-8f6c-17e809462301.eot?d44f19a684109620e4841571a690e818cea9a73cdbefb96cc08b5f82c9643b8106f94c545aff54485afc29351de72df4c681903f94243a8ad3f8f7f3f4b731d284a63003295e1c4f141ecc37bd9693ccedef43b147c8706230ef9c6e062115412795c31498d70a4e2d358f5d2e442be6a33c0248c4f72b87d584c4932c4713c2ebd47afa654dcf9c065671093ee5a31481c54c9852622bbce930f0aa9bcaa05bee3fd5c5c196d9a0e667431b93a90315c185a882e5&projectId=44e8c964-4684-44c6-a6e3-3f3da8787b50");
  src: url("//fast.fonts.net/dv2/3/92b66dbd-4201-4ac2-a605-4d4ffc8705cc.woff?d44f19a684109620e4841571a690e818cea9a73cdbefb96cc08b5f82c9643b8106f94c545aff54485afc29351de72df4c681903f94243a8ad3f8f7f3f4b731d284a63003295e1c4f141ecc37bd9693ccedef43b147c8706230ef9c6e062115412795c31498d70a4e2d358f5d2e442be6a33c0248c4f72b87d584c4932c4713c2ebd47afa654dcf9c065671093ee5a31481c54c9852622bbce930f0aa9bcaa05bee3fd5c5c196d9a0e667431b93a90315c185a882e5&projectId=44e8c964-4684-44c6-a6e3-3f3da8787b50") format("woff"), url("/dv2/1/18839597-afa8-4f0b-9abb-4a30262d0da8.ttf?d44f19a684109620e4841571a690e818cea9a73cdbefb96cc08b5f82c9643b8106f94c545aff54485afc29351de72df4c681903f94243a8ad3f8f7f3f4b731d284a63003295e1c4f141ecc37bd9693ccedef43b147c8706230ef9c6e062115412795c31498d70a4e2d358f5d2e442be6a33c0248c4f72b87d584c4932c4713c2ebd47afa654dcf9c065671093ee5a31481c54c9852622bbce930f0aa9bcaa05bee3fd5c5c196d9a0e667431b93a90315c185a882e5&projectId=44e8c964-4684-44c6-a6e3-3f3da8787b50") format("truetype"), url("/dv2/11/1de7e6f4-9d4d-47e7-ab23-7d5cf10ab585.svg?d44f19a684109620e4841571a690e818cea9a73cdbefb96cc08b5f82c9643b8106f94c545aff54485afc29351de72df4c681903f94243a8ad3f8f7f3f4b731d284a63003295e1c4f141ecc37bd9693ccedef43b147c8706230ef9c6e062115412795c31498d70a4e2d358f5d2e442be6a33c0248c4f72b87d584c4932c4713c2ebd47afa654dcf9c065671093ee5a31481c54c9852622bbce930f0aa9bcaa05bee3fd5c5c196d9a0e667431b93a90315c185a882e5&projectId=44e8c964-4684-44c6-a6e3-3f3da8787b50#1de7e6f4-9d4d-47e7-ab23-7d5cf10ab585") format("svg");
  font-style: italic;
  font-weight: normal;
}
@font-face {
  font-family: "AvenirNextLTW01-Medium";
  src: url("//fast.fonts.net/dv2/2/1a7c9181-cd24-4943-a9d9-d033189524e0.eot?d44f19a684109620e4841571a690e818cea9a73cdbefb96cc08b5f82c9643b8106f94c545aff54485afc29351de72df4c681903f94243a8ad3f8f7f3f4b731d284a63003295e1c4f141ecc37bd9693ccedef43b147c8706230ef9c6e062115412795c31498d70a4e2d358f5d2e442be6a33c0248c4f72b87d584c4932c4713c2ebd47afa654dcf9c065671093ee5a31481c54c9852622bbce930f0aa9bcaa05bee3fd5c5c196d9a0e667431b93a90315c185a882e5&projectId=44e8c964-4684-44c6-a6e3-3f3da8787b50") format("eot");
  font-style: normal;
  font-weight: 500;
}
@font-face {
  font-family: "AvenirNextLTW01-Medium";
  src: url("//fast.fonts.net/dv2/2/1a7c9181-cd24-4943-a9d9-d033189524e0.eot?d44f19a684109620e4841571a690e818cea9a73cdbefb96cc08b5f82c9643b8106f94c545aff54485afc29351de72df4c681903f94243a8ad3f8f7f3f4b731d284a63003295e1c4f141ecc37bd9693ccedef43b147c8706230ef9c6e062115412795c31498d70a4e2d358f5d2e442be6a33c0248c4f72b87d584c4932c4713c2ebd47afa654dcf9c065671093ee5a31481c54c9852622bbce930f0aa9bcaa05bee3fd5c5c196d9a0e667431b93a90315c185a882e5&projectId=44e8c964-4684-44c6-a6e3-3f3da8787b50");
  src: url("//fast.fonts.net/dv2/3/f26faddb-86cc-4477-a253-1e1287684336.woff?d44f19a684109620e4841571a690e818cea9a73cdbefb96cc08b5f82c9643b8106f94c545aff54485afc29351de72df4c681903f94243a8ad3f8f7f3f4b731d284a63003295e1c4f141ecc37bd9693ccedef43b147c8706230ef9c6e062115412795c31498d70a4e2d358f5d2e442be6a33c0248c4f72b87d584c4932c4713c2ebd47afa654dcf9c065671093ee5a31481c54c9852622bbce930f0aa9bcaa05bee3fd5c5c196d9a0e667431b93a90315c185a882e5&projectId=44e8c964-4684-44c6-a6e3-3f3da8787b50") format("woff"), url("/dv2/1/63a74598-733c-4d0c-bd91-b01bffcd6e69.ttf?d44f19a684109620e4841571a690e818cea9a73cdbefb96cc08b5f82c9643b8106f94c545aff54485afc29351de72df4c681903f94243a8ad3f8f7f3f4b731d284a63003295e1c4f141ecc37bd9693ccedef43b147c8706230ef9c6e062115412795c31498d70a4e2d358f5d2e442be6a33c0248c4f72b87d584c4932c4713c2ebd47afa654dcf9c065671093ee5a31481c54c9852622bbce930f0aa9bcaa05bee3fd5c5c196d9a0e667431b93a90315c185a882e5&projectId=44e8c964-4684-44c6-a6e3-3f3da8787b50") format("truetype"), url("/dv2/11/a89d6ad1-a04f-4a8f-b140-e55478dbea80.svg?d44f19a684109620e4841571a690e818cea9a73cdbefb96cc08b5f82c9643b8106f94c545aff54485afc29351de72df4c681903f94243a8ad3f8f7f3f4b731d284a63003295e1c4f141ecc37bd9693ccedef43b147c8706230ef9c6e062115412795c31498d70a4e2d358f5d2e442be6a33c0248c4f72b87d584c4932c4713c2ebd47afa654dcf9c065671093ee5a31481c54c9852622bbce930f0aa9bcaa05bee3fd5c5c196d9a0e667431b93a90315c185a882e5&projectId=44e8c964-4684-44c6-a6e3-3f3da8787b50#a89d6ad1-a04f-4a8f-b140-e55478dbea80") format("svg");
  font-style: normal;
  font-weight: 500;
}
@font-face {
  font-family: "AvenirNextLTW01-Demi";
  src: url("//fast.fonts.net/dv2/2/12d643f2-3899-49d5-a85b-ff430f5fad15.eot?d44f19a684109620e4841571a690e818cea9a73cdbefb96cc08b5f82c9643b8106f94c545aff54485afc29351de72df4c681903f94243a8ad3f8f7f3f4b731d284a63003295e1c4f141ecc37bd9693ccedef43b147c8706230ef9c6e062115412795c31498d70a4e2d358f5d2e442be6a33c0248c4f72b87d584c4932c4713c2ebd47afa654dcf9c065671093ee5a31481c54c9852622bbce930f0aa9bcaa05bee3fd5c5c196d9a0e667431b93a90315c185a882e5&projectId=44e8c964-4684-44c6-a6e3-3f3da8787b50") format("eot");
  font-style: normal;
  font-weight: 700;
}
@font-face {
  font-family: "AvenirNextLTW01-Demi";
  src: url("//fast.fonts.net/dv2/2/12d643f2-3899-49d5-a85b-ff430f5fad15.eot?d44f19a684109620e4841571a690e818cea9a73cdbefb96cc08b5f82c9643b8106f94c545aff54485afc29351de72df4c681903f94243a8ad3f8f7f3f4b731d284a63003295e1c4f141ecc37bd9693ccedef43b147c8706230ef9c6e062115412795c31498d70a4e2d358f5d2e442be6a33c0248c4f72b87d584c4932c4713c2ebd47afa654dcf9c065671093ee5a31481c54c9852622bbce930f0aa9bcaa05bee3fd5c5c196d9a0e667431b93a90315c185a882e5&projectId=44e8c964-4684-44c6-a6e3-3f3da8787b50");
  src: url("//fast.fonts.net/dv2/3/91b50bbb-9aa1-4d54-9159-ec6f19d14a7c.woff?d44f19a684109620e4841571a690e818cea9a73cdbefb96cc08b5f82c9643b8106f94c545aff54485afc29351de72df4c681903f94243a8ad3f8f7f3f4b731d284a63003295e1c4f141ecc37bd9693ccedef43b147c8706230ef9c6e062115412795c31498d70a4e2d358f5d2e442be6a33c0248c4f72b87d584c4932c4713c2ebd47afa654dcf9c065671093ee5a31481c54c9852622bbce930f0aa9bcaa05bee3fd5c5c196d9a0e667431b93a90315c185a882e5&projectId=44e8c964-4684-44c6-a6e3-3f3da8787b50") format("woff"), url("/dv2/1/a0f4c2f9-8a42-4786-ad00-fce42b57b148.ttf?d44f19a684109620e4841571a690e818cea9a73cdbefb96cc08b5f82c9643b8106f94c545aff54485afc29351de72df4c681903f94243a8ad3f8f7f3f4b731d284a63003295e1c4f141ecc37bd9693ccedef43b147c8706230ef9c6e062115412795c31498d70a4e2d358f5d2e442be6a33c0248c4f72b87d584c4932c4713c2ebd47afa654dcf9c065671093ee5a31481c54c9852622bbce930f0aa9bcaa05bee3fd5c5c196d9a0e667431b93a90315c185a882e5&projectId=44e8c964-4684-44c6-a6e3-3f3da8787b50") format("truetype"), url("/dv2/11/99affa9a-a5e9-4559-bd07-20cf0071852d.svg?d44f19a684109620e4841571a690e818cea9a73cdbefb96cc08b5f82c9643b8106f94c545aff54485afc29351de72df4c681903f94243a8ad3f8f7f3f4b731d284a63003295e1c4f141ecc37bd9693ccedef43b147c8706230ef9c6e062115412795c31498d70a4e2d358f5d2e442be6a33c0248c4f72b87d584c4932c4713c2ebd47afa654dcf9c065671093ee5a31481c54c9852622bbce930f0aa9bcaa05bee3fd5c5c196d9a0e667431b93a90315c185a882e5&projectId=44e8c964-4684-44c6-a6e3-3f3da8787b50#99affa9a-a5e9-4559-bd07-20cf0071852d") format("svg");
  font-style: normal;
  font-weight: 700;
}
/* topdoc
  name: Less variables
  family: cf-typography
  patterns:
    - name: Font sizes
      codenotes:
        - "@base-font-size-px: 16px;"
        - "@base-line-height-px: 22px;"
        - "@base-line-height: unit(@base-line-height-px / @base-font-size-px);"
  tags:
    - cf-typography
*/
/* topdoc
  name: Webfonts
  family: cf-typography
  patterns:
    - name: Licensed webfonts
      notes:
        - "Avenir Next is included via the licensed-fonts.css file.
          This file contains absolute links to our paid font service.
          Fonts included this way will only work on CFPB-registered domains."
        - "Note that when using Avenir Regular we automatically fix faux italic
          and bold issues by overriding i, em, b, and strong tags to use the
          appropriate fonts."
    - name: Webfont mixins
      codenotes:
        - ".webfont-regular()"
        - ".webfont-italic()"
        - ".webfont-medium()"
        - ".webfont-demi()"
      notes:
        - "Use these mixins to easily add the Avenir Next font family to your
          elements."
        - "To avoid faux bold and italics in Avenir Next, you must use the font
          family name for that particular style. So when defining an italic or
          bold style in Avenir Next you need to use the Avenir Next Italic font
          family. Use the mixins when setting bold or italic text as they also
          set the appropriate font-weight and font-style."
        - "These mixins also add the appropriate .lt-ie9 overrides.
          .lt-ie9 overrides are necessary to override font-style and font-weight
          each time the webfont is used. These overrides are built into the webfont
          mixins so you get them automatically. Note that this requires you to
          use conditional classes on the <html> element:
          https://github.com/h5bp/html5-boilerplate/blob/v4.3.0/doc/html.md#conditional-html-classes."
  tags:
    - cf-typography
*/
/* topdoc
  name: Type hierarchy
  family: cf-typography
  patterns:
    - name: Default body type
      markup: |
        <p>Lorem ipsum dolor sit amet, <em>consectetur adipisicing elit</em>, sed do eiusmod <strong>tempor incididunt</strong> ut labore et dolore magna aliqua. Ut enim ad minim veniam, quis nostrud exercitation ullamco laboris nisi ut aliquip ex ea commodo consequat.</p>
    - name: Heading level 1
      markup: |
        <h1>Example heading element</h1>
        <p class="h1">A non-heading element</p>
    - name: Heading level 2
      markup: |
        <h2>Example heading element</h2>
        <p class="h2">A non-heading element</p>
    - name: Heading level 3
      markup: |
        <h3>Example heading element</h3>
        <p class="h3">A non-heading element</p>
    - name: Heading level 4
      markup: |
        <h4>Example heading element</h4>
        <p class="h4">A non-heading element</p>
    - name: Heading level 5
      markup: |
        <h5>Example heading element</h5>
        <p class="h5">A non-heading element</p>
    - name: Heading level 6
      markup: |
        <h6>Example heading element</h6>
        <p class="h6">A non-heading element</p>
    - name: Super header
      markup: |
        <h1 class="superheader">Example super heading</h1>
        <p class="superheader">Example super heading</p>
  tags:
    - cf-typography
*/
body {
  color: #101820;
  font-family: Georgia, "Times New Roman", serif;
  font-size: 100%;
  line-height: 1.375;
}
h1,
.h1,
h2,
.h2,
h3,
.h3 {
  font-family: "AvenirNextLTW01-Regular", Arial, sans-serif;
  font-style: normal;
  font-weight: normal;
}
h1 em,
.h1 em,
h2 em,
.h2 em,
h3 em,
.h3 em,
h1 i,
.h1 i,
h2 i,
.h2 i,
h3 i,
.h3 i {
  font-family: "AvenirNextLTW01-Italic", Arial, sans-serif;
  font-style: italic;
  font-weight: normal;
}
.lt-ie9 h1 em,
.lt-ie9 .h1 em,
.lt-ie9 h2 em,
.lt-ie9 .h2 em,
.lt-ie9 h3 em,
.lt-ie9 .h3 em,
.lt-ie9 h1 i,
.lt-ie9 .h1 i,
.lt-ie9 h2 i,
.lt-ie9 .h2 i,
.lt-ie9 h3 i,
.lt-ie9 .h3 i {
  font-style: normal !important;
}
h1 strong,
.h1 strong,
h2 strong,
.h2 strong,
h3 strong,
.h3 strong,
h1 b,
.h1 b,
h2 b,
.h2 b,
h3 b,
.h3 b {
  font-family: "AvenirNextLTW01-Demi", Arial, sans-serif;
  font-style: normal;
  font-weight: bold;
}
.lt-ie9 h1 strong,
.lt-ie9 .h1 strong,
.lt-ie9 h2 strong,
.lt-ie9 .h2 strong,
.lt-ie9 h3 strong,
.lt-ie9 .h3 strong,
.lt-ie9 h1 b,
.lt-ie9 .h1 b,
.lt-ie9 h2 b,
.lt-ie9 .h2 b,
.lt-ie9 h3 b,
.lt-ie9 .h3 b {
  font-weight: normal !important;
}
h1,
.h1 {
  margin-top: 0;
  margin-bottom: 0.47058824em;
  font-size: 2.125em;
  line-height: 1.29411765;
}
h2,
.h2 {
  margin-top: 0;
  margin-bottom: 0.30769231em;
  font-size: 1.625em;
  line-height: 1.26923077;
}
h3,
.h3 {
  margin-top: 0;
  margin-bottom: 0.22727273em;
  font-size: 1.375em;
  line-height: 1.27272727;
}
h4,
.h4 {
  margin-top: 0;
  margin-bottom: 0.27777778em;
  font-size: 1.125em;
  font-family: "AvenirNextLTW01-Medium", Arial, sans-serif;
  font-style: normal;
  font-weight: 500;
  line-height: 1.22222222;
}
.lt-ie9 h4,
.lt-ie9 .h4 {
  font-weight: normal !important;
}
h5,
h6,
.h5,
.h6 {
  font-family: "AvenirNextLTW01-Demi", Arial, sans-serif;
  font-style: normal;
  font-weight: bold;
  letter-spacing: 1px;
  text-transform: uppercase;
}
.lt-ie9 h5,
.lt-ie9 h6,
.lt-ie9 .h5,
.lt-ie9 .h6 {
  font-weight: normal !important;
}
h5,
.h5 {
  margin-top: 0;
  margin-bottom: 0.35714286em;
  font-size: 0.875em;
  line-height: 1.57142857;
}
h6,
.h6 {
  margin-top: 0;
  margin-bottom: 0.41666667em;
  font-size: 0.75em;
  line-height: 1.83333333;
}
.superheader {
  margin-bottom: 0.1875em;
  font-size: 3em;
  font-family: "AvenirNextLTW01-Demi", Arial, sans-serif;
  font-style: normal;
  font-weight: bold;
  line-height: 1.375;
}
.lt-ie9 .superheader {
  font-weight: normal !important;
}
/* topdoc
  name: Margins
  family: cf-typography
  patterns:
    - name: Consistent vertical margins
      notes:
        - "Assumes that the font size of each of these items remains the default."
      markup: |
        <p>Paragraph margin example</p>
        <p>Paragraph margin example</p>
  tags:
    - cf-typography
*/
p,
ul,
ol,
dl,
table,
blockquote,
figure {
  margin-top: 0;
  margin-bottom: 0.75em;
}
/* topdoc
  name: Default link
  notes:
    - "Note that the .visited, .hover, .focus, .active classes are for demonstration purposes only and should not 
      be used in production."
  family: cf-typography
  patterns:
    - name: Default state
      markup: |
        <a href="#">Default link style</a>
    - name: Visited state
      markup: |
        <a href="#" class="visited">Visited link style</a>
    - name: Hovered state
      markup: |
        <a href="#" class="hover">Hovered link style</a>
    - name: Focused state
      markup: |
        <a href="#" class="focus">Focused link style</a>
    - name: Active state
      markup: |
        <a href="#" class="active">Active link style</a>
  tags:
    - cf-typography
*/
a {
  border-bottom-width: 0;
  border-bottom-style: dotted;
  border-bottom-color: #0072ce;
  color: #0072ce;
  text-decoration: none;
}
a:visited,
a.visited {
  border-bottom-color: #005e5d;
  color: #005e5d;
}
a:hover,
a.hover {
  border-bottom-style: solid;
  border-bottom-color: #7fb8e6;
  color: #7fb8e6;
}
a:focus,
a.focus {
  border-bottom-style: solid;
}
a:active,
a.active {
  border-bottom-style: solid;
  border-bottom-color: #002d72;
  color: #002d72;
}
/* topdoc
  name: Underlined links
  family: cf-typography
  patterns:
    - name: States
      notes:
        - "Note that the .visited, .hover, .focus, .active classes are for demonstration purposes only and should not 
          be used in production."
        - "The underline style properties are mostly set above in the a tag.
          To enable the underline simply set a bottom-border-width as done here."
      markup: |
        <p>
            <a href="#">Default</a>,
            <a href="#" class="visited">Visited</a>,
            <a href="#" class="hover">Hovered</a>,
            <a href="#" class="focus">Focused</a>,
            <a href="#" class="active">Active</a>
        </p>
    - name: Underline conditions
      notes:
        - "We're restricting link borders to links within p, li, and dd so that
          we don't have to override them every time we want a plain link."
      markup: |
        <p>
            <a href="#">A child of a paragraph</a>
        </p>
        <ul>
            <li>
                <a href="#">A child of a list item</a>
            </li>
        </ul>
        <dl>
            <dt>
                Definition list term
            </dt>
            <dd>
                <a href="#">A child of a definition list description</a>
            </dd>
        </dl>
    - name: Exceptions for underlined links
      notes:
        - "Inline text links inside of a nav element are not underlined."
      markup: |
        <nav>
            <p>
                <a href="#">A child of a paragraph</a>
            </p>
            <ul>
                <li>
                    <a href="#">A child of a list item</a>
                </li>
            </ul>
            <dl>
                <dt>
                    Definition list term
                </dt>
                <dd>
                    <a href="#">A child of a definition list description</a>
                </dd>
            </dl>
        </nav>
  tags:
    - cf-typography
*/
p a,
li a,
dd a {
  border-bottom-width: 1px;
}
nav a {
  border-bottom-width: 0;
}
/* topdoc
  name: Lists
  family: cf-typography
  patterns:
    - name: Unordered list
      markup: |
        <ul>
            <li>List item</li>
            <li>List item</li>
            <li>List item</li>
        </ul>
  tags:
    - cf-typography
*/
ul {
  list-style: square;
}
/* topdoc
  name: Block quote
  family: cf-typography
  patterns:
    - name: Default block quote
      markup: |
        <blockquote cite="link-to-source">
            Lorem ipsum dolor sit amet, consectetur adipisicing elit. Culpa
            similique fugit hic eligendi praesentium officiis illum optio iusto
            commodi eum tempore nisi ad in perferendis enim quo dolores.
            Reprehenderit similique earum quibusdam possimus vitae esse
            nesciunt mollitia sed beatae aliquid dolores iure a impedit quam
            minus eum modi illum ducimus eligendi eveniet labore non sequi
            voluptate et totam praesentium animi itaque asperiores dolorum
            sunt laudantium repellat nam commodi. Perspiciatis natus aliquam
            veniam officiis ducimus voluptatum ut necessitatibus non!
        </blockquote>
      notes:
        - "Use a block quote to quote from an external work. See .pull-quote if
          you need to highlight an excerpt from the current work."
        - "It is best practice to document the URL of a quoted work using the
          cite attribute."
  tags:
    - cf-typography
*/
blockquote {
  margin-top: 2.5em;
  margin-bottom: 2.5em;
}
/* topdoc
  name: Pull quote
  family: cf-typography
  patterns:
    - name: Default pull quote
      markup: |
        <aside class="pull-quote">
            <div class="pull-quote_body">
                Lorem ipsum dolor sit amet, consectetur adipisicing elit.
                Cum corrupti tempora nam nihil qui mollitia consectetur
                corporis nemo culpa dolorum!
            </div>
            <footer>
                <cite class="pull-quote_citation">
                    - Author Name
                </cite>
            <footer>
        </aside>
      notes:
        - "Use a pull quote to highlight excerpts from the current work.
          This is not to be confused with blockquote which quotes from an
          external work."
        - "Since a pull quote is an excerpt and repeats content from the
          article it's contained within you should use the aside element."
  tags:
    - cf-typography
*/
.pull-quote_body {
  font-family: "AvenirNextLTW01-Regular", Arial, sans-serif;
  font-style: normal;
  font-weight: normal;
  margin-top: 0;
  margin-bottom: 0.22727273em;
  font-size: 1.375em;
  line-height: 1.27272727;
  margin-bottom: 0.54545455em;
  color: #101820;
}
.pull-quote_body em,
.pull-quote_body i {
  font-family: "AvenirNextLTW01-Italic", Arial, sans-serif;
  font-style: italic;
  font-weight: normal;
}
.lt-ie9 .pull-quote_body em,
.lt-ie9 .pull-quote_body i {
  font-style: normal !important;
}
.pull-quote_body strong,
.pull-quote_body b {
<<<<<<< HEAD
  font-family: "AvenirNextLTW01-Demi", Arial, sans-serif;
  font-style: normal;
  font-weight: bold;
}
.lt-ie9 .pull-quote_body strong,
.lt-ie9 .pull-quote_body b {
  font-weight: normal !important;
}
.pull-quote_citation {
=======
>>>>>>> 79540618
  font-family: "AvenirNextLTW01-Demi", Arial, sans-serif;
  font-style: normal;
  font-weight: bold;
  letter-spacing: 1px;
  text-transform: uppercase;
  margin-top: 0;
  margin-bottom: 0.35714286em;
  font-size: 0.875em;
  line-height: 1.57142857;
  color: #75787b;
}
<<<<<<< HEAD
=======
.lt-ie9 .pull-quote_body strong,
.lt-ie9 .pull-quote_body b {
  font-weight: normal !important;
}
.pull-quote_citation {
  font-family: "AvenirNextLTW01-Demi", Arial, sans-serif;
  font-style: normal;
  font-weight: bold;
  letter-spacing: 1px;
  text-transform: uppercase;
  margin-top: 0;
  margin-bottom: 0.35714286em;
  font-size: 0.875em;
  line-height: 1.57142857;
  color: #75787b;
}
>>>>>>> 79540618
.lt-ie9 .pull-quote_citation {
  font-weight: normal !important;
}
/* topdoc
  name: EOF
  eof: true
*/
/* Demo-specific styles
   ========================================================================== */
/* ==========================================================================
   cfgov-refresh
   demo
   ========================================================================== */
.demo-banner {
  padding: 0.5em 1em;
  background: #43484e;
  color: #ffffff;
  font-family: "AvenirNextLTW01-Regular", Arial, sans-serif;
  font-style: normal;
  font-weight: normal;
}
.demo-banner em,
.demo-banner i {
  font-family: "AvenirNextLTW01-Italic", Arial, sans-serif;
  font-style: italic;
  font-weight: normal;
}
.lt-ie9 .demo-banner em,
.lt-ie9 .demo-banner i {
  font-style: normal !important;
}
.demo-banner strong,
.demo-banner b {
  font-family: "AvenirNextLTW01-Demi", Arial, sans-serif;
  font-style: normal;
  font-weight: bold;
}
.lt-ie9 .demo-banner strong,
.lt-ie9 .demo-banner b {
  font-weight: normal !important;
}
@media only all and (max-width: 37.4375em) {
  .demo-banner {
    font-size: 0.875em;
  }
}
.demo-banner_back-link {
  padding: 0.25em 0;
  margin-right: 1em;
}
.demo-banner_back-link:link,
.demo-banner_back-link:visited {
  color: #7fb8e6;
}
.demo-banner_back-link:hover,
.demo-banner_back-link:focus {
  color: #328ed8;
}
.demo-banner_back-link:active {
  color: #babbbd;
}
@media only all and (min-width: 37.5em) {
  .demo-banner_back-link {
    padding: 0;
    float: left;
  }
}
.demo-banner b {
  font-family: "AvenirNextLTW01-Medium", Arial, sans-serif;
  font-style: normal;
  font-weight: 500;
}
.lt-ie9 .demo-banner b {
  font-weight: normal !important;
}
@media only all and (max-width: 37.4375em) {
  .demo-banner b {
    display: block;
  }
}
.demo-placeholder {
  display: inline-block;
  padding: 0.57142857em 0.85714286em;
  margin: 3em 0;
  color: #75787b;
  font-family: "AvenirNextLTW01-Regular", Arial, sans-serif;
  font-style: normal;
  font-weight: normal;
  font-size: 0.875em;
  line-height: 1;
  border: 2px dashed #babbbd;
  background: #f8f8f8;
}
.demo-placeholder em,
.demo-placeholder i {
  font-family: "AvenirNextLTW01-Italic", Arial, sans-serif;
  font-style: italic;
  font-weight: normal;
}
.lt-ie9 .demo-placeholder em,
.lt-ie9 .demo-placeholder i {
  font-style: normal !important;
}
.demo-placeholder strong,
.demo-placeholder b {
  font-family: "AvenirNextLTW01-Demi", Arial, sans-serif;
  font-style: normal;
  font-weight: bold;
}
.lt-ie9 .demo-placeholder strong,
.lt-ie9 .demo-placeholder b {
  font-weight: normal !important;
}
.demo-logo {
  margin: 26px 0;
}
.demo-spaced {
  margin-bottom: 1.625em;
}
.demo-cols {
  display: block;
  position: relative;
  margin-left: -15px;
  margin-right: -15px;
}
.demo-col-12 {
  display: inline-block;
  -webkit-box-sizing: border-box;
  -moz-box-sizing: border-box;
  box-sizing: border-box;
  border: solid transparent;
  border-width: 0 15px;
  margin-right: -0.25em;
  vertical-align: top;
  width: 100%;
}
.ie .demo-col-12 {
  margin-right: -0.26em;
}
.lt-ie8 .demo-col-12 {
  display: inline;
  *zoom: 1;
  *behavior: url('/cfgov-refresh/static/vendor/box-sizing-polyfill/boxsizing.htc');
}
.demo-col-6 {
  display: inline-block;
  -webkit-box-sizing: border-box;
  -moz-box-sizing: border-box;
  box-sizing: border-box;
  border: solid transparent;
  border-width: 0 15px;
  margin-right: -0.25em;
  vertical-align: top;
  width: 100%;
}
.ie .demo-col-6 {
  margin-right: -0.26em;
}
.lt-ie8 .demo-col-6 {
  display: inline;
  *zoom: 1;
  *behavior: url('/cfgov-refresh/static/vendor/box-sizing-polyfill/boxsizing.htc');
}
@media only all and (min-width: 30em) {
  .demo-col-6 {
    display: inline-block;
    -webkit-box-sizing: border-box;
    -moz-box-sizing: border-box;
    box-sizing: border-box;
    border: solid transparent;
    border-width: 0 15px;
    margin-right: -0.25em;
    vertical-align: top;
    width: 50%;
  }
  .ie .demo-col-6 {
    margin-right: -0.26em;
  }
  .lt-ie8 .demo-col-6 {
    display: inline;
    *zoom: 1;
    *behavior: url('/cfgov-refresh/static/vendor/box-sizing-polyfill/boxsizing.htc');
  }
}
/* Base styles
   ========================================================================== */
img {
  max-width: 100%;
}
/* Project-specific styles
   ========================================================================== */
/* ==========================================================================
   cfgov-refresh
   utilities
   ========================================================================== */
/* topdoc
  name: Utility classes
  family: cfgov-utilities
  patterns:
    - name: Visually hidden
      markup: |
        <h1>
            <a href="#">
                <span class="cf-icon cf-icon-twitter-square"></span>
                <span class="visually-hidden">Share by email</span>
            </a>
        </h1>
      notes:
        - "Use this class to hide something from view while keeping it
          accessible to screen readers."
  tags:
    - cfgov-utilities
*/
.visually-hidden {
  position: absolute;
  overflow: hidden;
  clip: rect(0 0 0 0);
  height: 1px;
  width: 1px;
  margin: -1px;
  padding: 0;
  border: 0;
}
/* topdoc
  name: Less mixins
  family: cfgov-utilities
  patterns:
    - codenotes:
        - .u-right();
      notes:
        - "IE7 float: right drop bug fixes:"
        - "1. If the float: right follows an element in the html structure that
          should be to its left (and not above it), then that preceding
          element(s) must be float: left.
          http://stackoverflow.com/questions/10981767/clean-css-fix-of-ie7s-float-right-drop-bug#answer-11437688"
        - "2. Simply change the markup order so that the element floating right
          comes before the element to its left."
    - codenotes:
        - .u-flexible-image();
    - codenotes:
        - .u-inline-block();
      notes:
        - "Also adds a .lt-ie8 class to hack inline-block for IE 7 and below."
  tags:
    - cfgov-utilities
*/
/* topdoc
  name: Link mixins
  family: cfgov-utilities
  patterns:
    - codenotes:
        - .u-link__colors();
      notes:
        - "Pass this mixin no arguments to color your link states with the
          following defaults: :link (default state) pacific, :hover pacific-50,
          :focus: pacific, :visited teal, :active navy."
    - codenotes:
        - .u-link__colors(@c);
      notes:
        - "Pass this mixin one color to be used on all of the following
          states of your link; :link (default state), :visited, :hover, :focus,
          :active."
    - codenotes:
        - .u-link__colors(@c, @h);
      notes:
        - "Pass this mixin two colors to use the first color for the :link,
          :visited, and :active states, and the second color for the :hover and
          :focus states."
    - codenotes:
        - .u-link__colors(@c, @v, @h, @f, @a);
      notes:
        - "Pass this mixin five colors in 'love/hate' mnemonic order to color
          :link, :visited, :hover, :focus, and :active states respectively."
        - "Even though this mixin is basically the same as
          .u-link__colors-base(@c, @v, @h, @f, @a); we encourage you to use
          .u-link__colors(@c, @v, @h, @f, @a) to promote consistency."
    - codenotes:
        - .u-link__colors-base(@c, @v, @h, @f, @a);
      notes:
        - "This is the base mixin that all .u-link__colors() mixins use. Please
          refrain from using this mixin directly in order to promote a
          consistent use of mixin names for coloring links throughout this
          project. Remember that if you need to set colors for all states of a
          link you should use .u-link__colors(@c, @v, @h, @f, @a)."
    - codenotes:
        - .u-link__border();
      notes:
        - "Forces the default bottom border on the :link and :hover states."
    - codenotes:
        - .u-link__no-border();
      notes:
        - "Turn off the default bottom border on the :link and :hover states."
    - codenotes:
        - .u-link__hover-border();
      notes:
        - "Turn off the default bottom border on the :link state and force a
          bottom border on the :hover state."
    - codenotes:
        - .u-link-child__hover();
      notes:
        - "When a link has child elements you may want only certain children to
          change color when the parent link is hovered.
          Pass no arguments to this mixin to color the child element pacific
          when the parent link is hovered."
    - codenotes:
        - .u-link-child__hover(@c);
      notes:
        - "Pass this mixin one color to color the child element when the parent
          link is hovered."
  tags:
    - cfgov-utilities
*/
/* topdoc
    name: EOF
    eof: true
*/
/* ==========================================================================
   cfgov-refresh
   media-queries
   ========================================================================== */
/* topdoc
  name: Media query mixins
  family: cfgov-media-queries
  notes:
    - "These mixins allow us to write consistent media queries using pixel
      values, which are easier to remember. The mixins handle converting the
      pixels into em's."
  patterns:
    - name: "min-width/max-width media queries"
      codenotes:
        - ".u-respond-to-min(@bp, @rules)"
        - ".u-respond-to-max(@bp, @rules)"
      notes:
        - "@bp: the breakpoint size in pixels. It will get converted into em's."
        - "@rules: a CSS or Less ruleset. Note that it can contain the full set
          of Less features."
    - name: "min-width/max-width media query usage"
      codenotes:
        - |
            .u-respond-to-min(768px, {
                .title {
                    font-size: 2em;
                }
            });

            Compiles to:

            @media only all and (min-width: 48em) {
                .title {
                    font-size: 2em;
                }
            }
    - name: "min-width/max-width media query range"
      codenotes:
        - ".u-respond-to-range(@bp1, @bp2, @rules)"
      notes:
        - "@bp1: the min-width breakpoint size in pixels.
          It will get converted into em's."
        - "@bp2: the max-width breakpoint size in pixels.
          It will get converted into em's."
        - "@rules: a CSS or Less ruleset. Note that it can contain the full set
          of Less features."
    - name: "min-width/max-width media query range usage"
      codenotes:
        - |
            .u-respond-to-range(320px, 768px, {
                .title {
                    font-size: 2em;
                }
            });

            Compiles to:

            @media only all and (min-width: 20em) and (max-width: 48em) {
                .title {
                    font-size: 2em;
                }
            }
  tags:
    - cfgov-media-queries
*/
/* topdoc
  name: EOF
  eof: true
*/
/* ==========================================================================
   cfgov-refresh
   media-object
   ========================================================================== */
/* topdoc
  name: Media object
  family: cfgov-media-object
  patterns:
    - name: Default media object
      markup: |
        <article class="media-object">
            <div class="media-object_image-container">
                <img class="media-object_image" src="http://placekitten.com/290/155" alt="">
            </div>
            <div class="media-object_text-container">
                <p>
                    Lorem ipsum dolor sit amet, consectetur adipisicing elit.
                    Dolorum non sapiente nobis molestias delectus optio ipsam
                    voluptas esse blanditiis ipsa debitis consequuntur excepturi
                    accusantium doloribus dicta fugiat itaque ab porro.
                </p>
            </div>
        </article>
      codenotes:
        - |
          Structural sheat sheet:
          -----------------------
          .media-object
            .media-object_image-container
              .media-object_image
            .media-object_text-container
  tags:
    - cfgov-media-object
*/
.media-object {
  display: block;
}
@media only all and (min-width: 37.5em) {
  .media-object {
    position: relative;
    min-height: 9.9375em;
    padding-left: 11.5625em;
  }
}
@media only all and (min-width: 37.5em) {
  .media-object_image-container {
    position: absolute;
    top: 0.25em;
    left: 0;
    width: 9.6875em;
    overflow: hidden;
  }
}
.media-object_image {
  margin-bottom: 0.5em;
}
@media only all and (min-width: 37.5em) {
  .media-object_image {
    display: block;
    width: 290px;
    max-width: 290px;
    margin-bottom: 0;
    margin-left: -50%;
  }
}
/* topdoc
  name: EOF
  eof: true
*/
/* ==========================================================================
   cfgov-refresh
   meta
   ========================================================================== */
/* topdoc
  name: Tags
  family: cfgov-meta
  patterns:
    - name: Default example
      markup: |
        <div class="tags">
            <h4 class="tags_header">Tags:</h4>
            <ul class="tags_list">
                <li class="tags_tag">
                    <a href="#" class="tags_link">
                        Students
                    </a>
                </li>
                <li class="tags_tag">
                    <a href="#" class="tags_link">
                        Consumers
                    </a>
                </li>
                <li class="tags_tag">
                    <a href="#" class="tags_link">
                        College loans
                    </a>
                </li>
            </ul>
        </div> 
  tags:
    - cfgov-meta
*/
.tags_header {
  float: left;
  margin-top: 0;
  margin-bottom: 0.27777778em;
  font-size: 1.125em;
  font-family: "AvenirNextLTW01-Medium", Arial, sans-serif;
  font-style: normal;
  font-weight: 500;
  line-height: 1.22222222;
  color: #101820;
}
.lt-ie9 .tags_header {
  font-weight: normal !important;
}
.tags_tag {
  display: inline-block;
  font-family: "AvenirNextLTW01-Demi", Arial, sans-serif;
  font-style: normal;
  font-weight: bold;
  letter-spacing: 1px;
  text-transform: uppercase;
  margin-top: 0;
  margin-bottom: 0.41666667em;
  font-size: 0.75em;
  line-height: 1.83333333;
  margin-left: 1.16666667em;
}
.lt-ie8 .tags_tag {
  display: inline;
}
.lt-ie9 .tags_tag {
  font-weight: normal !important;
}
.tags_tag:before {
  content: "\2022";
  display: inline-block;
  border-bottom: 1px solid transparent;
  color: #ffb149;
  font-size: 1.41666667em;
  line-height: 1;
  vertical-align: middle;
}
.tags_link {
  color: #75787b;
  border-bottom-color: #ffb149;
}
.tags_link:visited,
.tags_link.visited {
  border-bottom-color: #ffb149;
  color: #75787b;
}
.tags_link:hover,
.tags_link.hover {
  border-bottom-color: #ffb149;
  color: #75787b;
}
.tags_link:focus,
.tags_link.focus {
  border-bottom-color: #ffb149;
  color: #75787b;
}
.tags_link:active,
.tags_link.active {
  border-bottom-color: #ffb149;
  color: #75787b;
}
/* topdoc
  name: Date
  family: cfgov-meta
  patterns:
    - name: Default date
      markup: |
        <span class="date">
            Nov 4, 2013
        </span>
  tags:
    - cfgov-meta
*/
.date {
  font-family: "AvenirNextLTW01-Demi", Arial, sans-serif;
  font-style: normal;
  font-weight: bold;
  letter-spacing: 1px;
  text-transform: uppercase;
  margin-top: 0;
  margin-bottom: 0.35714286em;
  font-size: 0.875em;
  line-height: 1.57142857;
  color: #75787b;
  white-space: nowrap;
}
.lt-ie9 .date {
  font-weight: normal !important;
}
/* topdoc
  name: Category slug
  family: cfgov-meta
  patterns:
    - name: Default category slug
      markup: |
        <a href="#" class="category-slug">
            <span class="cf-icon cf-icon-credit-card"></span>
            Consumer finance
        </a>
      notes:
        - "Always use a link element or else you will get unwanted hover styles."
  tags:
    - cfgov-meta
*/
.category-slug {
  margin-top: 0;
  margin-bottom: 0.27777778em;
  font-size: 1.125em;
  font-family: "AvenirNextLTW01-Medium", Arial, sans-serif;
  font-style: normal;
  font-weight: 500;
  line-height: 1.22222222;
  color: #101820;
  border-bottom-color: #0072ce;
}
.lt-ie9 .category-slug {
  font-weight: normal !important;
}
.category-slug:visited,
.category-slug.visited {
  border-bottom-color: #005e5d;
  color: #101820;
}
.category-slug:hover,
.category-slug.hover {
  border-bottom-color: #7fb8e6;
  color: #328ed8;
}
.category-slug:focus,
.category-slug.focus {
  border-bottom-color: #0072ce;
  color: #328ed8;
}
.category-slug:active,
.category-slug.active {
  border-bottom-color: #002d72;
  color: #101820;
}
/* topdoc
  name: Header slug
  family: cfgov-meta
  patterns:
    - name: Default header slug
      markup: |
        <h2 class="header-slug">
            <span class="header-slug_inner">
                Blog summary
            </span>
        </h2>
      codenotes:
        - |
          Structural cheat sheet:
          -----------------------
          .header-slug
            .header-slug_inner
  tags:
    - cfgov-meta
*/
.header-slug {
  font-family: "AvenirNextLTW01-Demi", Arial, sans-serif;
  font-style: normal;
  font-weight: bold;
  letter-spacing: 1px;
  text-transform: uppercase;
  margin-top: 0;
  margin-bottom: 0.35714286em;
  font-size: 0.875em;
  line-height: 1.57142857;
  margin-bottom: 1.21428571em;
  border-top: 1px solid #e3e4e5;
}
.lt-ie9 .header-slug {
  font-weight: normal !important;
}
.header-slug_inner {
  display: inline-block;
  padding-top: 0.28571429em;
  margin-top: -3px;
  border-top: 5px solid #2cb34a;
}
/* topdoc
  name: Meta header
  family: cfgov-meta
  patterns:
    - name: Default meta header
      markup: |
        <div class="meta-header">
            <span class="meta-header_right date">
                Nov 4, 2013
            </span>
            <a href="#" class="meta-header_left category-slug">
                <span class="cf-icon cf-icon-credit-card"></span>
                Consumer finance
            </a>
        </div>
      codenotes:
        - |
          Structural cheat sheet:
          -----------------------
          .meta-header
            .meta-header_right
            .meta-header_left
      notes:
        - ".meta-header_right should come first in the markup so that when it
          floats to the right it will appear on the same line as .meta-header_left."
        - "Note that the example shows .meta-header_left using the
          .category-slug pattern and .meta-header_right using the .date pattern
          but you could use other patterns in place of them. Or you can even
          swap them so that date is attached to .meta-header_left and
          .category-slug is attacked to .meta-header_right."
    - name: Alternate meta header arrangements
      markup: |
        <div class="meta-header">
            <a href="#" class="meta-header_right category-slug">
                <span class="cf-icon cf-icon-credit-card"></span>
            </a>
            <span class="meta-header_left date">
                Nov 4, 2013
            </span>
        </div>
        <br>
        <div class="meta-header">
            <a href="#" class="meta-header_left category-slug">
                <span class="cf-icon cf-icon-credit-card"></span>
                Consumer finance
            </a>
        </div>
      notes:
        - "Just some random variations to show off what you could do."
  tags:
    - cfgov-meta
*/
.meta-header {
  padding-bottom: 0.5em;
  margin-bottom: 0.625em;
  border-bottom: 1px solid #babbbd;
}
.meta-header_left {
  margin-bottom: 0;
}
.meta-header_right {
  float: right;
  margin-bottom: 0;
}
/* topdoc
  name: EOF
  eof: true
*/
/* ==========================================================================
   cfgov-refresh
   misc
   ========================================================================== */
/* topdoc
  name: Lists
  family: cfgov-misc
  notes:
    - "Note that modifiers are the most common use cases for this block, hence
      the reason there are no direct styles associated with .link or .link_item."
  patterns:
    - name: Basic structure
      markup: |
        <ul class="list">
            <li class="list_item">
                <a class="list_link">List item 1</a>
            </li>
            <li class="list_item">
                <a class="list_link">List item 2</a>
            </li>
            <li class="list_item">
                <a class="list_link">List item 3</a>
            </li>
            <li class="list_item">
                <a class="list_link">List item 4</a>
            </li>
        </ul>
      codenotes:
        - |
          Structural cheat sheet:
          -----------------------
          .list
            .list_item
              .list_link
  tags:
    - cfgov-misc
*/
.list_link {
  font-family: "AvenirNextLTW01-Medium", Arial, sans-serif;
  font-style: normal;
  font-weight: 500;
}
.lt-ie9 .list_link {
  font-weight: normal !important;
}
/* topdoc
  name: Unstyled list modifier
  family: cfgov-misc
  patterns:
    - name: Default example
      markup: |
        <ul class="list list__unstyled">
            <li class="list_item">
                <a class="list_link">List item 1</a>
            </li>
            <li class="list_item">
                <a class="list_link">List item 2</a>
            </li>
            <li class="list_item">
                <a class="list_link">List item 3</a>
            </li>
            <li class="list_item">
                <a class="list_link">List item 4</a>
            </li>
        </ul>
  tags:
    - cfgov-misc
*/
.list__unstyled {
  padding-left: 0;
  list-style-type: none;
}
/* topdoc
  name: Spaced list item modifier
  family: cfgov-misc
  patterns:
    - name: Default example
      markup: |
        <ul class="list">
            <li class="list_item">
                <a class="list_link">List item 1</a>
            </li>
            <li class="list_item">
                <a class="list_link">List item 2</a>
            </li>
            <li class="list_item list_item__spaced">
                <a class="list_link">List item 3</a>
            </li>
            <li class="list_item">
                <a class="list_link">List item 4</a>
            </li>
        </ul>
  tags:
    - cfgov-misc
*/
.list_item__spaced {
  margin-top: 1.5em;
}
/* topdoc
  name: Horizontal list modifier
  family: cfgov-misc
  patterns:
    - name: Default example
      markup: |
        <ul class="list list__horizontal">
            <li class="list_item">
                <a class="list_link">List item 1</a>
            </li>
            <li class="list_item">
                <a class="list_link">List item 2</a>
            </li>
            <li class="list_item">
                <a class="list_link">List item 3</a>
            </li>
            <li class="list_item">
                <a class="list_link">List item 4</a>
            </li>
        </ul>
  tags:
    - cfgov-misc
*/
.list__horizontal {
  padding-left: 0;
}
.list__horizontal .list_item {
  display: inline-block;
}
.lt-ie8 .list__horizontal .list_item {
  display: inline;
}
.list__horizontal .list_item + .list_item {
  margin-left: 0.25em;
}
/* topdoc
  name: Share icon
  family: cfgov-misc
  patterns:
    - name: Default example
      markup: |
        <a class="share-icon" href="#">
            <span class="cf-icon cf-icon-email-social-square"></span>
            <span class="visually-hidden">
                Share by email
            </span>
        </a>
      notes:
        - "Text for screenreaders is added with the .visually-hidden element."
      codenotes:
        - |
          Structural cheat sheet:
          -----------------------
          .share-icon
            .cf-icon.cf-icon-name
            .visually-hidden
  tags:
    - cfgov-misc
*/
.share-icon {
  font-size: 1.625em;
  line-height: 1;
  color: #43484e;
  border-bottom-color: #0072ce;
  border-bottom-width: 0 !important;
}
.share-icon:visited,
.share-icon.visited {
  border-bottom-color: #005e5d;
  color: #43484e;
}
.share-icon:hover,
.share-icon.hover {
  border-bottom-color: #7fb8e6;
  color: #328ed8;
}
.share-icon:focus,
.share-icon.focus {
  border-bottom-color: #0072ce;
  color: #328ed8;
}
.share-icon:active,
.share-icon.active {
  border-bottom-color: #002d72;
  color: #43484e;
}
.share-icon + .share-icon {
  margin-left: 0.07692308em;
}
/* topdoc
  name: Line container
  family: cfgov-misc
  notes:
    - ".line-container is meant to contain anything you want with consistent top
      and bottom padding. It uses a margin collapsing trick in CSS to achieve
      this consistency which this is why .line-container_body is needed. The
      only caveat to this consistency is if you place something inside of it
      that has a bottom-margin that is larger than the .line-container padding."
  patterns:
    - name: Basic line container
      markup: |
        <div class="line-container">
            <div class="line-container_body">
                <p>
                    ¯\_(ツ)_/¯<br>
                    There is a light border above and below me!
                </p>
            </div>
        </div>
      codenotes:
        - |
          Structural cheat sheet:
          -----------------------
          .line-container
            .line-container_body
    - name: Line container with a 'pullup' (example 1)
      markup: |
        <div class="line-container">
            <h2 class="line-container_pullup header-slug">
                <span class="header-slug_inner">
                    Blog summary
                </span>
            </h2>
            <div class="line-container_body">
                <p>
                    Lorem ipsum dolor sit amet, consectetur adipisicing elit.
                    Dolorum ex provident dolorem ipsum molestias eius tenetur
                    doloribus obcaecati illum autem! Fuga commodi natus
                    distinctio accusantium esse ab dolore in aliquid.
                </p>
            </div>
        </div>
      codenotes:
        - |
          Structural cheat sheet:
          -----------------------
          .line-container
            .line-container_pullup
            .line-container_body
      notes:
        - "The 'pullup' allows you to pull an element up flush against the top
          of a .line-container."
        - ".line-container_pullup works well with a .header-slug but it can be
          used with other patterns too, like the image example below."
    - name: Line container with a 'pullup' (example 2)
      markup: |
        <div class="line-container">
            <p class="line-container_pullup">
                <img src="http://placekitten.com/700/200" alt="">
            </p>
            <div class="line-container_body">
                <h2>
                    Photo heading
                </h2>
                <p>
                    Lorem ipsum dolor sit amet, consectetur adipisicing elit.
                    Dolorum ex provident dolorem ipsum molestias eius tenetur
                    doloribus obcaecati illum autem! Fuga commodi natus
                    distinctio accusantium esse ab dolore in aliquid.
                </p>
            </div>
        </div>
  tags:
    - cfgov-misc
*/
.line-container {
  padding: 1.625em 0 0;
  margin: 0 0 1.875em;
  border-top: 1px solid #e3e4e5;
  border-bottom: 1px solid #e3e4e5;
}
.line-container .line-container_pullup {
  margin-top: -27px;
}
.line-container .line-container_body {
  margin-bottom: 1.625em;
}
/* topdoc
  name: EOF
  eof: true
*/
/* ==========================================================================
   cfgov-refresh
   cfgov-post
   ========================================================================== */
/* topdoc
  name: Blog post
  family: cfgov-post
  patterns:
    - name: Default post
      markup: |
        <article class="post">
            <header>
                <a href="#" class="post_slug category-slug">
                    <span class="cf-icon cf-icon-help"></span>
                    Announcements &amp; updates
                </a>
                <h1 class="post_header">
                    A consumer-centered supervision program
                </h1>
                <div class="post_meta">
                    <span class="post_byline">
                        By <a href="#">Firstname&nbsp;Lastname</a> &ndash;
                    </span>
                    <span class="post_date date">
                        Mon 32, 3001
                    </span>
                </div>
                <ul class="post_share list__horizontal">
                    <li class="list_item">
                        <a class="share-icon" href="#">
                            <span class="cf-icon cf-icon-email-social-square"></span>
                            <span class="visually-hidden">Share by email</span>
                        </a>
                    </li>
                    <li class="list_item">
                        <a class="share-icon" href="#">
                            <span class="cf-icon cf-icon-facebook-square"></span>
                            <span class="visually-hidden">Share on Facebook</span>
                        </a>
                    </li>
                    <li class="list_item">
                        <a class="share-icon" href="#">
                            <span class="cf-icon cf-icon-twitter-square"></span>
                            <span class="visually-hidden">Share on Twitter</span>
                        </a>
                    </li>
                    <li class="list_item">
                        <a class="share-icon" href="#">
                            <span class="cf-icon cf-icon-linkedin-square"></span>
                            <span class="visually-hidden">Share on LinkedIn</span>
                        </a>
                    </li>
                </ul>
                <img class="post_featured-img" src="http://placekitten.com/706/408" alt="alt text">
                <div class="line-container">
                    <div class="line-container_body">
                        <p class="post_summary">
                            Lorem ipsum dolor sit amet, consectetur adipisicing
                            elit. Quis architecto commodi cupiditate excepturi
                            consequatur sequi quia consectetur est ea laborum
                            saepe earum quidem a necessitatibus modi magni error
                            ab suscipit.
                        </p>
                    </div>
                </div>
            </header>
            <div class="post_body">
                <aside class="post_inset line-container">
                    <div class="line-container_body">
                        <h4>
                            Final list of rural and underserved counties
                        </h4>
                        <p>
                            View or download the list in any of these formats:
                        </p>
                        <ul class="list list__unstyled list__horizontal">
                            <li class="list_item">
                                <a class="list_link" href="#">
                                    CSV
                                </a>
                            </li>
                            <li class="list_item">
                                <a class="list_link" href="#">
                                    XLS
                                </a>
                            </li>
                            <li class="list_item">
                                <a class="list_link" href="#">
                                    PDF <span class="cf-icon cf-icon-pdf"></span>
                                </a>
                            </li>
                        </ul>
                    </div>
                    <div class="line-container_body">
                        <h4>
                            Final list of rural and underserved counties
                        </h4>
                        <p>
                            View or download the list in any of these formats:
                        </p>
                        <ul class="list list__unstyled list__horizontal">
                            <li class="list_item">
                                <a class="list_link" href="#">
                                    CSV
                                </a>
                            </li>
                            <li class="list_item">
                                <a class="list_link" href="#">
                                    XLS
                                </a>
                            </li>
                            <li class="list_item">
                                <a class="list_link" href="#">
                                    PDF <span class="cf-icon cf-icon-pdf"></span>
                                </a>
                            </li>
                        </ul>
                    </div>
                </aside>
                <p>
                    Lorem ipsum dolor sit amet, consectetur adipisicing elit.
                    Cum corrupti tempora nam nihil qui mollitia consectetur
                    corporis nemo culpa dolorum! Laborum at eos deleniti
                    consequatur itaque officiis debitis quisquam! Provident!
                </p>
                <p>
                    Lorem ipsum dolor sit amet, consectetur adipisicing elit.
                    Cum corrupti tempora nam nihil qui mollitia consectetur
                    corporis nemo culpa dolorum! Laborum at eos deleniti
                    consequatur itaque officiis debitis quisquam! Provident!
                </p>
                <p>
                    Lorem ipsum dolor sit amet, consectetur adipisicing elit.
                    Cum corrupti tempora nam nihil qui mollitia consectetur
                    corporis nemo culpa dolorum! Laborum at eos deleniti
                    consequatur itaque officiis debitis quisquam! Provident!
                </p>
                <p>
                    Lorem ipsum dolor sit amet, consectetur adipisicing elit.
                    Cum corrupti tempora nam nihil qui mollitia consectetur
                    corporis nemo culpa dolorum! Laborum at eos deleniti
                    consequatur itaque officiis debitis quisquam! Provident!
                </p>
                <p>
                    Lorem ipsum dolor sit amet, consectetur adipisicing elit.
                    Cum corrupti tempora nam nihil qui mollitia consectetur
                    corporis nemo culpa dolorum! Laborum at eos deleniti
                    consequatur itaque officiis debitis quisquam! Provident!
                </p>
                <aside class="post_inset line-container">
                    <div class="line-container_body pull-quote">
                        <div class="pull-quote_body">
                            Lorem ipsum dolor sit amet, consectetur adipisicing elit.
                            Cum corrupti tempora nam nihil qui mollitia consectetur
                            corporis nemo culpa dolorum!
                        </div>
                        <footer>
                            <cite class="pull-quote_citation">
                                - Author Name
                            </cite>
                        </footer>
                    </div>
                </aside>
                <p>
                    Lorem ipsum dolor sit amet, consectetur adipisicing elit.
                    Cum corrupti tempora nam nihil qui mollitia consectetur
                    corporis nemo culpa dolorum! Laborum at eos deleniti
                    consequatur itaque officiis debitis quisquam! Provident!
                </p>
                <p>
                    Lorem ipsum dolor sit amet, consectetur adipisicing elit.
                    Cum corrupti tempora nam nihil qui mollitia consectetur
                    corporis nemo culpa dolorum! Laborum at eos deleniti
                    consequatur itaque officiis debitis quisquam! Provident!
                </p>
                <p>
                    Lorem ipsum dolor sit amet, consectetur adipisicing elit.
                    Cum corrupti tempora nam nihil qui mollitia consectetur
                    corporis nemo culpa dolorum! Laborum at eos deleniti
                    consequatur itaque officiis debitis quisquam! Provident!
                </p>
                <p>
                    Lorem ipsum dolor sit amet, consectetur adipisicing elit.
                    Cum corrupti tempora nam nihil qui mollitia consectetur
                    corporis nemo culpa dolorum! Laborum at eos deleniti
                    consequatur itaque officiis debitis quisquam! Provident!
                </p>
                <p>
                    Lorem ipsum dolor sit amet, consectetur adipisicing elit.
                    Cum corrupti tempora nam nihil qui mollitia consectetur
                    corporis nemo culpa dolorum! Laborum at eos deleniti
                    consequatur itaque officiis debitis quisquam! Provident!
                </p>
                <aside class="post_inset line-container">
                    <h2 class="line-container_pullup header-slug">
                        <span class="header-slug_inner">
                            Further reading
                        </span>
                    </h2>
                    <div class="line-container_body">
                        <ul class="list list__unstyled">
                            <li class="list_item list_item__spaced">
                                <a class="list_link" href="#">
                                    Consumer help
                                </a>
                            </li>
                            <li class="list_item list_item__spaced">
                                <a class="list_link" href="#">
                                    Know before you owe
                                </a>
                            </li>
                            <li class="list_item list_item__spaced">
                                <a class="list_link" href="#">
                                    Submit a complaint
                                </a>
                            </li>
                        </ul>
                    </div>
                </aside>
                <p>
                    Lorem ipsum dolor sit amet, consectetur adipisicing elit.
                    Cum corrupti tempora nam nihil qui mollitia consectetur
                    corporis nemo culpa dolorum! Laborum at eos deleniti
                    consequatur itaque officiis debitis quisquam! Provident!
                </p>
                <p>
                    Lorem ipsum dolor sit amet, consectetur adipisicing elit.
                    Cum corrupti tempora nam nihil qui mollitia consectetur
                    corporis nemo culpa dolorum! Laborum at eos deleniti
                    consequatur itaque officiis debitis quisquam! Provident!
                </p>
                <p>
                    Lorem ipsum dolor sit amet, consectetur adipisicing elit.
                    Cum corrupti tempora nam nihil qui mollitia consectetur
                    corporis nemo culpa dolorum! Laborum at eos deleniti
                    consequatur itaque officiis debitis quisquam! Provident!
                </p>
                <blockquote>
                    <p>
                        Lorem ipsum dolor sit amet, consectetur adipisicing elit.
                        Cum corrupti tempora nam nihil qui mollitia consectetur
                        corporis nemo culpa dolorum! Laborum at eos deleniti
                        consequatur itaque officiis debitis quisquam! Provident!
                    </p>
                    <p>
                        Lorem ipsum dolor sit amet, consectetur adipisicing elit.
                        Cum corrupti tempora nam nihil qui mollitia consectetur
                        corporis nemo culpa dolorum! Laborum at eos deleniti
                        consequatur itaque officiis debitis quisquam! Provident!
                    </p>
                </blockquote>
                <p>
                    Lorem ipsum dolor sit amet, consectetur adipisicing elit.
                    Cum corrupti tempora nam nihil qui mollitia consectetur
                    corporis nemo culpa dolorum! Laborum at eos deleniti
                    consequatur itaque officiis debitis quisquam! Provident!
                </p>
                <p>
                    Lorem ipsum dolor sit amet, consectetur adipisicing elit.
                    Cum corrupti tempora nam nihil qui mollitia consectetur
                    corporis nemo culpa dolorum! Laborum at eos deleniti
                    consequatur itaque officiis debitis quisquam! Provident!
                </p>
                <p>
                    Lorem ipsum dolor sit amet, consectetur adipisicing elit.
                    Cum corrupti tempora nam nihil qui mollitia consectetur
                    corporis nemo culpa dolorum! Laborum at eos deleniti
                    consequatur itaque officiis debitis quisquam! Provident!
                </p>
                <ul>
                    <li>Lorem ipsum dolor sit amet, consectetur adipisicing elit.</li>
                    <li>Lorem ipsum dolor sit amet, consectetur adipisicing elit.</li>
                    <li>Lorem ipsum dolor sit amet, consectetur adipisicing elit.</li>
                </ul>
                <p>
                    Lorem ipsum dolor sit amet, consectetur adipisicing elit.
                    Cum corrupti tempora nam nihil qui mollitia consectetur
                    corporis nemo culpa dolorum! Laborum at eos deleniti
                    consequatur itaque officiis debitis quisquam! Provident!
                </p>
                <p>
                    Lorem ipsum dolor sit amet, consectetur adipisicing elit.
                    Cum corrupti tempora nam nihil qui mollitia consectetur
                    corporis nemo culpa dolorum! Laborum at eos deleniti
                    consequatur itaque officiis debitis quisquam! Provident!
                </p>
                <p>
                    Lorem ipsum dolor sit amet, consectetur adipisicing elit.
                    Cum corrupti tempora nam nihil qui mollitia consectetur
                    corporis nemo culpa dolorum! Laborum at eos deleniti
                    consequatur itaque officiis debitis quisquam! Provident!
                </p>
            </div>
            <footer>
                <div class="tags">
                    <h4 class="tags_header">Tags:</h4>
                    <ul class="tags_list">
                        <li class="tags_tag">
                            <a href="#" class="tags_link">
                                Students
                            </a>
                        </li>
                        <li class="tags_tag">
                            <a href="#" class="tags_link">
                                Consumers
                            </a>
                        </li>
                        <li class="tags_tag">
                            <a href="#" class="tags_link">
                                College loans
                            </a>
                        </li>
                    </ul>
                </div> 
            </footer>
        </article>
      codenotes:
        - |
          Structural sheat sheet:
          -----------------------
          .post
            .post_slug
            .post_header
            .post_meta
              .post_byline
              .post_date
            .post_share-icon
            .post_featured-img
            .post_summary
            .post_body
            .post_inset
  tags:
    - cfgov-post
*/
.post_header {
  font-family: "AvenirNextLTW01-Regular", Arial, sans-serif;
  font-style: normal;
  font-weight: normal;
  margin-top: 0;
  margin-bottom: 0.30769231em;
  font-size: 1.625em;
  line-height: 1.26923077;
}
.post_header em,
.post_header i {
  font-family: "AvenirNextLTW01-Italic", Arial, sans-serif;
  font-style: italic;
  font-weight: normal;
}
.lt-ie9 .post_header em,
.lt-ie9 .post_header i {
  font-style: normal !important;
}
.post_header strong,
.post_header b {
  font-family: "AvenirNextLTW01-Demi", Arial, sans-serif;
  font-style: normal;
  font-weight: bold;
}
.lt-ie9 .post_header strong,
.lt-ie9 .post_header b {
  font-weight: normal !important;
}
@media only all and (min-width: 37.5em) {
  .post_header {
    font-family: "AvenirNextLTW01-Regular", Arial, sans-serif;
    font-style: normal;
    font-weight: normal;
    margin-top: 0;
    margin-bottom: 0.47058824em;
    font-size: 2.125em;
    line-height: 1.29411765;
  }
  .post_header em,
  .post_header i {
    font-family: "AvenirNextLTW01-Italic", Arial, sans-serif;
    font-style: italic;
    font-weight: normal;
  }
  .lt-ie9 .post_header em,
  .lt-ie9 .post_header i {
    font-style: normal !important;
  }
  .post_header strong,
  .post_header b {
    font-family: "AvenirNextLTW01-Demi", Arial, sans-serif;
    font-style: normal;
    font-weight: bold;
  }
  .lt-ie9 .post_header strong,
  .lt-ie9 .post_header b {
    font-weight: normal !important;
  }
}
.post_meta {
  margin-bottom: 1.125em;
}
.post_byline {
  margin-top: 0;
  margin-bottom: 0.27777778em;
  font-size: 1.125em;
  font-family: "AvenirNextLTW01-Medium", Arial, sans-serif;
  font-style: normal;
  font-weight: 500;
  line-height: 1.22222222;
}
.lt-ie9 .post_byline {
  font-weight: normal !important;
}
.post_featured-img {
  display: block;
  margin: 1em 0;
}
@media only all and (min-width: 25em) {
  .post_featured-img {
    margin: 1.875em 0;
  }
}
.post_summary {
  font-family: "AvenirNextLTW01-Regular", Arial, sans-serif;
  font-style: normal;
  font-weight: normal;
  margin-top: 0;
  margin-bottom: 0.22727273em;
  font-size: 1.375em;
  line-height: 1.27272727;
}
.post_summary em,
.post_summary i {
  font-family: "AvenirNextLTW01-Italic", Arial, sans-serif;
  font-style: italic;
  font-weight: normal;
}
.lt-ie9 .post_summary em,
.lt-ie9 .post_summary i {
  font-style: normal !important;
}
.post_summary strong,
.post_summary b {
  font-family: "AvenirNextLTW01-Demi", Arial, sans-serif;
  font-style: normal;
  font-weight: bold;
}
.lt-ie9 .post_summary strong,
.lt-ie9 .post_summary b {
  font-weight: normal !important;
}
.post_body {
  color: #43484e;
}
.post_inset {
  margin: 1.875em 0;
}
@media only all and (min-width: 48.0625em) {
  .post_inset {
    float: right;
    width: 15.625em;
    margin-top: 0.3125em;
    margin-left: 1.875em;
  }
}
/* topdoc
  name: EOF
  eof: true
*/
/* ==========================================================================
   cfgov-refresh
   summary
   ========================================================================== */
/* topdoc
  name: Summary
  family: cfgov-summary
  patterns:
    - name: Default summary
      markup: |
        <article class="summary">
            <h1 class="summary_header">
                Preventing illegal discrimination in auto lending
            </h1>
            <p class="summary_text">
                Every year, millions of American families buy a car –
                and it will be one of the most significant purchases they make.
                One key priority for us is protecting consumers from the silent
                pickpocket of discrimination.
            </p>
            <p class="summary_byline">
                By Patrice Ficklin
            </p>
        </article>
  tags:
    - cfgov-summary
*/
.summary {
  display: block;
}
.summary_header {
  color: #101820;
  font-family: "AvenirNextLTW01-Regular", Arial, sans-serif;
  font-style: normal;
  font-weight: normal;
  margin-top: 0;
  margin-bottom: 0.22727273em;
  font-size: 1.375em;
  line-height: 1.27272727;
}
a:hover .summary_header,
a.hover .summary_header,
a:focus .summary_header,
a.focus .summary_header {
  color: #328ed8;
}
.summary_header em,
.summary_header i {
  font-family: "AvenirNextLTW01-Italic", Arial, sans-serif;
  font-style: italic;
  font-weight: normal;
}
.lt-ie9 .summary_header em,
.lt-ie9 .summary_header i {
  font-style: normal !important;
}
.summary_header strong,
.summary_header b {
  font-family: "AvenirNextLTW01-Demi", Arial, sans-serif;
  font-style: normal;
  font-weight: bold;
}
.lt-ie9 .summary_header strong,
.lt-ie9 .summary_header b {
  font-weight: normal !important;
}
@media only all and (min-width: 37.5em) {
  .summary_header {
    font-family: "AvenirNextLTW01-Regular", Arial, sans-serif;
    font-style: normal;
    font-weight: normal;
    margin-top: 0;
    margin-bottom: 0.30769231em;
    font-size: 1.625em;
    line-height: 1.26923077;
  }
  .summary_header em,
  .summary_header i {
    font-family: "AvenirNextLTW01-Italic", Arial, sans-serif;
    font-style: italic;
    font-weight: normal;
  }
  .lt-ie9 .summary_header em,
  .lt-ie9 .summary_header i {
    font-style: normal !important;
  }
  .summary_header strong,
  .summary_header b {
    font-family: "AvenirNextLTW01-Demi", Arial, sans-serif;
    font-style: normal;
    font-weight: bold;
  }
  .lt-ie9 .summary_header strong,
  .lt-ie9 .summary_header b {
    font-weight: normal !important;
  }
}
.summary_text {
  font-family: "AvenirNextLTW01-Regular", Arial, sans-serif;
  font-style: normal;
  font-weight: normal;
  color: #43484e;
}
.summary_text em,
.summary_text i {
  font-family: "AvenirNextLTW01-Italic", Arial, sans-serif;
  font-style: italic;
  font-weight: normal;
}
.lt-ie9 .summary_text em,
.lt-ie9 .summary_text i {
  font-style: normal !important;
}
.summary_text strong,
.summary_text b {
  font-family: "AvenirNextLTW01-Demi", Arial, sans-serif;
  font-style: normal;
  font-weight: bold;
}
.lt-ie9 .summary_text strong,
.lt-ie9 .summary_text b {
  font-weight: normal !important;
}
.summary_byline {
  color: #101820;
  font-family: "AvenirNextLTW01-Regular", Arial, sans-serif;
  font-style: normal;
  font-weight: normal;
}
.summary_byline em,
.summary_byline i {
  font-family: "AvenirNextLTW01-Italic", Arial, sans-serif;
  font-style: italic;
  font-weight: normal;
}
.lt-ie9 .summary_byline em,
.lt-ie9 .summary_byline i {
  font-style: normal !important;
}
.summary_byline strong,
.summary_byline b {
  font-family: "AvenirNextLTW01-Demi", Arial, sans-serif;
  font-style: normal;
  font-weight: bold;
}
.lt-ie9 .summary_byline strong,
.lt-ie9 .summary_byline b {
  font-weight: normal !important;
}
/* topdoc
  name: EOF
  eof: true
*/
/* ==========================================================================
   cfgov-refresh
   cfgov-blog-docs
   ========================================================================== */
/* topdoc
  name: Slugs
  family: cfgov-blog-docs
  patterns:
    - name: Blog slugs
      markup: |
        <a href="#" class="category-slug">
            <span class="cf-icon cf-icon-help"></span>
            Announcements & updates
        </a><br>
        <a href="#" class="category-slug">
            <span class="cf-icon cf-icon-help"></span>
            Consumer information
        </a><br>
        <a href="#" class="category-slug">
            <span class="cf-icon cf-icon-help"></span>
            Engagement
        </a><br>
        <a href="#" class="category-slug">
            <span class="cf-icon cf-icon-help"></span>
            Innovation & data
        </a>
      notes:
        - "Official icons are still being developed, hence the ?."
  tags:
    - cfgov-blog-docs
*/
/* topdoc
  name: Post previews
  family: cfgov-blog-docs
  patterns:
    - name: Post preview (no image)
      codenotes:
        - |
          .post-preview
            .meta-header
              .meta-header_right.date
              .meta-header_left.category-slug
            .summary
              .summary_header
              .summary_text
              .summary_byline
      markup: |
        <article class="post-preview">
            <div class="meta-header">
                <span class="meta-header_right date">
                    Nov 4, 2013
                </span>
                <a href="#" class="meta-header_left category-slug">
                    <span class="cf-icon cf-icon-help"></span>
                    Consumer information
                </a>
            </div>
            <a class="summary" href="#">
                <h1 class="summary_header">Preventing illegal discrimination in auto lending</h1>
                <p class="summary_text">Every year, millions of American families buy a car – and it will be one of the most significant purchases they make. One key priority for us is protecting consumers from the silent pickpocket of discrimination.</p>
                <p class="summary_byline">By Patrice Ficklin</p>
            </a>
        </article>
    - name: Post preview (with image)
      codenotes:
        - |
          .post-preview
            .meta-header
              .meta-header_right.date
              .meta-header_left.category-slug
            .media-object
              .media-object_image-container
              .media-object_text-container.summary
                .summary_header
                .summary_text
                .summary_byline
      markup: |
        <article class="post-preview">
            <div class="meta-header">
                <span class="meta-header_right date">
                    Nov 4, 2013
                </span>
                <a href="#" class="meta-header_left category-slug">
                    <span class="cf-icon cf-icon-help"></span>
                    Consumer information
                </a>
            </div>
            <a class="media-object" href="#">
                <div class="media-object_image-container">
                    <img class="media-object_image" src="http://placekitten.com/290/155" alt="">
                </div>
                <div class="media-object_text-container summary">
                    <h1 class="summary_header">
                        Live from Phoenix!
                    </h1>
                    <p class="summary_text">
                        This event was a training for housing counselors, legal aid
                        attorneys, and other advocates on the new mortgage servicing
                        rules that take effect today. 
                    </p>
                    <p class="summary_byline">
                        By Patrice Ficklin
                    </p>
                </div>
            </a>
        </article>
  tags:
    - cfgov-blog-docs
*/
.post-preview + .post-preview {
  margin-top: 50px;
}
/* topdoc
  name: EOF
  eof: true
*/
.content_main,
.content_sidebar {
  padding: 2em 15px;
}
@media only all and (min-width: 37.5em) {
  .content_main,
  .content_sidebar {
    display: inline-block;
    -webkit-box-sizing: border-box;
    -moz-box-sizing: border-box;
    box-sizing: border-box;
    border: solid transparent;
    border-width: 0 15px;
    margin-right: -0.25em;
    vertical-align: top;
    width: 100%;
  }
  .ie .content_main,
  .ie .content_sidebar {
    margin-right: -0.26em;
  }
  .lt-ie8 .content_main,
  .lt-ie8 .content_sidebar {
    display: inline;
    *zoom: 1;
    *behavior: url('/cfgov-refresh/static/vendor/box-sizing-polyfill/boxsizing.htc');
  }
}
.header .demo-placeholder,
.content_hero .demo-placeholder,
.footer .demo-placeholder {
  margin-left: 15px;
}
@media only all and (min-width: 37.5em) and (max-width: 50em) {
  .header .demo-placeholder,
  .content_hero .demo-placeholder,
  .footer .demo-placeholder {
    margin-left: 30px;
  }
}
@media only all and (min-width: 50.0625em) {
  .content__1-3 .content_main {
    display: inline-block;
    -webkit-box-sizing: border-box;
    -moz-box-sizing: border-box;
    box-sizing: border-box;
    border: solid transparent;
    border-width: 0 15px;
    margin-right: -0.25em;
    vertical-align: top;
    width: 75%;
    position: relative;
    left: 25%;
  }
  .ie .content__1-3 .content_main {
    margin-right: -0.26em;
  }
  .lt-ie8 .content__1-3 .content_main {
    display: inline;
    *zoom: 1;
    *behavior: url('/cfgov-refresh/static/vendor/box-sizing-polyfill/boxsizing.htc');
  }
  .content__1-3 .content_sidebar {
    display: inline-block;
    -webkit-box-sizing: border-box;
    -moz-box-sizing: border-box;
    box-sizing: border-box;
    border: solid transparent;
    border-width: 0 15px;
    margin-right: -0.25em;
    vertical-align: top;
    width: 25%;
    position: relative;
    right: 75%;
  }
  .ie .content__1-3 .content_sidebar {
    margin-right: -0.26em;
  }
  .lt-ie8 .content__1-3 .content_sidebar {
    display: inline;
    *zoom: 1;
    *behavior: url('/cfgov-refresh/static/vendor/box-sizing-polyfill/boxsizing.htc');
  }
  .content__2-1 .content_main {
    display: inline-block;
    -webkit-box-sizing: border-box;
    -moz-box-sizing: border-box;
    box-sizing: border-box;
    border: solid transparent;
    border-width: 0 15px;
    margin-right: -0.25em;
    vertical-align: top;
    width: 66.66666667%;
  }
  .ie .content__2-1 .content_main {
    margin-right: -0.26em;
  }
  .lt-ie8 .content__2-1 .content_main {
    display: inline;
    *zoom: 1;
    *behavior: url('/cfgov-refresh/static/vendor/box-sizing-polyfill/boxsizing.htc');
  }
  .content__2-1 .content_sidebar {
    display: inline-block;
    -webkit-box-sizing: border-box;
    -moz-box-sizing: border-box;
    box-sizing: border-box;
    border: solid transparent;
    border-width: 0 15px;
    margin-right: -0.25em;
    vertical-align: top;
    width: 33.33333333%;
  }
  .ie .content__2-1 .content_sidebar {
    margin-right: -0.26em;
  }
  .lt-ie8 .content__2-1 .content_sidebar {
    display: inline;
    *zoom: 1;
    *behavior: url('/cfgov-refresh/static/vendor/box-sizing-polyfill/boxsizing.htc');
  }
  .content_main,
  .content_sidebar {
    padding: 2em 0;
  }
}
.content__bleedbar .content_sidebar {
  padding: 2em 15px;
  background: #f1f2f2;
}
@media only all and (min-width: 50.0625em) {
  .content__bleedbar {
    overflow: hidden;
  }
  .content__bleedbar .content_sidebar {
    padding: 2em 0 2em 30px;
    margin-left: 0;
    background: transparent;
  }
  .lt-ie8 .content__bleedbar .content_sidebar {
    padding-right: 30px;
    background: #f1f2f2;
  }
  .content__bleedbar .content_wrapper:after {
    content: '';
    display: block;
    width: 9999px;
    border-left: 1px solid #babbbd;
    height: 100%;
    position: absolute;
    top: 0;
    z-index: -1;
    margin-left: 10px;
    background: #f1f2f2;
  }
  .content__bleedbar.content__2-1 .content_wrapper:after {
    left: 66.666666667%;
  }
  .content__bleedbar.content__3-1 .content_wrapper:after {
    left: 75%;
  }
}
@media only all and (min-width: 50.0625em) {
  .wrapper {
    -webkit-box-sizing: border-box;
    -moz-box-sizing: border-box;
    box-sizing: border-box;
    max-width: 1200px;
    padding: 0 15px;
    margin: 0 auto;
    position: relative;
    clear: both;
  }
  .lt-ie8 .wrapper {
    *zoom: 1;
    *behavior: url('/cfgov-refresh/static/vendor/box-sizing-polyfill/boxsizing.htc');
  }
}
.header {
  border-bottom: 10px solid #2cb34a;
}
.content_hero {
  padding: 1em 0;
  background: #e3e4e5;
}
.content_hero > h1 {
  margin: 0;
}
.footer {
  padding: 1.5em 0;
  border-top: 3px solid #2cb34a;
  background: #f1f2f2;
}<|MERGE_RESOLUTION|>--- conflicted
+++ resolved
@@ -3302,31 +3302,10 @@
 }
 .pull-quote_body strong,
 .pull-quote_body b {
-<<<<<<< HEAD
   font-family: "AvenirNextLTW01-Demi", Arial, sans-serif;
   font-style: normal;
   font-weight: bold;
 }
-.lt-ie9 .pull-quote_body strong,
-.lt-ie9 .pull-quote_body b {
-  font-weight: normal !important;
-}
-.pull-quote_citation {
-=======
->>>>>>> 79540618
-  font-family: "AvenirNextLTW01-Demi", Arial, sans-serif;
-  font-style: normal;
-  font-weight: bold;
-  letter-spacing: 1px;
-  text-transform: uppercase;
-  margin-top: 0;
-  margin-bottom: 0.35714286em;
-  font-size: 0.875em;
-  line-height: 1.57142857;
-  color: #75787b;
-}
-<<<<<<< HEAD
-=======
 .lt-ie9 .pull-quote_body strong,
 .lt-ie9 .pull-quote_body b {
   font-weight: normal !important;
@@ -3343,7 +3322,6 @@
   line-height: 1.57142857;
   color: #75787b;
 }
->>>>>>> 79540618
 .lt-ie9 .pull-quote_citation {
   font-weight: normal !important;
 }
