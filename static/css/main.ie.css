@import url(//fast.fonts.net/t/1.css?apiType=css&projectid=44e8c964-4684-44c6-a6e3-3f3da8787b50);

/* ==========================================================================
   cfgov-refresh
   Master Less File
   ========================================================================== */

/*! normalize.css v3.0.2 | MIT License | git.io/normalize */

/**
 * 1. Set default font family to sans-serif.
 * 2. Prevent iOS text size adjust after orientation change, without disabling
 *    user zoom.
 */

html {
  font-family: sans-serif;
  /* 1 */
  -ms-text-size-adjust: 100%;
  /* 2 */
  -webkit-text-size-adjust: 100%;
  /* 2 */
}

/**
 * Remove default margin.
 */

body {
  margin: 0;
}

/* HTML5 display definitions
   ========================================================================== */

/**
 * Correct `block` display not defined for any HTML5 element in IE 8/9.
 * Correct `block` display not defined for `details` or `summary` in IE 10/11
 * and Firefox.
 * Correct `block` display not defined for `main` in IE 11.
 */

article,
aside,
details,
figcaption,
figure,
footer,
header,
hgroup,
main,
menu,
nav,
section,
summary {
  display: block;
}

/**
 * 1. Correct `inline-block` display not defined in IE 8/9.
 * 2. Normalize vertical alignment of `progress` in Chrome, Firefox, and Opera.
 */

audio,
canvas,
progress,
video {
  display: inline-block;
  /* 1 */
  vertical-align: baseline;
  /* 2 */
}

/**
 * Prevent modern browsers from displaying `audio` without controls.
 * Remove excess height in iOS 5 devices.
 */

audio:not([controls]) {
  display: none;
  height: 0;
}

/**
 * Address `[hidden]` styling not present in IE 8/9/10.
 * Hide the `template` element in IE 8/9/11, Safari, and Firefox < 22.
 */

[hidden],
template {
  display: none;
}

/* Links
   ========================================================================== */

/**
 * Remove the gray background color from active links in IE 10.
 */

a {
  background-color: transparent;
}

/**
 * Improve readability when focused and also mouse hovered in all browsers.
 */

a:active,
a:hover {
  outline: 0;
}

/* Text-level semantics
   ========================================================================== */

/**
 * Address styling not present in IE 8/9/10/11, Safari, and Chrome.
 */

abbr[title] {
  border-bottom: 1px dotted;
}

/**
 * Address style set to `bolder` in Firefox 4+, Safari, and Chrome.
 */

b,
strong {
  font-weight: bold;
}

/**
 * Address styling not present in Safari and Chrome.
 */

dfn {
  font-style: italic;
}

/**
 * Address variable `h1` font-size and margin within `section` and `article`
 * contexts in Firefox 4+, Safari, and Chrome.
 */

h1 {
  font-size: 2em;
  margin: 0.67em 0;
}

/**
 * Address styling not present in IE 8/9.
 */

mark {
  background: #ff0;
  color: #000;
}

/**
 * Address inconsistent and variable font size in all browsers.
 */

small {
  font-size: 80%;
}

/**
 * Prevent `sub` and `sup` affecting `line-height` in all browsers.
 */

sub,
sup {
  font-size: 75%;
  line-height: 0;
  position: relative;
  vertical-align: baseline;
}

sup {
  top: -0.5em;
}

sub {
  bottom: -0.25em;
}

/* Embedded content
   ========================================================================== */

/**
 * Remove border when inside `a` element in IE 8/9/10.
 */

img {
  border: 0;
}

/**
 * Correct overflow not hidden in IE 9/10/11.
 */

svg:not(:root) {
  overflow: hidden;
}

/* Grouping content
   ========================================================================== */

/**
 * Address margin not present in IE 8/9 and Safari.
 */

figure {
  margin: 1em 40px;
}

/**
 * Address differences between Firefox and other browsers.
 */

hr {
  -moz-box-sizing: content-box;
  -webkit-box-sizing: content-box;
  box-sizing: content-box;
  height: 0;
}

/**
 * Contain overflow in all browsers.
 */

pre {
  overflow: auto;
}

/**
 * Address odd `em`-unit font size rendering in all browsers.
 */

code,
kbd,
pre,
samp {
  font-family: monospace, monospace;
  font-size: 1em;
}

/* Forms
   ========================================================================== */

/**
 * Known limitation: by default, Chrome and Safari on OS X allow very limited
 * styling of `select`, unless a `border` property is set.
 */

/**
 * 1. Correct color not being inherited.
 *    Known issue: affects color of disabled elements.
 * 2. Correct font properties not being inherited.
 * 3. Address margins set differently in Firefox 4+, Safari, and Chrome.
 */

button,
input,
optgroup,
select,
textarea {
  color: inherit;
  /* 1 */
  font: inherit;
  /* 2 */
  margin: 0;
  /* 3 */
}

/**
 * Address `overflow` set to `hidden` in IE 8/9/10/11.
 */

button {
  overflow: visible;
}

/**
 * Address inconsistent `text-transform` inheritance for `button` and `select`.
 * All other form control elements do not inherit `text-transform` values.
 * Correct `button` style inheritance in Firefox, IE 8/9/10/11, and Opera.
 * Correct `select` style inheritance in Firefox.
 */

button,
select {
  text-transform: none;
}

/**
 * 1. Avoid the WebKit bug in Android 4.0.* where (2) destroys native `audio`
 *    and `video` controls.
 * 2. Correct inability to style clickable `input` types in iOS.
 * 3. Improve usability and consistency of cursor style between image-type
 *    `input` and others.
 */

button,
html input[type="button"],
input[type="reset"],
input[type="submit"] {
  -webkit-appearance: button;
  /* 2 */
  cursor: pointer;
  /* 3 */
}

/**
 * Re-set default cursor for disabled elements.
 */

button[disabled],
html input[disabled] {
  cursor: default;
}

/**
 * Remove inner padding and border in Firefox 4+.
 */

button::-moz-focus-inner,
input::-moz-focus-inner {
  border: 0;
  padding: 0;
}

/**
 * Address Firefox 4+ setting `line-height` on `input` using `!important` in
 * the UA stylesheet.
 */

input {
  line-height: normal;
}

/**
 * It's recommended that you don't attempt to style these elements.
 * Firefox's implementation doesn't respect box-sizing, padding, or width.
 *
 * 1. Address box sizing set to `content-box` in IE 8/9/10.
 * 2. Remove excess padding in IE 8/9/10.
 */

input[type="checkbox"],
input[type="radio"] {
  -webkit-box-sizing: border-box;
  -moz-box-sizing: border-box;
  box-sizing: border-box;
  /* 1 */
  padding: 0;
  /* 2 */
}

/**
 * Fix the cursor style for Chrome's increment/decrement buttons. For certain
 * `font-size` values of the `input`, it causes the cursor style of the
 * decrement button to change from `default` to `text`.
 */

input[type="number"]::-webkit-inner-spin-button,
input[type="number"]::-webkit-outer-spin-button {
  height: auto;
}

/**
 * 1. Address `appearance` set to `searchfield` in Safari and Chrome.
 * 2. Address `box-sizing` set to `border-box` in Safari and Chrome
 *    (include `-moz` to future-proof).
 */

input[type="search"] {
  -webkit-appearance: textfield;
  /* 1 */
  -moz-box-sizing: content-box;
  -webkit-box-sizing: content-box;
  /* 2 */
  box-sizing: content-box;
}

/**
 * Remove inner padding and search cancel button in Safari and Chrome on OS X.
 * Safari (but not Chrome) clips the cancel button when the search input has
 * padding (and `textfield` appearance).
 */

input[type="search"]::-webkit-search-cancel-button,
input[type="search"]::-webkit-search-decoration {
  -webkit-appearance: none;
}

/**
 * Define consistent border, margin, and padding.
 */

fieldset {
  border: 1px solid #c0c0c0;
  margin: 0 2px;
  padding: 0.35em 0.625em 0.75em;
}

/**
 * 1. Correct `color` not being inherited in IE 8/9/10/11.
 * 2. Remove padding so people aren't caught out if they zero out fieldsets.
 */

legend {
  border: 0;
  /* 1 */
  padding: 0;
  /* 2 */
}

/**
 * Remove default vertical scrollbar in IE 8/9/10/11.
 */

textarea {
  overflow: auto;
}

/**
 * Don't inherit the `font-weight` (applied by a rule above).
 * NOTE: the default cannot safely be changed in Chrome and Safari on OS X.
 */

optgroup {
  font-weight: bold;
}

/* Tables
   ========================================================================== */

/**
 * Remove most spacing between table cells.
 */

table {
  border-collapse: collapse;
  border-spacing: 0;
}

td,
th {
  padding: 0;
}

/*! normalize-legacy-addon | MIT License | https://github.com/cfpb/normalize-legacy-addon */

/* ==========================================================================
   HTML5 display definitions
   ========================================================================== */

/*
 * Corrects `inline-block` display not defined in IE 6/7/8/9 and Firefox 3.
 */

audio,
canvas,
video {
  *display: inline;
  *zoom: 1;
}

/* ==========================================================================
   Base
   ========================================================================== */

/* 
 * Corrects text resizing oddly in IE 6/7 when body `font-size` is set using
 * `em` units.
*/

html {
  font-size: 100%;
}

/*
 * Addresses `font-family` inconsistency between `textarea` and other form
 * elements.
 */

html,
button,
input,
select,
textarea {
  font-family: sans-serif;
}

/* ==========================================================================
   Typography
   ========================================================================== */

/*
 * Addresses font sizes and margins set differently in IE 6/7.
 * Addresses font sizes within `section` and `article` in Firefox 4+, Safari 5,
 * and Chrome.
 */

h1 {
  margin: 0.67em 0;
}

h2 {
  font-size: 1.5em;
  margin: 0.83em 0;
}

h3 {
  font-size: 1.17em;
  margin: 1em 0;
}

h4 {
  font-size: 1em;
  margin: 1.33em 0;
}

h5 {
  font-size: 0.83em;
  margin: 1.67em 0;
}

h6 {
  font-size: 0.75em;
  margin: 2.33em 0;
}

blockquote {
  margin: 1em 40px;
}

/*
 * Addresses margins set differently in IE 6/7.
 */

p,
pre {
  margin: 1em 0;
}

/*
 * Corrects font family set oddly in IE 6, Safari 4/5, and Chrome.
 */

code,
kbd,
pre,
samp {
  _font-family: 'courier new', monospace;
}

/**
 * Improve readability of pre-formatted text in all browsers.
 */

pre {
  white-space: pre;
  word-wrap: break-word;
}

/*
 * Addresses CSS quotes not supported in IE 6/7.
 */

q {
  quotes: none;
}

/*
 * Addresses `quotes` property not supported in Safari 4.
 */

q:before,
q:after {
  content: '';
  content: none;
}

/* ==========================================================================
   Lists
   ========================================================================== */

/*
 * Addresses margins set differently in IE 6/7.
 */

dl,
menu,
ol,
ul {
  margin: 1em 0;
}

dd {
  margin: 0 0 0 40px;
}

/*
 * Addresses paddings set differently in IE 6/7.
 */

menu,
ol,
ul {
  padding: 0 0 0 40px;
}

/*
 * Corrects list images handled incorrectly in IE 7.
 */

nav ul,
nav ol {
  list-style: none;
  list-style-image: none;
}

/* ==========================================================================
   Embedded content
   ========================================================================== */

/*
 * Improves image quality when scaled in IE 7.
 */

img {
  -ms-interpolation-mode: bicubic;
}

/* ==========================================================================
   Forms
   ========================================================================== */

/*
 * Corrects margin displayed oddly in IE 6/7.
 */

form {
  margin: 0;
}

/*
 * 1. Corrects color not being inherited in IE 6/7/8/9.
 * 2. Corrects text not wrapping in Firefox 3.
 * 3. Corrects alignment displayed oddly in IE 6/7.
 */

legend {
  border: 0;
  /* 1 */
  white-space: normal;
  /* 2 */
  *margin-left: -7px;
  /* 3 */
}

/*
 * Improves appearance and consistency in all browsers.
 */

button,
input,
select,
textarea {
  vertical-align: baseline;
  *vertical-align: middle;
}

/*
 * Removes inner spacing in IE 7 without affecting normal text inputs.
 * Known issue: inner spacing remains in IE 6.
 */

button,
html input[type="button"],
input[type="reset"],
input[type="submit"] {
  *overflow: visible;
}

/*
 * Removes excess padding in IE 7.
 * Known issue: excess padding remains in IE 6.
 */

input[type="checkbox"],
input[type="radio"] {
  *height: 13px;
  *width: 13px;
}

/*!
Chosen, a Select Box Enhancer for jQuery and Prototype
by Patrick Filler for Harvest, http://getharvest.com

Version 1.1.0
Full source at https://github.com/harvesthq/chosen
Copyright (c) 2011 Harvest http://getharvest.com

MIT License, https://github.com/harvesthq/chosen/blob/master/LICENSE.md
This file is generated by `grunt build`, do not edit it by hand.
*/

/* @group Base */

.chosen-container {
  position: relative;
  display: inline-block;
  vertical-align: middle;
  font-size: 13px;
  zoom: 1;
  *display: inline;
  -webkit-user-select: none;
  -moz-user-select: none;
  -ms-user-select: none;
  user-select: none;
}

.chosen-container .chosen-drop {
  position: absolute;
  top: 100%;
  left: -9999px;
  z-index: 1010;
  -webkit-box-sizing: border-box;
  -moz-box-sizing: border-box;
  box-sizing: border-box;
  width: 100%;
  border: 1px solid #aaa;
  border-top: 0;
  background: #fff;
  -webkit-box-shadow: 0 4px 5px rgba(0, 0, 0, 0.15);
  box-shadow: 0 4px 5px rgba(0, 0, 0, 0.15);
}

.chosen-container.chosen-with-drop .chosen-drop {
  left: 0;
}

.chosen-container a {
  cursor: pointer;
}

/* @end */

/* @group Single Chosen */

.chosen-container-single .chosen-single {
  position: relative;
  display: block;
  overflow: hidden;
  padding: 0 0 0 8px;
  height: 23px;
  border: 1px solid #aaa;
  border-radius: 5px;
  background-color: #fff;
  background: -webkit-gradient(linear, 50% 0%, 50% 100%, color-stop(20%, #ffffff), color-stop(50%, #f6f6f6), color-stop(52%, #eeeeee), color-stop(100%, #f4f4f4));
  background: -webkit-linear-gradient(top, #ffffff 20%, #f6f6f6 50%, #eeeeee 52%, #f4f4f4 100%);
  background: -webkit-gradient(linear, left top, left bottom, from(#ffffff), color-stop(50%, #f6f6f6), color-stop(52%, #eeeeee), to(#f4f4f4));
  background: linear-gradient(top, #ffffff 20%, #f6f6f6 50%, #eeeeee 52%, #f4f4f4 100%);
  -webkit-background-clip: padding-box;
  background-clip: padding-box;
  -webkit-box-shadow: 0 0 3px #ffffff inset, 0 1px 1px rgba(0, 0, 0, 0.1);
  box-shadow: 0 0 3px #ffffff inset, 0 1px 1px rgba(0, 0, 0, 0.1);
  color: #444;
  text-decoration: none;
  white-space: nowrap;
  line-height: 24px;
}

.chosen-container-single .chosen-default {
  color: #999;
}

.chosen-container-single .chosen-single span {
  display: block;
  overflow: hidden;
  margin-right: 26px;
  text-overflow: ellipsis;
  white-space: nowrap;
}

.chosen-container-single .chosen-single-with-deselect span {
  margin-right: 38px;
}

.chosen-container-single .chosen-single abbr {
  position: absolute;
  top: 6px;
  right: 26px;
  display: block;
  width: 12px;
  height: 12px;
  background: url("../img/chosen-sprite.png") -42px 1px no-repeat;
  font-size: 1px;
}

.chosen-container-single .chosen-single abbr:hover {
  background-position: -42px -10px;
}

.chosen-container-single.chosen-disabled .chosen-single abbr:hover {
  background-position: -42px -10px;
}

.chosen-container-single .chosen-single div {
  position: absolute;
  top: 0;
  right: 0;
  display: block;
  width: 18px;
  height: 100%;
}

.chosen-container-single .chosen-single div b {
  display: block;
  width: 100%;
  height: 100%;
  background: url("../img/chosen-sprite.png") no-repeat 0px 2px;
}

.chosen-container-single .chosen-search {
  position: relative;
  z-index: 1010;
  margin: 0;
  padding: 3px 4px;
  white-space: nowrap;
}

.chosen-container-single .chosen-search input[type="text"] {
  -webkit-box-sizing: border-box;
  -moz-box-sizing: border-box;
  box-sizing: border-box;
  margin: 1px 0;
  padding: 4px 20px 4px 5px;
  width: 100%;
  height: auto;
  outline: 0;
  border: 1px solid #aaa;
  background: #ffffff url("../img/chosen-sprite.png") no-repeat 100% -20px;
  background: url("../img/chosen-sprite.png") no-repeat 100% -20px;
  font-size: 1em;
  font-family: sans-serif;
  line-height: normal;
  border-radius: 0;
}

.chosen-container-single .chosen-drop {
  margin-top: -1px;
  border-radius: 0 0 4px 4px;
  -webkit-background-clip: padding-box;
  background-clip: padding-box;
}

.chosen-container-single.chosen-container-single-nosearch .chosen-search {
  position: absolute;
  left: -9999px;
}

/* @end */

/* @group Results */

.chosen-container .chosen-results {
  position: relative;
  overflow-x: hidden;
  overflow-y: auto;
  margin: 0 4px 4px 0;
  padding: 0 0 0 4px;
  max-height: 240px;
  -webkit-overflow-scrolling: touch;
}

.chosen-container .chosen-results li {
  display: none;
  margin: 0;
  padding: 5px 6px;
  list-style: none;
  line-height: 15px;
  -webkit-touch-callout: none;
}

.chosen-container .chosen-results li.active-result {
  display: list-item;
  cursor: pointer;
}

.chosen-container .chosen-results li.disabled-result {
  display: list-item;
  color: #ccc;
  cursor: default;
}

.chosen-container .chosen-results li.highlighted {
  background-color: #3875d7;
  background-image: -webkit-gradient(linear, 50% 0%, 50% 100%, color-stop(20%, #3875d7), color-stop(90%, #2a62bc));
  background-image: -webkit-linear-gradient(#3875d7 20%, #2a62bc 90%);
  background-image: -webkit-gradient(linear, left top, left bottom, from(#3875d7), to(#2a62bc));
  background-image: linear-gradient(#3875d7 20%, #2a62bc 90%);
  color: #fff;
}

.chosen-container .chosen-results li.no-results {
  display: list-item;
  background: #f4f4f4;
}

.chosen-container .chosen-results li.group-result {
  display: list-item;
  font-weight: bold;
  cursor: default;
}

.chosen-container .chosen-results li.group-option {
  padding-left: 15px;
}

.chosen-container .chosen-results li em {
  font-style: normal;
  text-decoration: underline;
}

/* @end */

/* @group Multi Chosen */

.chosen-container-multi .chosen-choices {
  position: relative;
  overflow: hidden;
  -webkit-box-sizing: border-box;
  -moz-box-sizing: border-box;
  box-sizing: border-box;
  margin: 0;
  padding: 0;
  width: 100%;
  height: auto !important;
  height: 1%;
  border: 1px solid #aaa;
  background-color: #fff;
  background-image: -webkit-gradient(linear, 50% 0%, 50% 100%, color-stop(1%, #eeeeee), color-stop(15%, #ffffff));
  background-image: -webkit-linear-gradient(#eeeeee 1%, #ffffff 15%);
  background-image: -webkit-gradient(linear, left top, left bottom, from(#eeeeee), to(#ffffff));
  background-image: linear-gradient(#eeeeee 1%, #ffffff 15%);
  cursor: text;
}

.chosen-container-multi .chosen-choices li {
  float: left;
  list-style: none;
}

.chosen-container-multi .chosen-choices li.search-field {
  margin: 0;
  padding: 0;
  white-space: nowrap;
}

.chosen-container-multi .chosen-choices li.search-field input[type="text"] {
  margin: 1px 0;
  padding: 5px;
  height: 15px;
  outline: 0;
  border: 0 !important;
  background: transparent !important;
  -webkit-box-shadow: none;
  box-shadow: none;
  color: #666;
  font-size: 100%;
  font-family: sans-serif;
  line-height: normal;
  border-radius: 0;
}

.chosen-container-multi .chosen-choices li.search-field .default {
  color: #999;
}

.chosen-container-multi .chosen-choices li.search-choice {
  position: relative;
  margin: 3px 0 3px 5px;
  padding: 3px 20px 3px 5px;
  border: 1px solid #aaa;
  border-radius: 3px;
  background-color: #e4e4e4;
  background-image: -webkit-gradient(linear, 50% 0%, 50% 100%, color-stop(20%, #f4f4f4), color-stop(50%, #f0f0f0), color-stop(52%, #e8e8e8), color-stop(100%, #eeeeee));
  background-image: -webkit-linear-gradient(#f4f4f4 20%, #f0f0f0 50%, #e8e8e8 52%, #eeeeee 100%);
  background-image: -webkit-gradient(linear, left top, left bottom, from(#f4f4f4), color-stop(50%, #f0f0f0), color-stop(52%, #e8e8e8), to(#eeeeee));
  background-image: linear-gradient(#f4f4f4 20%, #f0f0f0 50%, #e8e8e8 52%, #eeeeee 100%);
  -webkit-background-clip: padding-box;
  background-clip: padding-box;
  -webkit-box-shadow: 0 0 2px #ffffff inset, 0 1px 0 rgba(0, 0, 0, 0.05);
  box-shadow: 0 0 2px #ffffff inset, 0 1px 0 rgba(0, 0, 0, 0.05);
  color: #333;
  line-height: 13px;
  cursor: default;
}

.chosen-container-multi .chosen-choices li.search-choice .search-choice-close {
  position: absolute;
  top: 4px;
  right: 3px;
  display: block;
  width: 12px;
  height: 12px;
  background: url("../img/chosen-sprite.png") -42px 1px no-repeat;
  font-size: 1px;
}

.chosen-container-multi .chosen-choices li.search-choice .search-choice-close:hover {
  background-position: -42px -10px;
}

.chosen-container-multi .chosen-choices li.search-choice-disabled {
  padding-right: 5px;
  border: 1px solid #ccc;
  background-color: #e4e4e4;
  background-image: -webkit-gradient(linear, 50% 0%, 50% 100%, color-stop(20%, #f4f4f4), color-stop(50%, #f0f0f0), color-stop(52%, #e8e8e8), color-stop(100%, #eeeeee));
  background-image: -webkit-linear-gradient(top, #f4f4f4 20%, #f0f0f0 50%, #e8e8e8 52%, #eeeeee 100%);
  background-image: -webkit-gradient(linear, left top, left bottom, from(#f4f4f4), color-stop(50%, #f0f0f0), color-stop(52%, #e8e8e8), to(#eeeeee));
  background-image: linear-gradient(top, #f4f4f4 20%, #f0f0f0 50%, #e8e8e8 52%, #eeeeee 100%);
  color: #666;
}

.chosen-container-multi .chosen-choices li.search-choice-focus {
  background: #d4d4d4;
}

.chosen-container-multi .chosen-choices li.search-choice-focus .search-choice-close {
  background-position: -42px -10px;
}

.chosen-container-multi .chosen-results {
  margin: 0;
  padding: 0;
}

.chosen-container-multi .chosen-drop .result-selected {
  display: list-item;
  color: #ccc;
  cursor: default;
}

/* @end */

/* @group Active  */

.chosen-container-active .chosen-single {
  border: 1px solid #5897fb;
  -webkit-box-shadow: 0 0 5px rgba(0, 0, 0, 0.3);
  box-shadow: 0 0 5px rgba(0, 0, 0, 0.3);
}

.chosen-container-active.chosen-with-drop .chosen-single {
  border: 1px solid #aaa;
  border-bottom-right-radius: 0;
  border-bottom-left-radius: 0;
  background-image: -webkit-gradient(linear, 50% 0%, 50% 100%, color-stop(20%, #eeeeee), color-stop(80%, #ffffff));
  background-image: -webkit-linear-gradient(#eeeeee 20%, #ffffff 80%);
  background-image: -webkit-gradient(linear, left top, left bottom, from(#eeeeee), to(#ffffff));
  background-image: linear-gradient(#eeeeee 20%, #ffffff 80%);
  -webkit-box-shadow: 0 1px 0 #fff inset;
  box-shadow: 0 1px 0 #fff inset;
}

.chosen-container-active.chosen-with-drop .chosen-single div {
  border-left: none;
  background: transparent;
}

.chosen-container-active.chosen-with-drop .chosen-single div b {
  background-position: -18px 2px;
}

.chosen-container-active .chosen-choices {
  border: 1px solid #5897fb;
  -webkit-box-shadow: 0 0 5px rgba(0, 0, 0, 0.3);
  box-shadow: 0 0 5px rgba(0, 0, 0, 0.3);
}

.chosen-container-active .chosen-choices li.search-field input[type="text"] {
  color: #111 !important;
}

/* @end */

/* @group Disabled Support */

.chosen-disabled {
  opacity: 0.5 !important;
  cursor: default;
}

.chosen-disabled .chosen-single {
  cursor: default;
}

.chosen-disabled .chosen-choices .search-choice .search-choice-close {
  cursor: default;
}

/* @end */

/* @group Right to Left */

.chosen-rtl {
  text-align: right;
}

.chosen-rtl .chosen-single {
  overflow: visible;
  padding: 0 8px 0 0;
}

.chosen-rtl .chosen-single span {
  margin-right: 0;
  margin-left: 26px;
  direction: rtl;
}

.chosen-rtl .chosen-single-with-deselect span {
  margin-left: 38px;
}

.chosen-rtl .chosen-single div {
  right: auto;
  left: 3px;
}

.chosen-rtl .chosen-single abbr {
  right: auto;
  left: 26px;
}

.chosen-rtl .chosen-choices li {
  float: right;
}

.chosen-rtl .chosen-choices li.search-field input[type="text"] {
  direction: rtl;
}

.chosen-rtl .chosen-choices li.search-choice {
  margin: 3px 5px 3px 0;
  padding: 3px 5px 3px 19px;
}

.chosen-rtl .chosen-choices li.search-choice .search-choice-close {
  right: auto;
  left: 4px;
}

.chosen-rtl.chosen-container-single-nosearch .chosen-search,
.chosen-rtl .chosen-drop {
  left: 9999px;
}

.chosen-rtl.chosen-container-single .chosen-results {
  margin: 0 0 4px 4px;
  padding: 0 4px 0 0;
}

.chosen-rtl .chosen-results li.group-option {
  padding-right: 15px;
  padding-left: 0;
}

.chosen-rtl.chosen-container-active.chosen-with-drop .chosen-single div {
  border-right: none;
}

.chosen-rtl .chosen-search input[type="text"] {
  padding: 4px 5px 4px 20px;
  background: #ffffff url("../img/chosen-sprite.png") no-repeat -30px -20px;
  background: url("../img/chosen-sprite.png") no-repeat -30px -20px;
  direction: rtl;
}

.chosen-rtl.chosen-container-single .chosen-single div b {
  background-position: 6px 2px;
}

.chosen-rtl.chosen-container-single.chosen-with-drop .chosen-single div b {
  background-position: -12px 2px;
}

/* @end */

/* @group Retina compatibility */

.chosen-rtl .chosen-search input[type="text"],
.chosen-container-single .chosen-single abbr,
.chosen-container-single .chosen-single div b,
.chosen-container-single .chosen-search input[type="text"],
.chosen-container-multi .chosen-choices .search-choice .search-choice-close,
.chosen-container .chosen-results-scroll-down span,
.chosen-container .chosen-results-scroll-up span {
  background-image: url("../img/chosen-sprite@2x.png") !important;
  -webkit-background-size: 52px 37px !important;
  background-size: 52px 37px !important;
  background-repeat: no-repeat !important;
}

/* @end */

.chosen-container {
  font-size: 1em;
}

.chosen-container a {
  border-bottom: none !important;
}

.chosen-container,
.chosen-container * {
  -webkit-box-shadow: none !important;
  box-shadow: none !important;
  font-family: Arial, sans-serif;
}

.chosen-container.chosen-container-multi .chosen-choices li.search-field input[type=text] {
  width: 90% !important;
  height: auto;
  margin: 0;
  padding: 0.375em;
  color: #75787b;
}

.chosen-container.chosen-container .chosen-drop {
  margin-top: 1px;
  border-color: #0072ce;
  outline: 1px solid #0072ce;
}

.chosen-container.chosen-container-multi .chosen-choices {
  border-color: #919395;
  background-color: #ffffff;
  background-image: none !important;
}

.chosen-container.chosen-container-multi.chosen-container-active .chosen-choices {
  border-color: #0072ce;
  outline: 1px solid #0072ce;
}

.chosen-container.chosen-container-multi .chosen-choices li.search-choice {
  margin-left: 3px;
  border-color: #919395;
  background-color: #f1f2f2;
  background-image: none !important;
  font-size: 0.8125em;
  line-height: 0.92307692;
}

.chosen-container.chosen-container-multi .chosen-drop .result-selected {
  color: #75787b;
}

.chosen-container .highlighted {
  background-color: #0072ce;
  background-image: none !important;
}

.chosen-container.chosen-container-multi .chosen-choices li.search-choice .search-choice-close {
  top: 3px;
}

/* ==========================================================================
   Capital Framework
   Button Styling
   ========================================================================== */

/* topdoc
    name: Less notes
    family: cf-buttons
    patterns:
    - name: Variables
      codenotes:
        - "@btn-font-size: 14px;"
        - "@btn-v-padding: 9px;"
        - "@btn-v-padding-modifier-ie: .8;"
      notes:
        - "@btn-v-padding-modifier-ie is used to fix the vertical padding bug in
           IE for <button>'s and <inputs>'s across various .btn styles.
           We should revisit this after adding normalize.css to see if this is
           still needed."
    tags:
    - cf-buttons
    - less
*/

/* topdoc
    name: Default button
    family: cf-buttons
    notes:
      - "Note that the .visited, .hover, .focus, .active classes are for
         demonstration purposes only and should not be used in production."
    patterns:
    - name: Default state
      markup: |
        <a href="#" class="btn">Anchor Tag</a>
        <button class="btn">Button Tag</button>
        <input type="submit" value="Input Tag" class="btn">
    - name: Hovered state
      markup: |
        <a href="#" class="btn hover">Anchor Tag</a>
        <button class="btn hover">Button Tag</button>
        <input type="submit" value="Input Tag" class="btn hover">
    - name: Focused state
      markup: |
        <a href="#" class="btn focus">Anchor Tag</a>
        <button class="btn focus">Button Tag</button>
        <input type="submit" value="Input Tag" class="btn focus">
    - name: Active state
      markup: |
        <a href="#" class="btn active">Anchor Tag</a>
        <button class="btn active">Button Tag</button>
        <input type="submit" value="Input Tag" class="btn active">
    tags:
    - cf-buttons
*/

.btn {
  display: inline-block;
  -webkit-box-sizing: border-box;
  -moz-box-sizing: border-box;
  box-sizing: border-box;
  padding: 0.57142857em 1em;
  border: 0;
  border-radius: 0.28571429em;
  margin: 0;
  vertical-align: middle;
  font-family: "AvenirNextLTW01-Medium", Arial, sans-serif;
  font-style: normal;
  font-weight: 500;
  font-size: 0.875em;
  line-height: normal;
  text-decoration: none;
  cursor: pointer;
  -webkit-transition: .1s;
  transition: .1s;
  -webkit-appearance: none;
}

.lt-ie9 .btn {
  font-weight: normal !important;
}

.btn,
.btn:link,
.btn:visited {
  background-color: #0072ce;
  color: #ffffff;
}

.btn:hover,
.btn.hover {
  background-color: #328ed8;
}

.btn:focus,
.btn.focus {
  background-color: #328ed8;
  outline: 1px dotted #0072ce;
  outline-offset: 1px;
}

.btn:active,
.btn.active {
  background-color: #33578e;
}

button.btn::-moz-focus-inner,
input.btn::-moz-focus-inner {
  border: 0;
}

.btn + .btn {
  margin-left: 0.42857143em;
}

.lt-ie8 {
  background: url(null) fixed no-repeat;
}

.lt-ie8 button.btn,
.lt-ie8 input.btn {
  overflow: visible;
  padding-top: 0.45714286em;
  padding-bottom: 0.45714286em;
}

/* topdoc
    name: Secondary button
    family: cf-buttons
    notes:
      - "Note that the .visited, .hover, .focus, .active classes are for
         demonstration purposes only and should not be used in production."
    patterns:
    - name: Default state
      markup: |
        <a href="#" class="btn btn__secondary">Anchor Tag</a>
        <button class="btn btn__secondary">Button Tag</button>
        <input type="submit" value="Input Tag" class="btn btn__secondary">
    - name: Hovered state
      markup: |
        <a href="#" class="btn btn__secondary hover">Anchor Tag</a>
        <button class="btn btn__secondary hover">Button Tag</button>
        <input type="submit" value="Input Tag" class="btn btn__secondary hover">
    - name: Focused state
      markup: |
        <a href="#" class="btn btn__secondary focus">Anchor Tag</a>
        <button class="btn btn__secondary focus">Button Tag</button>
        <input type="submit" value="Input Tag" class="btn btn__secondary focus">
    - name: Active state
      markup: |
        <a href="#" class="btn btn__secondary active">Anchor Tag</a>
        <button class="btn btn__secondary active">Button Tag</button>
        <input type="submit" value="Input Tag" class="btn btn__secondary active">
    tags:
    - cf-buttons
*/

.btn__secondary,
.btn__secondary:link,
.btn__secondary:visited {
  background-color: #75787b;
  color: #ffffff;
}

.btn__secondary:hover,
.btn__secondary.hover {
  background-color: #919395;
}

.btn__secondary:focus,
.btn__secondary.focus {
  background-color: #919395;
  outline-color: #75787b;
}

.btn__secondary:active,
.btn__secondary.active {
  background-color: #43484e;
}

/* topdoc
    name: Destructive action button
    family: cf-buttons
    notes:
      - "Note that the .visited, .hover, .focus, .active classes are for
         demonstration purposes only and should not be used in production."
    patterns:
    - name: Default state
      markup: |
        <a href="#" class="btn btn__warning">Anchor Tag</a>
        <button class="btn btn__warning">Button Tag</button>
        <input type="submit" value="Input Tag" class="btn btn__warning">
    - name: Hovered state
      markup: |
        <a href="#" class="btn btn__warning hover">Anchor Tag</a>
        <button class="btn btn__warning hover">Button Tag</button>
        <input type="submit" value="Input Tag" class="btn btn__warning hover">
    - name: Focused state
      markup: |
        <a href="#" class="btn btn__warning focus">Anchor Tag</a>
        <button class="btn btn__warning focus">Button Tag</button>
        <input type="submit" value="Input Tag" class="btn btn__warning focus">
    - name: Active state
      markup: |
        <a href="#" class="btn btn__warning active">Anchor Tag</a>
        <button class="btn btn__warning active">Button Tag</button>
        <input type="submit" value="Input Tag" class="btn btn__warning active">
    tags:
    - cf-buttons
*/

.btn__warning,
.btn__warning:link,
.btn__warning:visited {
  background-color: #d12124;
  color: #ffffff;
}

.btn__warning:hover,
.btn__warning.hover {
  background-color: #da6750;
}

.btn__warning:focus,
.btn__warning.focus {
  background-color: #da6750;
  outline-color: #d12124;
}

.btn__warning:active,
.btn__warning.active {
  background-color: #9c301b;
}

/* topdoc
    name: Disabled button
    family: cf-buttons
    notes:
      - "Note that the .visited, .hover, .focus, .active classes are for
         demonstration purposes only and should not be used in production."
    patterns:
    - name: Default/hovered/focused/active state
      markup: |
        <a href="#" class="btn btn__disabled">Anchor Tag</a>
        <button class="btn btn__disabled">Button Tag</button>
        <input type="submit" value="Input Tag" class="btn btn__disabled">
    - name: Default/hovered/active state
      markup: |
        <a href="#" class="btn btn__disabled">Anchor Tag</a>
        <button class="btn btn__disabled">Button Tag</button>
        <input type="submit" value="Input Tag" class="btn btn__disabled">
    - name: Focused state
      markup: |
        <a href="#" class="btn btn__disabled focus">Anchor Tag</a>
        <button class="btn btn__disabled focus">Button Tag</button>
        <input type="submit" value="Input Tag" class="btn btn__disabled focus">
    tags:
    - cf-buttons
*/

.btn__disabled,
.btn__disabled:link,
.btn__disabled:visited,
.btn__disabled:hover,
.btn__disabled.hover,
.btn__disabled:focus,
.btn__disabled.focus,
.btn__disabled:active,
.btn__disabled.active {
  background-color: #e3e4e5;
  color: #75787b;
  cursor: default;
  cursor: not-allowed;
}

.btn__disabled:focus,
.btn__disabled.focus {
  outline-color: #75787b;
}

/* topdoc
    name: Super button
    family: cf-buttons
    patterns:
    - name: Default state
      markup: |
        <a href="#" class="btn btn__super">Anchor Tag</a>
        <button class="btn btn__super">Button Tag</button>
        <input type="submit" value="Input Tag" class="btn btn__super">
    - name: Hovered state
      markup: |
        <a href="#" class="btn btn__super hover">Anchor Tag</a>
        <button class="btn btn__super hover">Button Tag</button>
        <input type="submit" value="Input Tag" class="btn btn__super hover">
    - name: Focused state
      markup: |
        <a href="#" class="btn btn__super focus">Anchor Tag</a>
        <button class="btn btn__super focus">Button Tag</button>
        <input type="submit" value="Input Tag" class="btn btn__super focus">
    - name: Active state
      markup: |
        <a href="#" class="btn btn__super active">Anchor Tag</a>
        <button class="btn btn__super active">Button Tag</button>
        <input type="submit" value="Input Tag" class="btn btn__super active">
    tags:
    - cf-buttons
*/

.btn__super {
  padding: 0.61111111em 1.61111111em;
  font-size: 1.125em;
}

.btn__super + .btn__super {
  margin-left: 0.33333333em;
}

.lt-ie8 button.btn__super,
.lt-ie8 input.btn__super {
  padding-top: 0.66666667em;
  padding-bottom: 0.66666667em;
}

/* topdoc
    name: Button with icons
    family: cf-buttons
    patterns:
    - name: Button icon left
      markup: |
        <a href="#" class="btn">
            <span class="btn_icon__left cf-icon cf-icon-left"></span>
            Anchor Tag
        </a>
        <button class="btn">
            <span class="btn_icon__left cf-icon cf-icon-left"></span>
            Button Tag
        </button>
    - name: Button icon right
      markup: |
        <a href="#" class="btn">
            Anchor Tag
            <span class="btn_icon__right cf-icon cf-icon-right"></span>
        </a>
        <button class="btn">
            Button Tag
            <span class="btn_icon__right cf-icon cf-icon-right"></span>
        </button>
    - name: Just an icon
      markup: |
        <a href="#" class="btn">
            <span class="u-visually-hidden">Search</span>
            <span class="cf-icon cf-icon-search"></span>
        </a>
        <button class="btn">
            <span class="u-visually-hidden">Search</span>
            <span class="cf-icon cf-icon-search"></span>
        </button>
      notes:
        - "For accessibility please use the .u-visually-hidden utility class
           to add hidden text for screen readers."
    tags:
    - cf-buttons
    - fj-icons
*/

.btn_icon__left {
  padding: 0 0.75em 0 0;
  border-right: 1px solid #ffffff;
  border-right: 1px solid rgba(255, 255, 255, 0.4);
  margin: 0 0.5em 0 0;
}

.btn__disabled .btn_icon__left {
  border-right-color: #babbbd;
}

.btn_icon__right {
  padding: 0 0 0 0.75em;
  border-right: 0;
  border-left: 1px solid #ffffff;
  border-left: 1px solid rgba(255, 255, 255, 0.4);
  margin: 0 0 0 0.5em;
}

.btn__disabled .btn_icon__right {
  border-left-color: #babbbd;
}

/* topdoc
    name: Button group modifiers
    family: cf-buttons
    patterns:
    - name: Default buttons in a button group
      markup: |
        <a href="#" class="btn btn__grouped-first">Anchor 1</a>
        <a href="#" class="btn btn__grouped">Anchor 2</a>
        <a href="#" class="btn btn__grouped-last">Anchor 3</a>
        <br>
        <br>
        <button class="btn btn__grouped-first">Button 1</button>
        <button class="btn btn__grouped">Button 2</button>
        <button class="btn btn__grouped-last">Button 3</button>
        <br>
        <br>
        <input type="button" value="Input 1" class="btn btn__grouped-first">
        <input type="button" value="Input 2" class="btn btn__grouped">
        <input type="button" value="Input 3" class="btn btn__grouped-last">
    - name: Super buttons in a button group
      markup: |
        <a href="#" class="btn btn__grouped-first btn__super">Anchor 1</a>
        <a href="#" class="btn btn__grouped btn__super">Anchor 2</a>
        <a href="#" class="btn btn__grouped-last btn__super">Anchor 3</a>
        <br>
        <br>
        <button class="btn btn__grouped-first btn__super">Button 1</button>
        <button class="btn btn__grouped btn__super">Button 2</button>
        <button class="btn btn__grouped-last btn__super">Button 3</button>
        <br>
        <br>
        <input type="button" value="Input 1" class="btn btn__grouped-first btn__super">
        <input type="button" value="Input 2" class="btn btn__grouped btn__super">
        <input type="button" value="Input 3" class="btn btn__grouped-last btn__super">
    tags:
    - cf-buttons
*/

.btn__grouped {
  border-radius: 0;
}

.btn__grouped-first {
  border-top-right-radius: 0;
  border-bottom-right-radius: 0;
}

.btn__grouped-last {
  border-top-left-radius: 0;
  border-bottom-left-radius: 0;
}

.btn__grouped-first + .btn__grouped,
.btn__grouped-first + .btn__grouped-last,
.btn__grouped,
.btn__grouped + .btn__grouped,
.btn__grouped-last,
.btn__grouped + .btn__grouped-last {
  margin-left: -0.21428571em;
}

.btn__grouped-first.btn__super + .btn__grouped.btn__super,
.btn__grouped-first.btn__super + .btn__grouped-last.btn__super,
.btn__grouped.btn__super,
.btn__grouped-last.btn__super,
.btn__grouped.btn__super + .btn__grouped.btn__super,
.btn__grouped.btn__super + .btn__grouped-last.btn__super {
  margin-left: -0.16666667em;
}

/* topdoc
    name: Compound button
    family: cf-buttons
    notes:
      - "This pattern requires combining .btn__grouped modifiers with
         the .btn__compound-action modifier."
      - "Note that the .visited, .hover, .focus, .active classes are for
         demonstration purposes only and should not be used in production."
    patterns:
    - name: Default button style
      markup: |
        <a href="#" class="btn btn__grouped-first">Anchor</a>
        <a href="#" class="btn btn__grouped-last btn__compound-action">
            <span class="cf-icon cf-icon-down btn__grouped-last"></span>
        </a>
        <br>
        <br>
        <button class="btn btn__grouped-first">Button</button>
        <button class="btn btn__grouped-last btn__compound-action">
            <span class="cf-icon cf-icon-down btn__grouped-last"></span>
        </button>
    - name: Secondary button style
      markup: |
        <a href="#" class="btn btn__grouped-first btn__secondary">Anchor</a>
        <a href="#" class="btn btn__grouped-last btn__secondary btn__compound-action">
            <span class="cf-icon cf-icon-down btn__grouped-last"></span>
        </a>
        <br>
        <br>
        <button class="btn btn__grouped-first btn__secondary">Button</button>
        <button class="btn btn__grouped-last btn__secondary btn__compound-action">
            <span class="cf-icon cf-icon-down btn__grouped-last"></span>
        </button>
    - name: Super button style
      markup: |
        <a href="#" class="btn btn__grouped-first btn__super">Anchor</a>
        <a href="#" class="btn btn__grouped-last btn__super btn__compound-action">
            <span class="cf-icon cf-icon-down btn__grouped-last"></span>
        </a>
        <br>
        <br>
        <button class="btn btn__grouped-first btn__super">Button</button>
        <button class="btn btn__grouped-last btn__super btn__compound-action">
            <span class="cf-icon cf-icon-down btn__grouped-last"></span>
        </button>
    tags:
    - cf-buttons
    - fj-icons
*/

.btn__compound-action,
.btn__compound-action:link,
.btn__compound-action:visited {
  background-color: #328ed8;
}

.btn__compound-action:hover,
.btn__compound-action:focus,
.btn__compound-action.hover {
  background-color: #0072ce;
}

.btn__compound-action.btn__secondary {
  background-color: #919395;
}

.btn__compound-action.btn__secondary:hover,
.btn__compound-action.btn__secondary:focus,
.btn__compound-action.btn__secondary.hover {
  background-color: #75787b;
}

.btn__compound-action.btn__super {
  padding-left: 1.22222222em;
  padding-right: 1.22222222em;
}

/* topdoc
    name: Button link
    family: cf-buttons
    notes:
      - "Note that the .visited, .hover, .focus, .active classes are for
         demonstration purposes only and should not be used in production."
    patterns:
    - name: Default state
      markup: |
        <a href="#" class="btn btn__link">Anchor Tag</a>
        <button class="btn btn__link">Button Tag</button>
        <input type="button" value="Input Tag" class="btn btn__link">
    - name: Hovered state
      markup: |
        <a href="#" class="btn btn__link hover">Anchor Tag</a>
        <button class="btn btn__link hover">Button Tag</button>
        <input type="button" value="Input Tag" class="btn btn__link hover">
    - name: Focused state
      markup: |
        <a href="#" class="btn btn__link focus">Anchor Tag</a>
        <button class="btn btn__link focus">Button Tag</button>
        <input type="button" value="Input Tag" class="btn btn__link focus">
    - name: Active state
      markup: |
        <a href="#" class="btn btn__link active">Anchor Tag</a>
        <button class="btn btn__link active">Button Tag</button>
        <input type="button" value="Input Tag" class="btn btn__link active">
    tags:
    - cf-buttons
*/

.btn__link {
  padding: 0;
  border-bottom: 1px dotted #0072ce;
  border-radius: 0;
  margin: 0.57142857em 0;
}

.btn__link,
.btn__link:link,
.btn__link:visited {
  background-color: transparent;
  color: #0072ce;
}

.btn__link:hover,
.btn__link.hover {
  border-bottom: 1px solid #7fb8e6;
  background-color: transparent;
  color: #7fb8e6;
}

.btn__link:focus,
.btn__link.focus {
  border-bottom-style: solid;
  background-color: transparent;
  outline: thin dotted #0072ce;
}

.btn__link:active,
.btn__link.active {
  border-bottom: 1px solid #002d72;
  background-color: transparent;
  color: #002d72;
}

.lt-ie8 button.btn__link,
.lt-ie8 input.btn__link {
  padding: 0;
}

/* topdoc
    name: Secondary button link
    family: cf-buttons
    notes:
      - "Note that the .visited, .hover, .focus, .active classes are for
         demonstration purposes only and should not be used in production."
    patterns:
    - name: Default state
      markup: |
        <a href="#" class="btn btn__link btn__secondary">Anchor Tag</a>
        <button class="btn btn__link btn__secondary">Button Tag</button>
        <input type="button" value="Input Tag" class="btn btn__link btn__secondary">
    - name: Hovered state
      markup: |
        <a href="#" class="btn btn__link btn__secondary hover">Anchor Tag</a>
        <button class="btn btn__link btn__secondary hover">Button Tag</button>
        <input type="button" value="Input Tag" class="btn btn__link btn__secondary hover">
    - name: Focused state
      markup: |
        <a href="#" class="btn btn__link btn__secondary focus">Anchor Tag</a>
        <button class="btn btn__link btn__secondary focus">Button Tag</button>
        <input type="button" value="Input Tag" class="btn btn__link btn__secondary focus">
    - name: Active state
      markup: |
        <a href="#" class="btn btn__link btn__secondary active">Anchor Tag</a>
        <button class="btn btn__link btn__secondary active">Button Tag</button>
        <input type="button" value="Input Tag" class="btn btn__link btn__secondary active">
    tags:
    - cf-buttons
*/

.btn__link.btn__secondary,
.btn__link.btn__secondary:link,
.btn__link.btn__secondary:visited {
  border-bottom-color: #75787b;
  background-color: transparent;
  color: #75787b;
}

.btn__link.btn__secondary:hover,
.btn__link.btn__secondary.hover {
  border-bottom-color: #43484e;
  color: #43484e;
}

.btn__link.btn__secondary:focus,
.btn__link.btn__secondary.focus {
  outline-color: #75787b;
}

.btn__link.btn__secondary:active,
.btn__link.btn__secondary.active {
  border-bottom-color: #101820;
  color: #101820;
}

/* topdoc
    name: Destructive action button link
    family: cf-buttons
    notes:
      - "Note that the .visited, .hover, .focus, .active classes are for
         demonstration purposes only and should not be used in production."
    patterns:
    - name: Default state
      markup: |
        <a href="#" class="btn btn__link btn__warning">Anchor Tag</a>
        <button class="btn btn__link btn__warning">Button Tag</button>
        <input type="button" value="Input Tag" class="btn btn__link btn__warning">
    - name: Hovered state
      markup: |
        <a href="#" class="btn btn__link btn__warning hover">Anchor Tag</a>
        <button class="btn btn__link btn__warning hover">Button Tag</button>
        <input type="button" value="Input Tag" class="btn btn__link btn__warning hover">
    - name: Focused state
      markup: |
        <a href="#" class="btn btn__link btn__warning focus">Anchor Tag</a>
        <button class="btn btn__link btn__warning focus">Button Tag</button>
        <input type="button" value="Input Tag" class="btn btn__link btn__warning focus">
    - name: Active state
      markup: |
        <a href="#" class="btn btn__link btn__warning active">Anchor Tag</a>
        <button class="btn btn__link btn__warning active">Button Tag</button>
        <input type="button" value="Input Tag" class="btn btn__link btn__warning active">
    tags:
    - cf-buttons
*/

.btn__link.btn__warning,
.btn__link.btn__warning:link,
.btn__link.btn__warning:visited {
  border-bottom-color: #d12124;
  background-color: transparent;
  color: #d12124;
}

.btn__link.btn__warning:hover,
.btn__link.btn__warning.hover {
  border-bottom-color: #da6750;
  color: #da6750;
}

.btn__link.btn__warning:focus,
.btn__link.btn__warning.focus {
  outline-color: #d12124;
}

.btn__link.btn__warning:active,
.btn__link.btn__warning.active {
  border-bottom-color: #9c301b;
  color: #9c301b;
}

/* topdoc
  name: EOF
  eof: true
*/

/* ==========================================================================
   Capital Framework
   Expandable Styling
   ========================================================================== */

/* topdoc
    name: Recommended expandable pattern
    family: cf-expandables
    notes:
      - "Expandables can be built by combining the basic barebones structure
         described in the next section along with more specialized expandable
         elements and modifiers described throughout."
      - "The following combination is our recommended go-to expandable pattern."
    patterns:
    - name: Recommended expandable pattern
      markup: |
        <div class="expandable expandable__padded">
            <button class="expandable_header expandable_target">
                <span class="expandable_header-left expandable_label">
                    Expandable Header
                </span>
                <span class="expandable_header-right expandable_link">
                    <span class="expandable_cue-open">
                        Show
                        <span class="cf-icon cf-icon-plus-round"></span>
                    </span>
                    <span class="expandable_cue-close">
                        Hide
                        <span class="cf-icon cf-icon-minus-round"></span>
                    </span>
                </span>
            </button>
            <div class="expandable_content">
                <p>
                    Lorem ipsum dolor sit amet, consectetur adipisicing
                    elit. Neque ipsa voluptatibus soluta nobis unde quisquam
                    temporibus magnam debitis quidem. Ducimus ratione
                    corporis nesciunt earum vel est quaerat blanditiis
                    dolore ipsa?
                </p>
            </div>
        </div>
      codenotes:
        - |
          Pattern structure
          -----------------
          .expandable.expandable__padded
            .expandable_header.expandable_target
              .expandable_header-left.expandable_label
              .expandable_header-right.expandable_link
                .expandable_cue-open
                  .cf-icon.cf-icon-plus-round
                .expandable_cue-close
                  .cf-icon.cf-icon-minus-round
              .expandable_cue-open
              .expandable_cue-close
            .expandable_content
    tags:
    - cf-expandables
*/

/* topdoc
    name: JS functions
    family: cf-expandables
    notes:
      - "There are a number of available functions that you can call on
         .expandable elements."
    patterns:
    - name: .toggle()
      codenotes:
        - "Toggles the expandable."
    - name: .expand( duration )
      codenotes:
        - "Expands the expandable."
        - |
          duration
          Type: number
          The animation duration.
          Not required.
          Defaults to `$.fn.expandable.calculateExpandDuration` or
          `$.fn.expandable.calculateCollapseDuration` if excluded.
    - name: .collapse( duration )
      codenotes:
        - "Collapses the expandable."
        - |
          duration
          Type: number
          The animation duration.
          Not required.
          Defaults to `$.fn.expandable.calculateExpandDuration` or
          `$.fn.expandable.calculateCollapseDuration` if excluded.
    - name: Example usage
      codenotes:
        - |
          // HTML
          <div class="expandable" id="my-expandable">...</div>

          // JS
          // (use .get(0) to get the HTML element, that's what the functions
          // are bound to)
          $('#my-expandable').get(0).expand(); // Opens the expandable
          $('#my-expandable').get(0).collapse(); // Closes the expandable
          $('#my-expandable').get(0).toggle(); // Toggles the expandable
    tags:
    - cf-expandables
*/

/* topdoc
    name: Barebones expandable
    family: cf-expandables
    notes:
      - "This is the barebones structure for expandables that can be used (along
         with other expanable elements and modifiers) to create custom
         expandable patterns."
      - "In this barebones example there are no visual styles."
    patterns:
    - name: Barebones expandable
      markup: |
        <div class="expandable">
            <button class="expandable_target">
                <span class="expandable_cue-open">
                    Show
                </span>
                <span class="expandable_cue-close">
                    Hide
                </span>
            </button>
            <div class="expandable_content">
                <p>
                    Lorem ipsum dolor sit amet, consectetur adipisicing
                    elit. Neque ipsa voluptatibus soluta nobis unde quisquam
                    temporibus magnam debitis quidem. Ducimus ratione
                    corporis nesciunt earum vel est quaerat blanditiis
                    dolore ipsa?
                </p>
            </div>
        </div>
      codenotes:
        - |
          Pattern structure
          -----------------
          .expandable
            .expandable_target
              .expandable_cue-open
              .expandable_cue-close
            .expandable_content
      notes:
        - "Use the button tag for the .expandable_target element to allow for
           keyboard access."
        - "The 'Show' and 'Hide' messages can be customized directly in the HTML
           by editing the contents of .expandable_cue-open and
           .expandable_cue-close."
        - "The aria-pressed attribute on .expandable_target gets automatically
           added and updated by JavaScript."
        - "The aria-expanded attribute on .expandable_content gets automatically
           added and updated by JavaScript."
    - name: .expandable__expanded (modifier)
      codenotes:
        - |
          .expandable__expanded
      notes:
        - "Sometimes you may want the expandable to be open by default. This
           is as easy as adding the .expandable__expanded modifier to the
           .expandable block."
    tags:
    - cf-expandables
*/

.expandable {
  margin-bottom: 1.875em;
}

.expandable_target {
  padding: 0;
  border: 0;
  background-color: transparent;
  cursor: pointer;
}

.expandable_target:focus {
  outline: 1px dotted #101820;
  outline-offset: 1px;
}

.expandable_content:after {
  content: "";
  display: table;
  clear: both;
}

.lt-ie8 .expandable_content {
  zoom: 1;
}

/* topdoc
    name: Expandable text elements
    family: cf-expandables
    patterns:
    - name: .expandable_label (element)
      codenotes:
        - |
          .expandable_label
      markup: |
        <span class="expandable_label">
            Lorem ipsum
        </span>
      notes:
        - "Allows you to add some styled text."
    - name: .expandable_link (element)
      markup: |
        <span class="expandable_link">
            Lorem ipsum
        </span>
      codenotes:
        - |
          .expandable_link
      notes:
        - "Allows you to add some styled text with a link-like look."
    tags:
    - cf-expandables
*/

.expandable_label {
  color: #101820;
  font-family: "AvenirNextLTW01-Medium", Arial, sans-serif;
  font-style: normal;
  font-weight: 500;
}

.lt-ie9 .expandable_label {
  font-weight: normal !important;
}

.expandable_link {
  color: #0072ce;
  font-family: "AvenirNextLTW01-Regular", Arial, sans-serif;
  font-style: normal;
  font-weight: normal;
  font-size: 0.875em;
  line-height: 1.57142857;
}

.expandable_link em,
.expandable_link i {
  font-family: "AvenirNextLTW01-Italic", Arial, sans-serif;
  font-style: italic;
  font-weight: normal;
}

.lt-ie9 .expandable_link em,
.lt-ie9 .expandable_link i {
  font-style: normal !important;
}

.expandable_link strong,
.expandable_link b {
  font-family: "AvenirNextLTW01-Demi", Arial, sans-serif;
  font-style: normal;
  font-weight: bold;
}

.lt-ie9 .expandable_link strong,
.lt-ie9 .expandable_link b {
  font-weight: normal !important;
}

/* topdoc
    name: Animated cues
    family: cf-expandables
    patterns:
    - name: .expandable_cue-open/close__animated (modifier)
      codenotes:
        - |
          .expandable_cue-open__animated
          .expandable_cue-close__animated
      markup: |
        <div class="expandable">
            <button class="expandable_target">
                <span class="expandable_cue-open expandable_cue-open__animated">
                    <span class="cf-icon cf-icon-down"></span>
                </span>
                <span class="expandable_cue-close expandable_cue-close__animated">
                    <span class="cf-icon cf-icon-up"></span>
                </span>
            </button>
            <div class="expandable_content">
                <p>
                    Lorem ipsum dolor sit amet, consectetur adipisicing
                    elit. Neque ipsa voluptatibus soluta nobis unde quisquam
                    temporibus magnam debitis quidem. Ducimus ratione
                    corporis nesciunt earum vel est quaerat blanditiis
                    dolore ipsa?
                </p>
            </div>
        </div>
        <div class="expandable expandable__expanded">
            <button class="expandable_target">
                <span class="expandable_cue-open expandable_cue-open__animated">
                    <span class="cf-icon cf-icon-down"></span>
                </span>
                <span class="expandable_cue-close expandable_cue-close__animated">
                    <span class="cf-icon cf-icon-up"></span>
                </span>
            </button>
            <div class="expandable_content">
                <p>
                    Lorem ipsum dolor sit amet, consectetur adipisicing
                    elit. Neque ipsa voluptatibus soluta nobis unde quisquam
                    temporibus magnam debitis quidem. Ducimus ratione
                    corporis nesciunt earum vel est quaerat blanditiis
                    dolore ipsa?
                </p>
            </div>
        </div>
    tags:
    - cf-expandables
*/

.expandable_cue-open__animated,
.expandable_cue-close__animated {
  -webkit-transition: 0.25s -webkit-transform;
  transition: 0.25s transform;
}

.expandable_cue-close__animated {
  -webkit-transform: rotate(180deg);
  -ms-transform: rotate(180deg);
  transform: rotate(180deg);
}

.expandable__expanded .expandable_cue-close__animated {
  -webkit-transform: rotate(0);
  -ms-transform: rotate(0);
  transform: rotate(0);
}

.expandable__expanded .expandable_cue-open__animated {
  -webkit-transform: rotate(-180deg);
  -ms-transform: rotate(-180deg);
  transform: rotate(-180deg);
}

/* topdoc
    name: Expandable header elements
    family: cf-expandables
    codenotes:
      - |
        Pattern structure
        -----------------
        .expandable_header
          .expandable_header-left
          .expandable_header-right
    notes:
      - "These additional elements are useful for more complicated expandables
         that need to convey more information than just 'Show/Hide' before the
         user expands it."
    patterns:
    - name: .expandable_header (element)
      codenotes:
        - |
          .expandable_header
      notes:
        - "Creates a full-width container to house information that is always
           visible."
        - "Combine .expandable_header with .expandable_target for a full-width
           trigger."
    - name: .expandable_header__spaced (modifier)
      codenotes:
        - |
          .expandable_header__spaced
      notes:
        - "Allows you to add space between .expandable_header and .expandable_content."
        - "Inline style usage is for demoing the space between the header and
           content and should not be used."
    - name: .expandable_header-left, .expandable_header-right (elements)
      codenotes:
        - |
          .expandable_header-left
          .expandable_header-right
      notes:
        - "Allows you to float information left and right."
    tags:
    - cf-expandables
*/

.expandable_header {
  display: block;
}

.expandable_header:after {
  content: "";
  display: table;
  clear: both;
}

.lt-ie8 .expandable_header {
  zoom: 1;
}

button.expandable_header {
  width: 100%;
  text-align: left;
}

.expandable_header__spaced {
  padding-bottom: 0.9375em;
}

.expandable_header-left {
  float: left;
}

.expandable_header-right {
  float: right;
}

/* topdoc
    name: Padded expandable modifier
    family: cf-expandables
    patterns:
    - name: .expandable__padded (modifier)
      codenotes:
        - |
          .expandable__padded
      notes:
        - "Adds padding and a background color to .expandable_header and
           .expandable_content."
        - "In addition to using the .expandable__padded modifier you also need
           to make sure you are using .expandable_header."
    tags:
    - cf-expandables
*/

.expandable__padded {
  margin-bottom: 1.875em;
  background: #f1f2f2;
}

.expandable__padded:hover,
.expandable__padded.expandable__expanded {
  background: #e3e4e5;
}

.expandable__padded .expandable_header {
  padding: 0.625em 1em;
}

.expandable__padded .expandable_content {
  margin: 0 1em 1.375em;
}

.expandable__padded .expandable_content:before {
  content: '';
  display: block;
  height: 1px;
  margin-bottom: 1em;
  background: #babbbd;
}

/* topdoc
    name: Expandable groups
    family: cf-expandables
    patterns:
    - name: Standard expandable group
      markup: |
        <div class="expandable-group">
            <div class="expandable-group_header">Expandable group header</div>
            <div class="expandable expandable__padded">
                <button class="expandable_header expandable_target">
                    <span class="expandable_header-left expandable_label">
                        Expandable Header 1
                    </span>
                    <span class="expandable_header-right expandable_link">
                        <span class="expandable_cue-open">
                            Show
                            <span class="cf-icon cf-icon-plus-round"></span>
                        </span>
                        <span class="expandable_cue-close">
                            Hide
                            <span class="cf-icon cf-icon-minus-round"></span>
                        </span>
                    </span>
                </button>
                <div class="expandable_content">
                    <p>
                        Lorem ipsum dolor sit amet, consectetur adipisicing
                        elit. Neque ipsa voluptatibus soluta nobis unde quisquam
                        temporibus magnam debitis quidem. Ducimus ratione
                        corporis nesciunt earum vel est quaerat blanditiis
                        dolore ipsa?
                    </p>
                </div>
            </div>
            <div class="expandable expandable__padded">
                <button class="expandable_header expandable_target">
                    <span class="expandable_header-left expandable_label">
                        Expandable Header 2
                    </span>
                    <span class="expandable_header-right expandable_link">
                        <span class="expandable_cue-open">
                            Show
                            <span class="cf-icon cf-icon-plus-round"></span>
                        </span>
                        <span class="expandable_cue-close">
                            Hide
                            <span class="cf-icon cf-icon-minus-round"></span>
                        </span>
                    </span>
                </button>
                <div class="expandable_content">
                    <p>
                        Lorem ipsum dolor sit amet, consectetur adipisicing
                        elit. Neque ipsa voluptatibus soluta nobis unde quisquam
                        temporibus magnam debitis quidem. Ducimus ratione
                        corporis nesciunt earum vel est quaerat blanditiis
                        dolore ipsa?
                    </p>
                </div>
            </div>
            <div class="expandable expandable__padded">
                <button class="expandable_header expandable_target">
                    <span class="expandable_header-left expandable_label">
                        Expandable Header 3
                    </span>
                    <span class="expandable_header-right expandable_link">
                        <span class="expandable_cue-open">
                            Show
                            <span class="cf-icon cf-icon-plus-round"></span>
                        </span>
                        <span class="expandable_cue-close">
                            Hide
                            <span class="cf-icon cf-icon-minus-round"></span>
                        </span>
                    </span>
                </button>
                <div class="expandable_content">
                    <p>
                        Lorem ipsum dolor sit amet, consectetur adipisicing
                        elit. Neque ipsa voluptatibus soluta nobis unde quisquam
                        temporibus magnam debitis quidem. Ducimus ratione
                        corporis nesciunt earum vel est quaerat blanditiis
                        dolore ipsa?
                    </p>
                </div>
            </div>
        </div>
      codenotes:
        - |
          Pattern structure
          -----------------
          .expandable-group
            .expandable-group_header
            .expandable.expandable__padded
              [...]
            .expandable.expandable__padded
              [...]
            .expandable.expandable__padded
              [...]
    - name: Accordion-style group
      markup: |
        <div class="expandable-group" data-accordion="true">
            <div class="expandable-group_header">Expandable group header</div>
            <div class="expandable expandable__padded">
                <button class="expandable_header expandable_target">
                    <span class="expandable_header-left expandable_label">
                        Expandable Header 1
                    </span>
                    <span class="expandable_header-right expandable_link">
                        <span class="expandable_cue-open">
                            Show
                            <span class="cf-icon cf-icon-plus-round"></span>
                        </span>
                        <span class="expandable_cue-close">
                            Hide
                            <span class="cf-icon cf-icon-minus-round"></span>
                        </span>
                    </span>
                </button>
                <div class="expandable_content">
                    <p>
                        Lorem ipsum dolor sit amet, consectetur adipisicing
                        elit. Neque ipsa voluptatibus soluta nobis unde quisquam
                        temporibus magnam debitis quidem. Ducimus ratione
                        corporis nesciunt earum vel est quaerat blanditiis
                        dolore ipsa?
                    </p>
                </div>
            </div>
            <div class="expandable expandable__padded">
                <button class="expandable_header expandable_target">
                    <span class="expandable_header-left expandable_label">
                        Expandable Header 2
                    </span>
                    <span class="expandable_header-right expandable_link">
                        <span class="expandable_cue-open">
                            Show
                            <span class="cf-icon cf-icon-plus-round"></span>
                        </span>
                        <span class="expandable_cue-close">
                            Hide
                            <span class="cf-icon cf-icon-minus-round"></span>
                        </span>
                    </span>
                </button>
                <div class="expandable_content">
                    <p>
                        Lorem ipsum dolor sit amet, consectetur adipisicing
                        elit. Neque ipsa voluptatibus soluta nobis unde quisquam
                        temporibus magnam debitis quidem. Ducimus ratione
                        corporis nesciunt earum vel est quaerat blanditiis
                        dolore ipsa?
                    </p>
                </div>
            </div>
            <div class="expandable expandable__padded">
                <button class="expandable_header expandable_target">
                    <span class="expandable_header-left expandable_label">
                        Expandable Header 3
                    </span>
                    <span class="expandable_header-right expandable_link">
                        <span class="expandable_cue-open">
                            Show
                            <span class="cf-icon cf-icon-plus-round"></span>
                        </span>
                        <span class="expandable_cue-close">
                            Hide
                            <span class="cf-icon cf-icon-minus-round"></span>
                        </span>
                    </span>
                </button>
                <div class="expandable_content">
                    <p>
                        Lorem ipsum dolor sit amet, consectetur adipisicing
                        elit. Neque ipsa voluptatibus soluta nobis unde quisquam
                        temporibus magnam debitis quidem. Ducimus ratione
                        corporis nesciunt earum vel est quaerat blanditiis
                        dolore ipsa?
                    </p>
                </div>
            </div>
        </div>
      codenotes:
        - |
          <div class="expandable-group" data-accordion="true">
      notes:
        - "Accordions can only show one open expandable at a time."
        - "Add the data-accordion=\"true\" attribute to the expandable group to
           activate the accordion mode."
    tags:
    - cf-expandables
*/

.expandable-group {
  margin-bottom: 1.875em;
}

.expandable-group_header {
  padding: 0.35714286em 1.14285714em;
  border-bottom: 1px solid #919395;
  background: #f1f2f2;
  color: #75787b;
  font-family: "AvenirNextLTW01-Demi", Arial, sans-serif;
  font-style: normal;
  font-weight: bold;
  letter-spacing: 1px;
  text-transform: uppercase;
  margin-top: 0;
  margin-bottom: 0.35714286em;
  font-size: 0.875em;
  line-height: 1.57142857;
  margin-bottom: 0;
}

.lt-ie9 .expandable-group_header {
  font-weight: normal !important;
}

.expandable-group .expandable {
  border-bottom: 1px solid #919395;
  margin-bottom: 0;
  background: #ffffff;
}

.expandable-group .expandable_label {
  margin-top: 0;
  margin-bottom: 1.16666667em;
  font-size: 1.125em;
  font-family: "AvenirNextLTW01-Medium", Arial, sans-serif;
  font-style: normal;
  font-weight: 500;
  line-height: 1.22222222;
  margin-bottom: 0;
}

.lt-ie9 .expandable-group .expandable_label {
  font-weight: normal !important;
}

.expandable-group .expandable_content {
  margin-bottom: 0;
}

/* topdoc
  name: EOF
  eof: true
*/

/* ==========================================================================
   Capital Framework
   Form Element Styling
   ========================================================================== */

/* topdoc
  name: Form labels
  family: cf-forms
  patterns:
    - name: Label header
      markup: |
        <label class="form-label-header">
            Form label header
        </label>
  tags:
    - cf-forms
*/

.form-label-header {
  font-family: "AvenirNextLTW01-Demi", Arial, sans-serif;
  font-style: normal;
  font-weight: bold;
  letter-spacing: 1px;
  text-transform: uppercase;
  margin-top: 0;
  margin-bottom: 0.35714286em;
  font-size: 0.875em;
  line-height: 1.57142857;
  margin-bottom: 0.71428571em;
}

.lt-ie9 .form-label-header {
  font-weight: normal !important;
}

/* topdoc
  name: Super input
  family: cf-forms
  patterns:
    - name: .input__super
      markup: |
        <input class="input__super" type="text" value="Super input"></input>
        <button class="btn btn__super">Super</button>
      notes:
        - "An input that matches the height of a super button."
  tags:
    - cf-forms
*/

.input__super[type="text"],
.input__super[type="search"],
.input__super[type="email"],
.input__super[type="url"],
.input__super[type="tel"],
.input__super[type="number"] {
  padding: 0.55555556em;
  font-size: 1.125em;
}

/* topdoc
    name: Input states
    family: cf-forms
    patterns:
    - name: Error state
      codenotes:
        - .error
      notes:
        - "See the 'Form icons' section below for guidance on adding icons to
           states."
      markup: |
        <input class="error" type="text" value="Invalid input">
    - name: Success state
      codenotes:
        - .success
      notes:
        - "See the 'Form icons' section below for guidance on adding icons to
           states."
      markup: |
        <input class="success" type="text" value="Validated input">
    tags:
    - cf-forms
*/

input[type="text"].error,
input[type="search"].error,
input[type="email"].error,
input[type="url"].error,
input[type="tel"].error,
input[type="number"].error,
select[multiple].error,
textarea.error {
  border: 1px solid #d12124;
  outline: 1px solid #d12124;
}

input[type="text"].success,
input[type="search"].success,
input[type="email"].success,
input[type="url"].success,
input[type="tel"].success,
input[type="number"].success,
select[multiple].success,
textarea.success {
  border: 1px solid #2cb34a;
  outline: 1px solid #2cb34a;
}

/* topdoc
    name: Form icons
    family: cf-forms
    patterns:
    - name: Form input icons
      notes:
        - "Form input icons add small positioning tweaks to Capital Framework
          icons."
      markup: |
        <input type="text" value="">
        <span class="cf-form_input-icon cf-icon cf-icon-email"></span>
    - name: Form input error icon
      notes:
        - "The icon must be placed directly after the form input in the markup
          and the input must use the 'error' class."
        - "For invalid fields only use the alert role to call attention to
           fields that need immediate attention:
           https://developer.mozilla.org/en-US/docs/Web/Accessibility/ARIA/ARIA_Techniques/Using_the_alert_role"
      markup: |
        <input class="error" type="text" value="Invalid input">
        <span class="cf-form_input-icon cf-icon cf-icon-delete-round" role="alert"></span>
    - name: Form input success icon
      notes:
        - "The icon must be placed directly after the form input in the markup
          and the input must use the 'error' class."
        - "For valid inputs only use the alert role to indicate that a
           previously invalid input is now valid:
           https://developer.mozilla.org/en-US/docs/Web/Accessibility/ARIA/ARIA_Techniques/Using_the_alert_role"
      markup: |
        <input class="success" type="text" value="Validated input">
        <span class="cf-form_input-icon cf-icon cf-icon-approved-round"></span>
    tags:
    - cf-forms
*/

.cf-form_input-icon {
  position: relative;
  top: 0.3em;
  margin-left: 0.2em;
  font-size: 1.25em;
}

.error + .cf-form_input-icon {
  color: #d12124;
}

.success + .cf-form_input-icon {
  color: #2cb34a;
}

/* topdoc
  name: Form group
  family: cf-forms
  notes:
    - "A form group is recommended when you need to provide spacing between form
       elements and between groups of form elements."
  codenotes:
    - |
      Pattern structure
      -----------------
      .form-group
        .form-group_item
  patterns:
    - name: .form-group (block)
      markup: |
        <div class="form-group">
            <div class="form-group_item">
                <input type="text">
            </div>
            <div class="form-group_item">
                <input type="text">
            </div>
        </div>
        <div class="form-group">
            <div class="form-group_item">
                <input type="text">
            </div>
            <div class="form-group_item">
                <input type="text">
            </div>
        </div>
        <div class="form-group">
            <div class="form-group_item">
                <input type="text">
            </div>
            <div class="form-group_item">
                <input type="text">
            </div>
        </div>
      codenotes:
        - |
          .form-group
      notes:
        - "Provides sizeable margins between groups of form elements."
    - name: .form-group_item (element)
      markup: |
        <div class="form-group_item">
            <input type="text">
        </div>
        <div class="form-group_item">
            <input type="text">
        </div>
        <div class="form-group_item">
            <input type="text">
        </div>
      notes:
        - "Provides subtle margins between form elements within the same group."
    - name: Real world example
      markup: |
        <div class="form-group">
            <label class="form-label-header">Form group</label>
            <div class="form-group_item">
                <input type="text" value="Form group item">
            </div>
            <div class="form-group_item">
                <input type="text" value="Form group item">
            </div>
        </div>
        <div class="form-group">
            <label class="form-label-header">Form group</label>
            <div class="form-group_item">
                <input type="text" value="Form group item">
            </div>
            <div class="form-group_item">
                <input type="text" value="Form group item">
            </div>
        </div>
  tags:
    - cf-forms
*/

.form-group + .form-group {
  margin-top: 1.875em;
}

.form-group_item + .form-group_item {
  margin-top: 0.9375em;
}

/* topdoc
  name: Input with button
  family: cf-forms
  patterns:
    - name: Default input and button
      markup: |
        <div class="input-with-btn">
            <div class="input-with-btn_input">
                <input type="text">
            </div>
            <div class="input-with-btn_btn">
                <button class="btn">Search</button>
            </div>
        </div>
    - name: Super input and button
      markup: |
        <div class="input-with-btn">
            <div class="input-with-btn_input">
                <input class="input__super" type="text">
            </div>
            <div class="input-with-btn_btn">
                <button class="btn btn__super">Search</button>
            </div>
        </div>
  tags:
    - cf-forms
*/

.input-with-btn {
  display: block;
  position: relative;
  margin-left: -15px;
  margin-right: -15px;
}

.input-with-btn_input {
  margin-bottom: 0.9375em;
}

.input-with-btn_input {
  display: inline-block;
  -webkit-box-sizing: border-box;
  -moz-box-sizing: border-box;
  box-sizing: border-box;
  border: solid transparent;
  border-width: 0 15px;
  margin-right: -0.25em;
  vertical-align: top;
  width: 75%;
  border-right-width: 0;
}

.ie .input-with-btn_input {
  margin-right: -0.26em;
}

.lt-ie8 .input-with-btn_input {
  display: inline;
  margin-right: 0;
  zoom: 1;
  behavior: url('/cfgov-refresh/static/vendor/box-sizing-polyfill/boxsizing.htc');
}

.input-with-btn_input {
  display: inline-block;
  -webkit-box-sizing: border-box;
  -moz-box-sizing: border-box;
  box-sizing: border-box;
  border: solid transparent;
  border-width: 0 15px;
  margin-right: -0.25em;
  vertical-align: top;
  width: 83.33333333%;
  border-right-width: 0;
}

.ie .input-with-btn_input {
  margin-right: -0.26em;
}

.lt-ie8 .input-with-btn_input {
  display: inline;
  margin-right: 0;
  zoom: 1;
  behavior: url('/cfgov-refresh/static/vendor/box-sizing-polyfill/boxsizing.htc');
}

.input-with-btn_input input {
  -webkit-box-sizing: border-box;
  -moz-box-sizing: border-box;
  box-sizing: border-box;
  width: 100%;
}

.input-with-btn_btn {
  margin-bottom: 0.9375em;
}

.input-with-btn_btn {
  display: inline-block;
  -webkit-box-sizing: border-box;
  -moz-box-sizing: border-box;
  box-sizing: border-box;
  border: solid transparent;
  border-width: 0 15px;
  margin-right: -0.25em;
  vertical-align: top;
  width: 25%;
}

.ie .input-with-btn_btn {
  margin-right: -0.26em;
}

.lt-ie8 .input-with-btn_btn {
  display: inline;
  margin-right: 0;
  zoom: 1;
  behavior: url('/cfgov-refresh/static/vendor/box-sizing-polyfill/boxsizing.htc');
}

.input-with-btn_btn {
  display: inline-block;
  -webkit-box-sizing: border-box;
  -moz-box-sizing: border-box;
  box-sizing: border-box;
  border: solid transparent;
  border-width: 0 15px;
  margin-right: -0.25em;
  vertical-align: top;
  width: 16.66666667%;
}

.ie .input-with-btn_btn {
  margin-right: -0.26em;
}

.lt-ie8 .input-with-btn_btn {
  display: inline;
  margin-right: 0;
  zoom: 1;
  behavior: url('/cfgov-refresh/static/vendor/box-sizing-polyfill/boxsizing.htc');
}

.input-with-btn_btn .btn {
  -webkit-box-sizing: border-box;
  -moz-box-sizing: border-box;
  box-sizing: border-box;
  width: 100%;
}

.input-with-btn_btn .btn__super {
  padding-left: 0.83333333em;
  padding-right: 0.83333333em;
}

/* topdoc
  name: Button inside input
  family: cf-forms
  patterns:
    - name: Default button inside of an default input
      markup: |
        <div class="btn-inside-input">
            <input type="text"
                   value="This is some really long text to make sure that the button doesn't overlap the content in such a way that this input becomes unusable.">
            <button class="btn btn__link btn__secondary">
                Clear
                <span class="cf-icon cf-icon-delete"></span>
            </button>
        </div>
    - name: Super button inside of a super input
      markup: |
        <div class="btn-inside-input">
            <input class="input__super"
                   type="text"
                   value="This is some really long text to make sure that the button doesn't overlap the content in such a way that this input becomes unusable.">
            <button class="btn btn__super btn__link btn__secondary">
                Clear
                <span class="cf-icon cf-icon-delete"></span>
            </button>
        </div>
  tags:
    - cf-forms
*/

.btn-inside-input {
  position: relative;
}

.btn-inside-input input[type="text"],
.btn-inside-input input[type="search"],
.btn-inside-input input[type="email"],
.btn-inside-input input[type="url"],
.btn-inside-input input[type="tel"],
.btn-inside-input input[type="number"] {
  -webkit-box-sizing: border-box;
  -moz-box-sizing: border-box;
  box-sizing: border-box;
  width: 100%;
  padding-right: 4.64285714em;
}

.btn-inside-input input[type="text"].input__super,
.btn-inside-input input[type="search"].input__super,
.btn-inside-input input[type="email"].input__super,
.btn-inside-input input[type="url"].input__super,
.btn-inside-input input[type="tel"].input__super,
.btn-inside-input input[type="number"].input__super {
  padding-right: 5em;
}

.btn-inside-input .btn {
  border-bottom-width: 0 !important;
  position: absolute;
  right: 1.07142857em;
  top: 0;
}

.btn-inside-input .btn__super {
  right: 0.83333333em;
}

/* topdoc
  name: EOF
  eof: true
*/

/* ==========================================================================
   Capital Framework
   Grid mixins
   ========================================================================== */

/* topdoc
  name: "Global Less variables"
  notes:
    - "The following variables are default values used in creating grids.
      They can be overridden in your application's stylesheet.
      Most mixins allows you to override these values by passing them arguments."
  family: "cf-grid"
  patterns:
    - codenotes:
        - "@grid_box-sizing-polyfill-path: '/cf-grid/custom-demo/static/css';"
      notes:
        - "The path where boxsizing.htc is located."
        - "This path MUST be overridden in your project and set to a root relative url."
    - codenotes:
        - "@grid_wrapper-width: 1200px;"
      notes:
        - "The grid's maximum width in px."
    - codenotes:
        - "@grid_gutter-width: 30px;"
      notes:
        - "The fixed width between columns."
    - codenotes:
        - "@grid_total-columns: 12;"
      notes:
        - "The total number of columns used in calculating column widths."
    - codenotes:
        - "@grid_debug"
      notes:
        - "Gives column blocks a background color if set to true."
  tags:
    - "cf-grid"
*/

/* topdoc
  name: "Wrapper"
  notes:
    - "Wrappers are centered containers with a max-width and fixed gutters
      that match the gutter widths of columns."
    - "To support IE 6/7, ensure that the path to boxsizing.htc is set using
      the @grid_box-sizing-polyfill-path Less variable.
      Read more: https://github.com/Schepp/box-sizing-polyfill."
  family: "cf-grid"
  patterns:
    - name: "Less mixin"
      codenotes:
        - ".grid_wrapper( @grid_wrapper-width: @grid_wrapper-width )"
      notes:
        - "You can create wrappers with different max-widths by passing a pixel
          value into the mixin."
    - name: "Usage"
      codenotes:
        - |
          .main-wrapper {
            .grid_wrapper();
          }
          .wide-wrapper {
            .grid_wrapper( 1900px );
          }
        - |
          <div class="main-wrapper">
              This container now has left and right padding and a centered max width.
          </div>
          <div class="wide-wrapper">
              This container is the same except it has a wider max-width.
          </div>
  tags:
    - "cf-grid"
*/

/* topdoc
  name: "Columns"
  family: "cf-grid"
  patterns:
    - name: "Less mixin"
      codenotes:
        - ".grid_column( @columns: 1; @total: @grid_total-columns; @prefix: 0; @suffix: 0 )"
      notes:
        - "Computes column widths and prefix/suffix padding."
        - "CSS borders are used for fixed gutters."
    - name: "Usage"
      codenotes:
        - |
          .main-wrapper {
            .grid_wrapper();
          }
          .half {
            .grid_column(1, 2);
          }
        - |
          <div class="main-wrapper">
              <div class="half">I am half of my parent.</div>
              <div class="half">I am half of my parent.</div>
          </div>
    - name: "This is a placeholder for documenting prefix and suffix"
      codenotes:
        - "..."
  tags:
    - "cf-grid"
*/

/* topdoc
  name: "Push and Pull mixins for source ordering"
  family: "cf-grid"
  patterns:
    - codenotes:
        - ".push( @offset: 1, @grid_total-columns: @grid_total-columns )"
        - ".pull( @offset: 1, @grid_total-columns: @grid_total-columns )"
    - name: "Usage"
      codenotes:
        - |
          .first {
            .grid_column(1, 2);
            .grid_pull(1);
          }
          .second {
            .grid_column(1, 2);
            .grid_push(1);
          }
        - |
          <div>
              <div class="second">I am first in the markup but appear after .first.</div>
              <div class="first">I am second in the markup but appear before .second.</div>
          </div>
  tags:
    - "cf-grid"
*/

/* topdoc
  name: "Nested columns"
  notes:
    - "Since all cf-grid columns have left and right gutters you will notice
      undesireable offsetting when nesting columns.
      Normally this is removed with complex selectors or by adding classes
      to the first and last column per 'row'.
      In cf-grid the way to get around this is by wrapping your columns in a
      container that utilizes the .grid_nested-col-group() mixin.
      This mixin uses negative left and right margins to pull the columns back
      into alignment with parent columns."
    - "NOTE: Working this way allows you to easily create responsive grids.
      You are free to control the number of columns per 'row' without having
      to deal with the first and last columns of each row."
    - "NOTE: cf-grids does not use 'rows' and there is no row container.
      To clarify, if you have a 12 column grid and place 24 columns inside
      of a wrapper cf-grid columns will automaitcally stack into 2 'rows'
      of 12."
  family: "cf-grid"
  patterns:
    - name: "Less mixin"
      codenotes:
        - ".grid_nested-col-group()"
    - name: "Usage"
      codenotes:
        - |
          .main-wrapper {
            .grid_wrapper();
          }
          .cols {
            .grid_nested-col-group();
          }
          .half {
            .grid_column(1, 2);
          }
        - |
          <div class="main-wrapper">
              <div class="half">
                  <div class="cols">
                      <div class="half"></div>
                      <div class="half"></div>
                  </div>
              </div>
              <div class="half">
                  <div class="cols">
                      <div class="half"></div>
                      <div class="half"></div>
                  </div>
              </div>
          </div>
  tags:
    - "cf-grid"
*/

/* topdoc
  name: EOF
  eof: true
*/

/* ==========================================================================
   Capital Framework
   Icons
   ========================================================================== */

/* topdoc
  name: Less variables
  family: cf-icons
  notes:
    - "These variables can be overriden in your project's Less file."
  patterns:
    - name: CSS prefix
      codenotes:
        - "@cf-icon-prefix: cf-icon;"
    - name: Path to icon font files
      codenotes:
        - "@cf-icon-path: '../fonts';"
    - name: Toggle IE7 support
      codenotes:
        - "@cf-icon-ie7-support: true;"
      notes:
        - "More on IE7 support can be found in the 'IE7 Support' section."
  tags:
    - cf-icons
*/

/* topdoc
  name: IE7 Support
  family: cf-icons
  notes:
    - "IE7 support is added by using dynamic properties (CSS expressions)."
    - "To turn off IE7 support simply set @cf-icon-ie7-support to false."
  tags:
    - cf-icons
*/

/* topdoc
  name: The basics
  family: cf-icons
  patterns:
    - name: "@font-face declaration"
    - name: Base icon class
      notes:
        - "The cf-icon-prefix class applies all shared icon styles including the
          font family."
        - "All icons must use two classes, one for this base class and another
          to set the font character. For example:
          <span class='cf-icon cf-icon-left'></span>."
        - "Please use the span element instead of the i element. This avoids
          font family cascading conflicts when using an italic webfont on i
          elements and then another font for the icons. Note that this issue
          only pops up in older versions of Internet Explorer."
  tags:
    - cf-icons
*/

@font-face {
  font-family: 'CFPB Minicons';
  src: url('/static/fonts/cf-icons.eot');
  src: url('/static/fonts/cf-icons.eot?#iefix') format('embedded-opentype'), url('/static/fonts/cf-icons.woff') format('woff'), url('/static/fonts/cf-icons.ttf') format('truetype'), url('/static/fonts/cf-icons.svg') format('svg');
  font-weight: normal;
  font-style: normal;
}

.cf-icon {
  font-family: 'CFPB Minicons';
  display: inline-block;
  font-style: normal;
  font-weight: normal;
  line-height: 1;
  -webkit-font-smoothing: antialiased;
}

/* topdoc
    name: Navigation icons
    family: cf-icons
    patterns:
      - name: left
        markup: |
          <span class="cf-icon cf-icon-left"></span>
          <span class="cf-icon cf-icon-left-round"></span>
      - name: right
        markup: |
          <span class="cf-icon cf-icon-right"></span>
          <span class="cf-icon cf-icon-right-round"></span>
      - name: up
        markup: |
          <span class="cf-icon cf-icon-up"></span>
          <span class="cf-icon cf-icon-up-round"></span>
      - name: down
        markup: |
          <span class="cf-icon cf-icon-down"></span>
          <span class="cf-icon cf-icon-down-round"></span>
      - name: arrow-left
        markup: |
          <span class="cf-icon cf-icon-arrow-left"></span>
          <span class="cf-icon cf-icon-arrow-left-round"></span>
      - name: arrow-right
        markup: |
          <span class="cf-icon cf-icon-arrow-right"></span>
          <span class="cf-icon cf-icon-arrow-right-round"></span>
      - name: arrow-up
        markup: |
          <span class="cf-icon cf-icon-arrow-up"></span>
          <span class="cf-icon cf-icon-arrow-up-round"></span>
      - name: arrow-down
        markup: |
          <span class="cf-icon cf-icon-arrow-down"></span>
          <span class="cf-icon cf-icon-arrow-down-round"></span>
    tags:
      - cf-icons
*/

.cf-icon-left:before {
  content: "\e000";
}

.lt-ie8 .cf-icon-left {
  *zoom: expression( this.runtimeStyle['zoom'] = '1', this.innerHTML = '\e000');
}

.cf-icon-left-round:before {
  content: "\e001";
}

.lt-ie8 .cf-icon-left-round {
  *zoom: expression( this.runtimeStyle['zoom'] = '1', this.innerHTML = '\e001');
}

.cf-icon-right:before {
  content: "\e002";
}

.lt-ie8 .cf-icon-right {
  *zoom: expression( this.runtimeStyle['zoom'] = '1', this.innerHTML = '\e002');
}

.cf-icon-right-round:before {
  content: "\e003";
}

.lt-ie8 .cf-icon-right-round {
  *zoom: expression( this.runtimeStyle['zoom'] = '1', this.innerHTML = '\e003');
}

.cf-icon-up:before {
  content: "\e004";
}

.lt-ie8 .cf-icon-up {
  *zoom: expression( this.runtimeStyle['zoom'] = '1', this.innerHTML = '\e004');
}

.cf-icon-up-round:before {
  content: "\e005";
}

.lt-ie8 .cf-icon-up-round {
  *zoom: expression( this.runtimeStyle['zoom'] = '1', this.innerHTML = '\e005');
}

.cf-icon-down:before {
  content: "\e006";
}

.lt-ie8 .cf-icon-down {
  *zoom: expression( this.runtimeStyle['zoom'] = '1', this.innerHTML = '\e006');
}

.cf-icon-down-round:before {
  content: "\e007";
}

.lt-ie8 .cf-icon-down-round {
  *zoom: expression( this.runtimeStyle['zoom'] = '1', this.innerHTML = '\e007');
}

.cf-icon-arrow-left:before {
  content: "\e008";
}

.lt-ie8 .cf-icon-arrow-left {
  *zoom: expression( this.runtimeStyle['zoom'] = '1', this.innerHTML = '\e008');
}

.cf-icon-arrow-left-round:before {
  content: "\e009";
}

.lt-ie8 .cf-icon-arrow-left-round {
  *zoom: expression( this.runtimeStyle['zoom'] = '1', this.innerHTML = '\e009');
}

.cf-icon-arrow-right:before {
  content: "\e010";
}

.lt-ie8 .cf-icon-arrow-right {
  *zoom: expression( this.runtimeStyle['zoom'] = '1', this.innerHTML = '\e010');
}

.cf-icon-arrow-right-round:before {
  content: "\e011";
}

.lt-ie8 .cf-icon-arrow-right-round {
  *zoom: expression( this.runtimeStyle['zoom'] = '1', this.innerHTML = '\e011');
}

.cf-icon-arrow-up:before {
  content: "\e012";
}

.lt-ie8 .cf-icon-arrow-up {
  *zoom: expression( this.runtimeStyle['zoom'] = '1', this.innerHTML = '\e012');
}

.cf-icon-arrow-up-round:before {
  content: "\e013";
}

.lt-ie8 .cf-icon-arrow-up-round {
  *zoom: expression( this.runtimeStyle['zoom'] = '1', this.innerHTML = '\e013');
}

.cf-icon-arrow-down:before {
  content: "\e014";
}

.lt-ie8 .cf-icon-arrow-down {
  *zoom: expression( this.runtimeStyle['zoom'] = '1', this.innerHTML = '\e014');
}

.cf-icon-arrow-down-round:before {
  content: "\e015";
}

.lt-ie8 .cf-icon-arrow-down-round {
  *zoom: expression( this.runtimeStyle['zoom'] = '1', this.innerHTML = '\e015');
}

/* topdoc
    name: Status icons
    family: cf-icons
    patterns:
      - name: approved
        markup: |
          <span class="cf-icon cf-icon-approved"></span>
          <span class="cf-icon cf-icon-approved-round"></span>
      - name: error
        markup: |
          <span class="cf-icon cf-icon-error"></span>
          <span class="cf-icon cf-icon-error-round"></span>
      - name: help
        markup: |
          <span class="cf-icon cf-icon-help"></span>
          <span class="cf-icon cf-icon-help-round"></span>
      - name: delete
        markup: |
          <span class="cf-icon cf-icon-delete"></span>
          <span class="cf-icon cf-icon-delete-round"></span>
      - name: plus
        markup: |
          <span class="cf-icon cf-icon-plus"></span>
          <span class="cf-icon cf-icon-plus-round"></span>
      - name: minus
        markup: |
          <span class="cf-icon cf-icon-minus"></span>
          <span class="cf-icon cf-icon-minus-round"></span>
      - name: update
        markup: |
          <span class="cf-icon cf-icon-update"></span>
          <span class="cf-icon cf-icon-update-round"></span>
    tags:
      - cf-icons
*/

.cf-icon-approved:before {
  content: "\e100";
}

.lt-ie8 .cf-icon-approved {
  *zoom: expression( this.runtimeStyle['zoom'] = '1', this.innerHTML = '\e100');
}

.cf-icon-approved-round:before {
  content: "\e101";
}

.lt-ie8 .cf-icon-approved-round {
  *zoom: expression( this.runtimeStyle['zoom'] = '1', this.innerHTML = '\e101');
}

.cf-icon-error:before {
  content: "\e102";
}

.lt-ie8 .cf-icon-error {
  *zoom: expression( this.runtimeStyle['zoom'] = '1', this.innerHTML = '\e102');
}

.cf-icon-error-round:before {
  content: "\e103";
}

.lt-ie8 .cf-icon-error-round {
  *zoom: expression( this.runtimeStyle['zoom'] = '1', this.innerHTML = '\e103');
}

.cf-icon-help:before {
  content: "\e104";
}

.lt-ie8 .cf-icon-help {
  *zoom: expression( this.runtimeStyle['zoom'] = '1', this.innerHTML = '\e104');
}

.cf-icon-help-round:before {
  content: "\e105";
}

.lt-ie8 .cf-icon-help-round {
  *zoom: expression( this.runtimeStyle['zoom'] = '1', this.innerHTML = '\e105');
}

.cf-icon-delete:before {
  content: "\e106";
}

.lt-ie8 .cf-icon-delete {
  *zoom: expression( this.runtimeStyle['zoom'] = '1', this.innerHTML = '\e106');
}

.cf-icon-delete-round:before {
  content: "\e107";
}

.lt-ie8 .cf-icon-delete-round {
  *zoom: expression( this.runtimeStyle['zoom'] = '1', this.innerHTML = '\e107');
}

.cf-icon-plus:before {
  content: "\e108";
}

.lt-ie8 .cf-icon-plus {
  *zoom: expression( this.runtimeStyle['zoom'] = '1', this.innerHTML = '\e108');
}

.cf-icon-plus-round:before {
  content: "\e109";
}

.lt-ie8 .cf-icon-plus-round {
  *zoom: expression( this.runtimeStyle['zoom'] = '1', this.innerHTML = '\e109');
}

.cf-icon-minus:before {
  content: "\e110";
}

.lt-ie8 .cf-icon-minus {
  *zoom: expression( this.runtimeStyle['zoom'] = '1', this.innerHTML = '\e110');
}

.cf-icon-minus-round:before {
  content: "\e111";
}

.lt-ie8 .cf-icon-minus-round {
  *zoom: expression( this.runtimeStyle['zoom'] = '1', this.innerHTML = '\e111');
}

.cf-icon-update:before {
  content: "\e112";
}

.lt-ie8 .cf-icon-update {
  *zoom: expression( this.runtimeStyle['zoom'] = '1', this.innerHTML = '\e112');
}

.cf-icon-update-round:before {
  content: "\e113";
}

.lt-ie8 .cf-icon-update-round {
  *zoom: expression( this.runtimeStyle['zoom'] = '1', this.innerHTML = '\e113');
}

/* topdoc
    name: Social icons
    family: cf-icons
    patterns:
      - name: youtube
        markup: |
          <span class="cf-icon cf-icon-youtube"></span>
          <span class="cf-icon cf-icon-youtube-square"></span>
      - name: linkedin
        markup: |
          <span class="cf-icon cf-icon-linkedin"></span>
          <span class="cf-icon cf-icon-linkedin-square"></span>
      - name: facebook
        markup: |
          <span class="cf-icon cf-icon-facebook"></span>
          <span class="cf-icon cf-icon-facebook-square"></span>
      - name: flickr
        markup: |
          <span class="cf-icon cf-icon-flickr"></span>
          <span class="cf-icon cf-icon-flickr-square"></span>
      - name: plus
        markup: |
          <span class="cf-icon cf-icon-twitter"></span>
          <span class="cf-icon cf-icon-twitter-square"></span>
      - name: github
        markup: |
          <span class="cf-icon cf-icon-github"></span>
          <span class="cf-icon cf-icon-github-square"></span>
      - name: email-social
        markup: |
          <span class="cf-icon cf-icon-email-social"></span>
          <span class="cf-icon cf-icon-email-social-square"></span>
    tags:
      - cf-icons
*/

.cf-icon-youtube:before {
  content: "\e200";
}

.lt-ie8 .cf-icon-youtube {
  *zoom: expression( this.runtimeStyle['zoom'] = '1', this.innerHTML = '\e200');
}

.cf-icon-youtube-square:before {
  content: "\e201";
}

.lt-ie8 .cf-icon-youtube-square {
  *zoom: expression( this.runtimeStyle['zoom'] = '1', this.innerHTML = '\e201');
}

.cf-icon-linkedin:before {
  content: "\e202";
}

.lt-ie8 .cf-icon-linkedin {
  *zoom: expression( this.runtimeStyle['zoom'] = '1', this.innerHTML = '\e202');
}

.cf-icon-linkedin-square:before {
  content: "\e203";
}

.lt-ie8 .cf-icon-linkedin-square {
  *zoom: expression( this.runtimeStyle['zoom'] = '1', this.innerHTML = '\e203');
}

.cf-icon-facebook:before {
  content: "\e204";
}

.lt-ie8 .cf-icon-facebook {
  *zoom: expression( this.runtimeStyle['zoom'] = '1', this.innerHTML = '\e204');
}

.cf-icon-facebook-square:before {
  content: "\e205";
}

.lt-ie8 .cf-icon-facebook-square {
  *zoom: expression( this.runtimeStyle['zoom'] = '1', this.innerHTML = '\e205');
}

.cf-icon-flickr:before {
  content: "\e206";
}

.lt-ie8 .cf-icon-flickr {
  *zoom: expression( this.runtimeStyle['zoom'] = '1', this.innerHTML = '\e206');
}

.cf-icon-flickr-square:before {
  content: "\e207";
}

.lt-ie8 .cf-icon-flickr-square {
  *zoom: expression( this.runtimeStyle['zoom'] = '1', this.innerHTML = '\e207');
}

.cf-icon-twitter:before {
  content: "\e208";
}

.lt-ie8 .cf-icon-twitter {
  *zoom: expression( this.runtimeStyle['zoom'] = '1', this.innerHTML = '\e208');
}

.cf-icon-twitter-square:before {
  content: "\e209";
}

.lt-ie8 .cf-icon-twitter-square {
  *zoom: expression( this.runtimeStyle['zoom'] = '1', this.innerHTML = '\e209');
}

.cf-icon-github:before {
  content: "\e210";
}

.lt-ie8 .cf-icon-github {
  *zoom: expression( this.runtimeStyle['zoom'] = '1', this.innerHTML = '\e210');
}

.cf-icon-github-square:before {
  content: "\e211";
}

.lt-ie8 .cf-icon-github-square {
  *zoom: expression( this.runtimeStyle['zoom'] = '1', this.innerHTML = '\e211');
}

.cf-icon-email-social:before {
  content: "\e212";
}

.lt-ie8 .cf-icon-email-social {
  *zoom: expression( this.runtimeStyle['zoom'] = '1', this.innerHTML = '\e212');
}

.cf-icon-email-social-square:before {
  content: "\e213";
}

.lt-ie8 .cf-icon-email-social-square {
  *zoom: expression( this.runtimeStyle['zoom'] = '1', this.innerHTML = '\e213');
}

/* topdoc
    name: Communication icons
    family: cf-icons
    patterns:
      - name: web
        markup: |
          <span class="cf-icon cf-icon-web"></span>
          <span class="cf-icon cf-icon-web-round"></span>
      - name: email
        markup: |
          <span class="cf-icon cf-icon-email"></span>
          <span class="cf-icon cf-icon-email-round"></span>
      - name: mail
        markup: |
          <span class="cf-icon cf-icon-mail"></span>
          <span class="cf-icon cf-icon-mail-round"></span>
      - name: phone
        markup: |
          <span class="cf-icon cf-icon-phone"></span>
          <span class="cf-icon cf-icon-phone-round"></span>
      - name: technology
        markup: |
          <span class="cf-icon cf-icon-technology"></span>
          <span class="cf-icon cf-icon-technology-round"></span>
      - name: fax
        markup: |
          <span class="cf-icon cf-icon-fax"></span>
          <span class="cf-icon cf-icon-fax-round"></span>
    tags:
      - cf-icons
*/

.cf-icon-web:before {
  content: "\e300";
}

.lt-ie8 .cf-icon-web {
  *zoom: expression( this.runtimeStyle['zoom'] = '1', this.innerHTML = '\e300');
}

.cf-icon-web-round:before {
  content: "\e301";
}

.lt-ie8 .cf-icon-web-round {
  *zoom: expression( this.runtimeStyle['zoom'] = '1', this.innerHTML = '\e301');
}

.cf-icon-email:before {
  content: "\e302";
}

.lt-ie8 .cf-icon-email {
  *zoom: expression( this.runtimeStyle['zoom'] = '1', this.innerHTML = '\e302');
}

.cf-icon-email-round:before {
  content: "\e303";
}

.lt-ie8 .cf-icon-email-round {
  *zoom: expression( this.runtimeStyle['zoom'] = '1', this.innerHTML = '\e303');
}

.cf-icon-mail:before {
  content: "\e304";
}

.lt-ie8 .cf-icon-mail {
  *zoom: expression( this.runtimeStyle['zoom'] = '1', this.innerHTML = '\e304');
}

.cf-icon-mail-round:before {
  content: "\e305";
}

.lt-ie8 .cf-icon-mail-round {
  *zoom: expression( this.runtimeStyle['zoom'] = '1', this.innerHTML = '\e305');
}

.cf-icon-phone:before {
  content: "\e306";
}

.lt-ie8 .cf-icon-phone {
  *zoom: expression( this.runtimeStyle['zoom'] = '1', this.innerHTML = '\e306');
}

.cf-icon-phone-round:before {
  content: "\e307";
}

.lt-ie8 .cf-icon-phone-round {
  *zoom: expression( this.runtimeStyle['zoom'] = '1', this.innerHTML = '\e307');
}

.cf-icon-technology:before {
  content: "\e308";
}

.lt-ie8 .cf-icon-technology {
  *zoom: expression( this.runtimeStyle['zoom'] = '1', this.innerHTML = '\e308');
}

.cf-icon-technology-round:before {
  content: "\e309";
}

.lt-ie8 .cf-icon-technology-round {
  *zoom: expression( this.runtimeStyle['zoom'] = '1', this.innerHTML = '\e309');
}

.cf-icon-fax:before {
  content: "\e310";
}

.lt-ie8 .cf-icon-fax {
  *zoom: expression( this.runtimeStyle['zoom'] = '1', this.innerHTML = '\e310');
}

.cf-icon-fax-round:before {
  content: "\e311";
}

.lt-ie8 .cf-icon-fax-round {
  *zoom: expression( this.runtimeStyle['zoom'] = '1', this.innerHTML = '\e311');
}

/* topdoc
    name: Document icons
    family: cf-icons
    patterns:
      - name: document
        markup: |
          <span class="cf-icon cf-icon-document"></span>
          <span class="cf-icon cf-icon-document-round"></span>
      - name: pdf
        markup: |
          <span class="cf-icon cf-icon-pdf"></span>
          <span class="cf-icon cf-icon-pdf-round"></span>
      - name: upload
        markup: |
          <span class="cf-icon cf-icon-upload"></span>
          <span class="cf-icon cf-icon-upload-round"></span>
      - name: copy
        markup: |
          <span class="cf-icon cf-icon-copy"></span>
          <span class="cf-icon cf-icon-copy-round"></span>
      - name: edit
        markup: |
          <span class="cf-icon cf-icon-edit"></span>
          <span class="cf-icon cf-icon-edit-round"></span>
      - name: attach
        markup: |
          <span class="cf-icon cf-icon-attach"></span>
          <span class="cf-icon cf-icon-attach-round"></span>
      - name: print
        markup: |
          <span class="cf-icon cf-icon-print"></span>
          <span class="cf-icon cf-icon-print-round"></span>
      - name: save
        markup: |
          <span class="cf-icon cf-icon-save"></span>
          <span class="cf-icon cf-icon-save-round"></span>
      - name: appendix
        markup: |
          <span class="cf-icon cf-icon-appendix"></span>
          <span class="cf-icon cf-icon-appendix-round"></span>
      - name: supplement
        markup: |
          <span class="cf-icon cf-icon-supplement"></span>
          <span class="cf-icon cf-icon-supplement-round"></span>
      - name: rss
        markup: |
          <span class="cf-icon cf-icon-rss"></span>
          <span class="cf-icon cf-icon-rss-round"></span>
    tags:
      - cf-icons
*/

.cf-icon-document:before {
  content: "\e400";
}

.lt-ie8 .cf-icon-document {
  *zoom: expression( this.runtimeStyle['zoom'] = '1', this.innerHTML = '\e400');
}

.cf-icon-document-round:before {
  content: "\e401";
}

.lt-ie8 .cf-icon-document-round {
  *zoom: expression( this.runtimeStyle['zoom'] = '1', this.innerHTML = '\e401');
}

.cf-icon-pdf:before {
  content: "\e402";
}

.lt-ie8 .cf-icon-pdf {
  *zoom: expression( this.runtimeStyle['zoom'] = '1', this.innerHTML = '\e402');
}

.cf-icon-pdf-round:before {
  content: "\e403";
}

.lt-ie8 .cf-icon-pdf-round {
  *zoom: expression( this.runtimeStyle['zoom'] = '1', this.innerHTML = '\e403');
}

.cf-icon-upload:before {
  content: "\e404";
}

.lt-ie8 .cf-icon-upload {
  *zoom: expression( this.runtimeStyle['zoom'] = '1', this.innerHTML = '\e404');
}

.cf-icon-upload-round:before {
  content: "\e405";
}

.lt-ie8 .cf-icon-upload-round {
  *zoom: expression( this.runtimeStyle['zoom'] = '1', this.innerHTML = '\e405');
}

.cf-icon-download:before {
  content: "\e406";
}

.lt-ie8 .cf-icon-download {
  *zoom: expression( this.runtimeStyle['zoom'] = '1', this.innerHTML = '\e406');
}

.cf-icon-download-round:before {
  content: "\e407";
}

.lt-ie8 .cf-icon-download-round {
  *zoom: expression( this.runtimeStyle['zoom'] = '1', this.innerHTML = '\e407');
}

.cf-icon-copy:before {
  content: "\e408";
}

.lt-ie8 .cf-icon-copy {
  *zoom: expression( this.runtimeStyle['zoom'] = '1', this.innerHTML = '\e408');
}

.cf-icon-copy-round:before {
  content: "\e409";
}

.lt-ie8 .cf-icon-copy-round {
  *zoom: expression( this.runtimeStyle['zoom'] = '1', this.innerHTML = '\e409');
}

.cf-icon-edit:before {
  content: "\e410";
}

.lt-ie8 .cf-icon-edit {
  *zoom: expression( this.runtimeStyle['zoom'] = '1', this.innerHTML = '\e410');
}

.cf-icon-edit-round:before {
  content: "\e411";
}

.lt-ie8 .cf-icon-edit-round {
  *zoom: expression( this.runtimeStyle['zoom'] = '1', this.innerHTML = '\e411');
}

.cf-icon-attach:before {
  content: "\e412";
}

.lt-ie8 .cf-icon-attach {
  *zoom: expression( this.runtimeStyle['zoom'] = '1', this.innerHTML = '\e412');
}

.cf-icon-attach-round:before {
  content: "\e413";
}

.lt-ie8 .cf-icon-attach-round {
  *zoom: expression( this.runtimeStyle['zoom'] = '1', this.innerHTML = '\e413');
}

.cf-icon-print:before {
  content: "\e414";
}

.lt-ie8 .cf-icon-print {
  *zoom: expression( this.runtimeStyle['zoom'] = '1', this.innerHTML = '\e414');
}

.cf-icon-print-round:before {
  content: "\e415";
}

.lt-ie8 .cf-icon-print-round {
  *zoom: expression( this.runtimeStyle['zoom'] = '1', this.innerHTML = '\e415');
}

.cf-icon-save:before {
  content: "\e416";
}

.lt-ie8 .cf-icon-save {
  *zoom: expression( this.runtimeStyle['zoom'] = '1', this.innerHTML = '\e416');
}

.cf-icon-save-round:before {
  content: "\e417";
}

.lt-ie8 .cf-icon-save-round {
  *zoom: expression( this.runtimeStyle['zoom'] = '1', this.innerHTML = '\e417');
}

.cf-icon-appendix:before {
  content: "\e418";
}

.lt-ie8 .cf-icon-appendix {
  *zoom: expression( this.runtimeStyle['zoom'] = '1', this.innerHTML = '\e418');
}

.cf-icon-appendix-round:before {
  content: "\e419";
}

.lt-ie8 .cf-icon-appendix-round {
  *zoom: expression( this.runtimeStyle['zoom'] = '1', this.innerHTML = '\e419');
}

.cf-icon-supplement:before {
  content: "\e420";
}

.lt-ie8 .cf-icon-supplement {
  *zoom: expression( this.runtimeStyle['zoom'] = '1', this.innerHTML = '\e420');
}

.cf-icon-supplement-round:before {
  content: "\e421";
}

.lt-ie8 .cf-icon-supplement-round {
  *zoom: expression( this.runtimeStyle['zoom'] = '1', this.innerHTML = '\e421');
}

.cf-icon-rss:before {
  content: "\e422";
}

.lt-ie8 .cf-icon-rss {
  *zoom: expression( this.runtimeStyle['zoom'] = '1', this.innerHTML = '\e422');
}

.cf-icon-rss-round:before {
  content: "\e423";
}

.lt-ie8 .cf-icon-rss-round {
  *zoom: expression( this.runtimeStyle['zoom'] = '1', this.innerHTML = '\e423');
}

/* topdoc
    name: Financial product icons
    family: cf-icons
    patterns:
      - name: bank-account
        markup: |
          <span class="cf-icon cf-icon-bank-account"></span>
          <span class="cf-icon cf-icon-bank-account-round"></span>
      - name: credit-card
        markup: |
          <span class="cf-icon cf-icon-credit-card"></span>
          <span class="cf-icon cf-icon-credit-card-round"></span>
      - name: loan
        markup: |
          <span class="cf-icon cf-icon-loan"></span>
          <span class="cf-icon cf-icon-loan-round"></span>
      - name: money-transfer
        markup: |
          <span class="cf-icon cf-icon-money-transfer"></span>
          <span class="cf-icon cf-icon-money-transfer-round"></span>
      - name: mortgage
        markup: |
          <span class="cf-icon cf-icon-mortgage"></span>
          <span class="cf-icon cf-icon-mortgage-round"></span>
      - name: debt-collection
        markup: |
          <span class="cf-icon cf-icon-debt-collection"></span>
          <span class="cf-icon cf-icon-debt-collection-round"></span>
      - name: credit-report
        markup: |
          <span class="cf-icon cf-icon-credit-report"></span>
          <span class="cf-icon cf-icon-credit-report-round"></span>
      - name: money
        markup: |
          <span class="cf-icon cf-icon-money"></span>
          <span class="cf-icon cf-icon-money-round"></span>
      - name: quick-cash
        markup: |
          <span class="cf-icon cf-icon-quick-cash"></span>
          <span class="cf-icon cf-icon-quick-cash-round"></span>
      - name: contract
        markup: |
          <span class="cf-icon cf-icon-contract"></span>
          <span class="cf-icon cf-icon-contract-round"></span>
      - name: complaint
        markup: |
          <span class="cf-icon cf-icon-complaint"></span>
          <span class="cf-icon cf-icon-complaint-round"></span>
      - name: getting-credit-card
        markup: |
          <span class="cf-icon cf-icon-getting-credit-card"></span>
          <span class="cf-icon cf-icon-getting-credit-card-round"></span>
      - name: buying-car
        markup: |
          <span class="cf-icon cf-icon-buying-car"></span>
          <span class="cf-icon cf-icon-buying-car-round"></span>
      - name: paying-college
        markup: |
          <span class="cf-icon cf-icon-paying-college"></span>
          <span class="cf-icon cf-icon-paying-college-round"></span>
      - name: owning-home
        markup: |
          <span class="cf-icon cf-icon-owning-home"></span>
          <span class="cf-icon cf-icon-owning-home-round"></span>
      - name: debt
        markup: |
          <span class="cf-icon cf-icon-debt"></span>
          <span class="cf-icon cf-icon-debt-round"></span>
      - name: building-credit
        markup: |
          <span class="cf-icon cf-icon-building-credit"></span>
          <span class="cf-icon cf-icon-building-credit-round"></span>
      - name: prepaid-cards
        markup: |
          <span class="cf-icon cf-icon-prepaid-cards"></span>
          <span class="cf-icon cf-icon-prepaid-cards-round"></span>
      - name: payday-loan
        markup: |
          <span class="cf-icon cf-icon-payday-loan"></span>
          <span class="cf-icon cf-icon-payday-loan-round"></span>
      - name: retirement
        markup: |
          <span class="cf-icon cf-icon-retirement"></span>
          <span class="cf-icon cf-icon-retirement-round"></span>
    tags:
      - cf-icons
*/

.cf-icon-bank-account:before {
  content: "\e500";
}

.lt-ie8 .cf-icon-bank-account {
  *zoom: expression( this.runtimeStyle['zoom'] = '1', this.innerHTML = '\e500');
}

.cf-icon-bank-account-round:before {
  content: "\e501";
}

.lt-ie8 .cf-icon-bank-account-round {
  *zoom: expression( this.runtimeStyle['zoom'] = '1', this.innerHTML = '\e501');
}

.cf-icon-credit-card:before {
  content: "\e502";
}

.lt-ie8 .cf-icon-credit-card {
  *zoom: expression( this.runtimeStyle['zoom'] = '1', this.innerHTML = '\e502');
}

.cf-icon-credit-card-round:before {
  content: "\e503";
}

.lt-ie8 .cf-icon-credit-card-round {
  *zoom: expression( this.runtimeStyle['zoom'] = '1', this.innerHTML = '\e503');
}

.cf-icon-loan:before {
  content: "\e504";
}

.lt-ie8 .cf-icon-loan {
  *zoom: expression( this.runtimeStyle['zoom'] = '1', this.innerHTML = '\e504');
}

.cf-icon-loan-round:before {
  content: "\e505";
}

.lt-ie8 .cf-icon-loan-round {
  *zoom: expression( this.runtimeStyle['zoom'] = '1', this.innerHTML = '\e505');
}

.cf-icon-money-transfer:before {
  content: "\e506";
}

.lt-ie8 .cf-icon-money-transfer {
  *zoom: expression( this.runtimeStyle['zoom'] = '1', this.innerHTML = '\e506');
}

.cf-icon-money-transfer-round:before {
  content: "\e507";
}

.lt-ie8 .cf-icon-money-transfer-round {
  *zoom: expression( this.runtimeStyle['zoom'] = '1', this.innerHTML = '\e507');
}

.cf-icon-mortgage:before {
  content: "\e508";
}

.lt-ie8 .cf-icon-mortgage {
  *zoom: expression( this.runtimeStyle['zoom'] = '1', this.innerHTML = '\e508');
}

.cf-icon-mortgage-round:before {
  content: "\e509";
}

.lt-ie8 .cf-icon-mortgage-round {
  *zoom: expression( this.runtimeStyle['zoom'] = '1', this.innerHTML = '\e509');
}

.cf-icon-debt-collection:before {
  content: "\e510";
}

.lt-ie8 .cf-icon-debt-collection {
  *zoom: expression( this.runtimeStyle['zoom'] = '1', this.innerHTML = '\e510');
}

.cf-icon-debt-collection-round:before {
  content: "\e511";
}

.lt-ie8 .cf-icon-debt-collection-round {
  *zoom: expression( this.runtimeStyle['zoom'] = '1', this.innerHTML = '\e511');
}

.cf-icon-credit-report:before {
  content: "\e512";
}

.lt-ie8 .cf-icon-credit-report {
  *zoom: expression( this.runtimeStyle['zoom'] = '1', this.innerHTML = '\e512');
}

.cf-icon-credit-report-round:before {
  content: "\e513";
}

.lt-ie8 .cf-icon-credit-report-round {
  *zoom: expression( this.runtimeStyle['zoom'] = '1', this.innerHTML = '\e513');
}

.cf-icon-money:before {
  content: "\e514";
}

.lt-ie8 .cf-icon-money {
  *zoom: expression( this.runtimeStyle['zoom'] = '1', this.innerHTML = '\e514');
}

.cf-icon-money-round:before {
  content: "\e515";
}

.lt-ie8 .cf-icon-money-round {
  *zoom: expression( this.runtimeStyle['zoom'] = '1', this.innerHTML = '\e515');
}

.cf-icon-quick-cash:before {
  content: "\e516";
}

.lt-ie8 .cf-icon-quick-cash {
  *zoom: expression( this.runtimeStyle['zoom'] = '1', this.innerHTML = '\e516');
}

.cf-icon-quick-cash-round:before {
  content: "\e517";
}

.lt-ie8 .cf-icon-quick-cash-round {
  *zoom: expression( this.runtimeStyle['zoom'] = '1', this.innerHTML = '\e517');
}

.cf-icon-contract:before {
  content: "\e518";
}

.lt-ie8 .cf-icon-contract {
  *zoom: expression( this.runtimeStyle['zoom'] = '1', this.innerHTML = '\e518');
}

.cf-icon-contract-round:before {
  content: "\e519";
}

.lt-ie8 .cf-icon-contract-round {
  *zoom: expression( this.runtimeStyle['zoom'] = '1', this.innerHTML = '\e519');
}

.cf-icon-complaint:before {
  content: "\e520";
}

.lt-ie8 .cf-icon-complaint {
  *zoom: expression( this.runtimeStyle['zoom'] = '1', this.innerHTML = '\e520');
}

.cf-icon-complaint-round:before {
  content: "\e521";
}

.lt-ie8 .cf-icon-complaint-round {
  *zoom: expression( this.runtimeStyle['zoom'] = '1', this.innerHTML = '\e521');
}

.cf-icon-getting-credit-card:before {
  content: "\e522";
}

.lt-ie8 .cf-icon-getting-credit-card {
  *zoom: expression( this.runtimeStyle['zoom'] = '1', this.innerHTML = '\e522');
}

.cf-icon-getting-credit-card-round:before {
  content: "\e523";
}

.lt-ie8 .cf-icon-getting-credit-card-round {
  *zoom: expression( this.runtimeStyle['zoom'] = '1', this.innerHTML = '\e523');
}

.cf-icon-buying-car:before {
  content: "\e524";
}

.lt-ie8 .cf-icon-buying-car {
  *zoom: expression( this.runtimeStyle['zoom'] = '1', this.innerHTML = '\e524');
}

.cf-icon-buying-car-round:before {
  content: "\e525";
}

.lt-ie8 .cf-icon-buying-car-round {
  *zoom: expression( this.runtimeStyle['zoom'] = '1', this.innerHTML = '\e525');
}

.cf-icon-paying-college:before {
  content: "\e526";
}

.lt-ie8 .cf-icon-paying-college {
  *zoom: expression( this.runtimeStyle['zoom'] = '1', this.innerHTML = '\e526');
}

.cf-icon-paying-college-round:before {
  content: "\e527";
}

.lt-ie8 .cf-icon-paying-college-round {
  *zoom: expression( this.runtimeStyle['zoom'] = '1', this.innerHTML = '\e527');
}

.cf-icon-owning-home:before {
  content: "\e528";
}

.lt-ie8 .cf-icon-owning-home {
  *zoom: expression( this.runtimeStyle['zoom'] = '1', this.innerHTML = '\e528');
}

.cf-icon-owning-home-round:before {
  content: "\e529";
}

.lt-ie8 .cf-icon-owning-home-round {
  *zoom: expression( this.runtimeStyle['zoom'] = '1', this.innerHTML = '\e529');
}

.cf-icon-debt:before {
  content: "\e530";
}

.lt-ie8 .cf-icon-debt {
  *zoom: expression( this.runtimeStyle['zoom'] = '1', this.innerHTML = '\e530');
}

.cf-icon-debt-round:before {
  content: "\e531";
}

.lt-ie8 .cf-icon-debt-round {
  *zoom: expression( this.runtimeStyle['zoom'] = '1', this.innerHTML = '\e531');
}

.cf-icon-building-credit:before {
  content: "\e532";
}

.lt-ie8 .cf-icon-building-credit {
  *zoom: expression( this.runtimeStyle['zoom'] = '1', this.innerHTML = '\e532');
}

.cf-icon-building-credit-round:before {
  content: "\e533";
}

.lt-ie8 .cf-icon-building-credit-round {
  *zoom: expression( this.runtimeStyle['zoom'] = '1', this.innerHTML = '\e533');
}

.cf-icon-prepaid-cards:before {
  content: "\e534";
}

.lt-ie8 .cf-icon-prepaid-cards {
  *zoom: expression( this.runtimeStyle['zoom'] = '1', this.innerHTML = '\e534');
}

.cf-icon-prepaid-cards-round:before {
  content: "\e535";
}

.lt-ie8 .cf-icon-prepaid-cards-round {
  *zoom: expression( this.runtimeStyle['zoom'] = '1', this.innerHTML = '\e535');
}

.cf-icon-payday-loan:before {
  content: "\e536";
}

.lt-ie8 .cf-icon-payday-loan {
  *zoom: expression( this.runtimeStyle['zoom'] = '1', this.innerHTML = '\e536');
}

.cf-icon-payday-loan-round:before {
  content: "\e537";
}

.lt-ie8 .cf-icon-payday-loan-round {
  *zoom: expression( this.runtimeStyle['zoom'] = '1', this.innerHTML = '\e537');
}

.cf-icon-retirement:before {
  content: "\e538";
}

.lt-ie8 .cf-icon-retirement {
  *zoom: expression( this.runtimeStyle['zoom'] = '1', this.innerHTML = '\e538');
}

.cf-icon-retirement-round:before {
  content: "\e539";
}

.lt-ie8 .cf-icon-retirement-round {
  *zoom: expression( this.runtimeStyle['zoom'] = '1', this.innerHTML = '\e539');
}

/* topdoc
    name: Web icons
    family: cf-icons
    patterns:
      - name: user
        markup: |
          <span class="cf-icon cf-icon-user"></span>
          <span class="cf-icon cf-icon-user-round"></span>
      - name: wifi
        markup: |
          <span class="cf-icon cf-icon-wifi"></span>
          <span class="cf-icon cf-icon-wifi-round"></span>
      - name: search
        markup: |
          <span class="cf-icon cf-icon-search"></span>
          <span class="cf-icon cf-icon-search-round"></span>
      - name: share
        markup: |
          <span class="cf-icon cf-icon-share"></span>
          <span class="cf-icon cf-icon-share-round"></span>
      - name: link
        markup: |
          <span class="cf-icon cf-icon-link"></span>
          <span class="cf-icon cf-icon-link-round"></span>
      - name: external-link
        markup: |
          <span class="cf-icon cf-icon-external-link"></span>
          <span class="cf-icon cf-icon-external-link-round"></span>
      - name: audio-mute
        markup: |
          <span class="cf-icon cf-icon-audio-mute"></span>
          <span class="cf-icon cf-icon-audio-mute-round"></span>
      - name: audio-low
        markup: |
          <span class="cf-icon cf-icon-audio-low"></span>
          <span class="cf-icon cf-icon-audio-low-round"></span>
      - name: audio-medium
        markup: |
          <span class="cf-icon cf-icon-audio-medium"></span>
          <span class="cf-icon cf-icon-audio-medium-round"></span>
      - name: audio-max
        markup: |
          <span class="cf-icon cf-icon-audio-max"></span>
          <span class="cf-icon cf-icon-audio-max-round"></span>
      - name: favorite
        markup: |
          <span class="cf-icon cf-icon-favorite"></span>
          <span class="cf-icon cf-icon-favorite-round"></span>
      - name: unfavorite
        markup: |
          <span class="cf-icon cf-icon-unfavorite"></span>
          <span class="cf-icon cf-icon-unfavorite-round"></span>
      - name: bookmark
        markup: |
          <span class="cf-icon cf-icon-bookmark"></span>
          <span class="cf-icon cf-icon-bookmark-round"></span>
      - name: unbookmark
        markup: |
          <span class="cf-icon cf-icon-unbookmark"></span>
          <span class="cf-icon cf-icon-unbookmark-round"></span>
      - name: settings
        markup: |
          <span class="cf-icon cf-icon-settings"></span>
          <span class="cf-icon cf-icon-settings-round"></span>
      - name: menu
        markup: |
          <span class="cf-icon cf-icon-menu"></span>
          <span class="cf-icon cf-icon-menu-round"></span>
      - name: lock
        markup: |
          <span class="cf-icon cf-icon-lock"></span>
          <span class="cf-icon cf-icon-lock-round"></span>
      - name: unlock
        markup: |
          <span class="cf-icon cf-icon-unlock"></span>
          <span class="cf-icon cf-icon-unlock-round"></span>
      - name: clock
        markup: |
          <span class="cf-icon cf-icon-clock"></span>
          <span class="cf-icon cf-icon-clock-round"></span>
      - name: chart
        markup: |
          <span class="cf-icon cf-icon-chart"></span>
          <span class="cf-icon cf-icon-chart-round"></span>
      - name: play
        markup: |
          <span class="cf-icon cf-icon-play"></span>
          <span class="cf-icon cf-icon-play-round"></span>
      - name: newspaper
        markup: |
          <span class="cf-icon cf-icon-newspaper"></span>
          <span class="cf-icon cf-icon-newspaper-round"></span>
      - name: microphone
        markup: |
          <span class="cf-icon cf-icon-microphone"></span>
          <span class="cf-icon cf-icon-microphone-round"></span>
      - name: bullhorn
        markup: |
          <span class="cf-icon cf-icon-bullhorn"></span>
          <span class="cf-icon cf-icon-bullhorn-round"></span>
      - name: double-quote
        markup: |
          <span class="cf-icon cf-icon-double-quote"></span>
          <span class="cf-icon cf-icon-double-quote-round"></span>
      - name: speech-bubble
        markup: |
          <span class="cf-icon cf-icon-speech-bubble"></span>
          <span class="cf-icon cf-icon-speech-bubble-round"></span>
      - name: information
        markup: |
          <span class="cf-icon cf-icon-information"></span>
          <span class="cf-icon cf-icon-information-round"></span>
      - name: lightbulb
        markup: |
          <span class="cf-icon cf-icon-lightbulb"></span>
          <span class="cf-icon cf-icon-lightbulb-round"></span>
      - name: dialogue
        markup: |
          <span class="cf-icon cf-icon-dialogue"></span>
          <span class="cf-icon cf-icon-dialogue-round"></span>
      - name: date
        markup: |
          <span class="cf-icon cf-icon-date"></span>
          <span class="cf-icon cf-icon-date-round"></span>
    tags:
      - cf-icons
*/

.cf-icon-user:before {
  content: "\e600";
}

.lt-ie8 .cf-icon-user {
  *zoom: expression( this.runtimeStyle['zoom'] = '1', this.innerHTML = '\e600');
}

.cf-icon-user-round:before {
  content: "\e601";
}

.lt-ie8 .cf-icon-user-round {
  *zoom: expression( this.runtimeStyle['zoom'] = '1', this.innerHTML = '\e601');
}

.cf-icon-wifi:before {
  content: "\e602";
}

.lt-ie8 .cf-icon-wifi {
  *zoom: expression( this.runtimeStyle['zoom'] = '1', this.innerHTML = '\e602');
}

.cf-icon-wifi-round:before {
  content: "\e603";
}

.lt-ie8 .cf-icon-wifi-round {
  *zoom: expression( this.runtimeStyle['zoom'] = '1', this.innerHTML = '\e603');
}

.cf-icon-search:before {
  content: "\e604";
}

.lt-ie8 .cf-icon-search {
  *zoom: expression( this.runtimeStyle['zoom'] = '1', this.innerHTML = '\e604');
}

.cf-icon-search-round:before {
  content: "\e605";
}

.lt-ie8 .cf-icon-search-round {
  *zoom: expression( this.runtimeStyle['zoom'] = '1', this.innerHTML = '\e605');
}

.cf-icon-share:before {
  content: "\e606";
}

.lt-ie8 .cf-icon-share {
  *zoom: expression( this.runtimeStyle['zoom'] = '1', this.innerHTML = '\e606');
}

.cf-icon-share-round:before {
  content: "\e607";
}

.lt-ie8 .cf-icon-share-round {
  *zoom: expression( this.runtimeStyle['zoom'] = '1', this.innerHTML = '\e607');
}

.cf-icon-link:before {
  content: "\e608";
}

.lt-ie8 .cf-icon-link {
  *zoom: expression( this.runtimeStyle['zoom'] = '1', this.innerHTML = '\e608');
}

.cf-icon-link-round:before {
  content: "\e609";
}

.lt-ie8 .cf-icon-link-round {
  *zoom: expression( this.runtimeStyle['zoom'] = '1', this.innerHTML = '\e609');
}

.cf-icon-external-link:before {
  content: "\e610";
}

.lt-ie8 .cf-icon-external-link {
  *zoom: expression( this.runtimeStyle['zoom'] = '1', this.innerHTML = '\e610');
}

.cf-icon-external-link-round:before {
  content: "\e611";
}

.lt-ie8 .cf-icon-external-link-round {
  *zoom: expression( this.runtimeStyle['zoom'] = '1', this.innerHTML = '\e611');
}

.cf-icon-audio-mute:before {
  content: "\e612";
}

.lt-ie8 .cf-icon-audio-mute {
  *zoom: expression( this.runtimeStyle['zoom'] = '1', this.innerHTML = '\e612');
}

.cf-icon-audio-mute-round:before {
  content: "\e616";
}

.lt-ie8 .cf-icon-audio-mute-round {
  *zoom: expression( this.runtimeStyle['zoom'] = '1', this.innerHTML = '\e616');
}

.cf-icon-audio-low:before {
  content: "\e613";
}

.lt-ie8 .cf-icon-audio-low {
  *zoom: expression( this.runtimeStyle['zoom'] = '1', this.innerHTML = '\e613');
}

.cf-icon-audio-low-round:before {
  content: "\e617";
}

.lt-ie8 .cf-icon-audio-low-round {
  *zoom: expression( this.runtimeStyle['zoom'] = '1', this.innerHTML = '\e617');
}

.cf-icon-audio-medium:before {
  content: "\e614";
}

.lt-ie8 .cf-icon-audio-medium {
  *zoom: expression( this.runtimeStyle['zoom'] = '1', this.innerHTML = '\e614');
}

.cf-icon-audio-medium-round:before {
  content: "\e618";
}

.lt-ie8 .cf-icon-audio-medium-round {
  *zoom: expression( this.runtimeStyle['zoom'] = '1', this.innerHTML = '\e618');
}

.cf-icon-audio-max:before {
  content: "\e615";
}

.lt-ie8 .cf-icon-audio-max {
  *zoom: expression( this.runtimeStyle['zoom'] = '1', this.innerHTML = '\e615');
}

.cf-icon-audio-max-round:before {
  content: "\e619";
}

.lt-ie8 .cf-icon-audio-max-round {
  *zoom: expression( this.runtimeStyle['zoom'] = '1', this.innerHTML = '\e619');
}

.cf-icon-favorite:before {
  content: "\e620";
}

.lt-ie8 .cf-icon-favorite {
  *zoom: expression( this.runtimeStyle['zoom'] = '1', this.innerHTML = '\e620');
}

.cf-icon-favorite-round:before {
  content: "\e621";
}

.lt-ie8 .cf-icon-favorite-round {
  *zoom: expression( this.runtimeStyle['zoom'] = '1', this.innerHTML = '\e621');
}

.cf-icon-unfavorite:before {
  content: "\e622";
}

.lt-ie8 .cf-icon-unfavorite {
  *zoom: expression( this.runtimeStyle['zoom'] = '1', this.innerHTML = '\e622');
}

.cf-icon-unfavorite-round:before {
  content: "\e623";
}

.lt-ie8 .cf-icon-unfavorite-round {
  *zoom: expression( this.runtimeStyle['zoom'] = '1', this.innerHTML = '\e623');
}

.cf-icon-bookmark:before {
  content: "\e624";
}

.lt-ie8 .cf-icon-bookmark {
  *zoom: expression( this.runtimeStyle['zoom'] = '1', this.innerHTML = '\e624');
}

.cf-icon-bookmark-round:before {
  content: "\e625";
}

.lt-ie8 .cf-icon-bookmark-round {
  *zoom: expression( this.runtimeStyle['zoom'] = '1', this.innerHTML = '\e625');
}

.cf-icon-unbookmark:before {
  content: "\e626";
}

.lt-ie8 .cf-icon-unbookmark {
  *zoom: expression( this.runtimeStyle['zoom'] = '1', this.innerHTML = '\e626');
}

.cf-icon-unbookmark-round:before {
  content: "\e627";
}

.lt-ie8 .cf-icon-unbookmark-round {
  *zoom: expression( this.runtimeStyle['zoom'] = '1', this.innerHTML = '\e627');
}

.cf-icon-settings:before {
  content: "\e628";
}

.lt-ie8 .cf-icon-settings {
  *zoom: expression( this.runtimeStyle['zoom'] = '1', this.innerHTML = '\e628');
}

.cf-icon-settings-round:before {
  content: "\e629";
}

.lt-ie8 .cf-icon-settings-round {
  *zoom: expression( this.runtimeStyle['zoom'] = '1', this.innerHTML = '\e629');
}

.cf-icon-menu:before {
  content: "\e630";
}

.lt-ie8 .cf-icon-menu {
  *zoom: expression( this.runtimeStyle['zoom'] = '1', this.innerHTML = '\e630');
}

.cf-icon-menu-round:before {
  content: "\e631";
}

.lt-ie8 .cf-icon-menu-round {
  *zoom: expression( this.runtimeStyle['zoom'] = '1', this.innerHTML = '\e631');
}

.cf-icon-lock:before {
  content: "\e632";
}

.lt-ie8 .cf-icon-lock {
  *zoom: expression( this.runtimeStyle['zoom'] = '1', this.innerHTML = '\e632');
}

.cf-icon-lock-round:before {
  content: "\e633";
}

.lt-ie8 .cf-icon-lock-round {
  *zoom: expression( this.runtimeStyle['zoom'] = '1', this.innerHTML = '\e633');
}

.cf-icon-unlock:before {
  content: "\e634";
}

.lt-ie8 .cf-icon-unlock {
  *zoom: expression( this.runtimeStyle['zoom'] = '1', this.innerHTML = '\e634');
}

.cf-icon-unlock-round:before {
  content: "\e635";
}

.lt-ie8 .cf-icon-unlock-round {
  *zoom: expression( this.runtimeStyle['zoom'] = '1', this.innerHTML = '\e635');
}

.cf-icon-clock:before {
  content: "\e636";
}

.lt-ie8 .cf-icon-clock {
  *zoom: expression( this.runtimeStyle['zoom'] = '1', this.innerHTML = '\e636');
}

.cf-icon-clock-round:before {
  content: "\e637";
}

.lt-ie8 .cf-icon-clock-round {
  *zoom: expression( this.runtimeStyle['zoom'] = '1', this.innerHTML = '\e637');
}

.cf-icon-chart:before {
  content: "\e638";
}

.lt-ie8 .cf-icon-chart {
  *zoom: expression( this.runtimeStyle['zoom'] = '1', this.innerHTML = '\e638');
}

.cf-icon-chart-round:before {
  content: "\e639";
}

.lt-ie8 .cf-icon-chart-round {
  *zoom: expression( this.runtimeStyle['zoom'] = '1', this.innerHTML = '\e639');
}

.cf-icon-play:before {
  content: "\e640";
}

.lt-ie8 .cf-icon-play {
  *zoom: expression( this.runtimeStyle['zoom'] = '1', this.innerHTML = '\e640');
}

.cf-icon-play-round:before {
  content: "\e641";
}

.lt-ie8 .cf-icon-play-round {
  *zoom: expression( this.runtimeStyle['zoom'] = '1', this.innerHTML = '\e641');
}

.cf-icon-newspaper:before {
  content: "\e700";
}

.lt-ie8 .cf-icon-newspaper {
  *zoom: expression( this.runtimeStyle['zoom'] = '1', this.innerHTML = '\e700');
}

.cf-icon-newspaper-round:before {
  content: "\e701";
}

.lt-ie8 .cf-icon-newspaper-round {
  *zoom: expression( this.runtimeStyle['zoom'] = '1', this.innerHTML = '\e701');
}

.cf-icon-microphone:before {
  content: "\e702";
}

.lt-ie8 .cf-icon-microphone {
  *zoom: expression( this.runtimeStyle['zoom'] = '1', this.innerHTML = '\e702');
}

.cf-icon-microphone-round:before {
  content: "\e703";
}

.lt-ie8 .cf-icon-microphone-round {
  *zoom: expression( this.runtimeStyle['zoom'] = '1', this.innerHTML = '\e703');
}

.cf-icon-bullhorn:before {
  content: "\e704";
}

.lt-ie8 .cf-icon-bullhorn {
  *zoom: expression( this.runtimeStyle['zoom'] = '1', this.innerHTML = '\e704');
}

.cf-icon-bullhorn-round:before {
  content: "\e705";
}

.lt-ie8 .cf-icon-bullhorn-round {
  *zoom: expression( this.runtimeStyle['zoom'] = '1', this.innerHTML = '\e705');
}

.cf-icon-double-quote:before {
  content: "\e708";
}

.lt-ie8 .cf-icon-double-quote {
  *zoom: expression( this.runtimeStyle['zoom'] = '1', this.innerHTML = '\e708');
}

.cf-icon-double-quote-round:before {
  content: "\e709";
}

.lt-ie8 .cf-icon-double-quote-round {
  *zoom: expression( this.runtimeStyle['zoom'] = '1', this.innerHTML = '\e709');
}

.cf-icon-speech-bubble:before {
  content: "\e710";
}

.lt-ie8 .cf-icon-speech-bubble {
  *zoom: expression( this.runtimeStyle['zoom'] = '1', this.innerHTML = '\e710');
}

.cf-icon-speech-bubble-round:before {
  content: "\e711";
}

.lt-ie8 .cf-icon-speech-bubble-round {
  *zoom: expression( this.runtimeStyle['zoom'] = '1', this.innerHTML = '\e711');
}

.cf-icon-information:before {
  content: "\e712";
}

.lt-ie8 .cf-icon-information {
  *zoom: expression( this.runtimeStyle['zoom'] = '1', this.innerHTML = '\e712');
}

.cf-icon-information-round:before {
  content: "\e713";
}

.lt-ie8 .cf-icon-information-round {
  *zoom: expression( this.runtimeStyle['zoom'] = '1', this.innerHTML = '\e713');
}

.cf-icon-lightbulb:before {
  content: "\e714";
}

.lt-ie8 .cf-icon-lightbulb {
  *zoom: expression( this.runtimeStyle['zoom'] = '1', this.innerHTML = '\e714');
}

.cf-icon-lightbulb-round:before {
  content: "\e715";
}

.lt-ie8 .cf-icon-lightbulb-round {
  *zoom: expression( this.runtimeStyle['zoom'] = '1', this.innerHTML = '\e715');
}

.cf-icon-dialogue:before {
  content: "\e716";
}

.lt-ie8 .cf-icon-dialogue {
  *zoom: expression( this.runtimeStyle['zoom'] = '1', this.innerHTML = '\e716');
}

.cf-icon-dialogue-round:before {
  content: "\e717";
}

.lt-ie8 .cf-icon-dialogue-round {
  *zoom: expression( this.runtimeStyle['zoom'] = '1', this.innerHTML = '\e717');
}

.cf-icon-date:before {
  content: "\e718";
}

.lt-ie8 .cf-icon-date {
  *zoom: expression( this.runtimeStyle['zoom'] = '1', this.innerHTML = '\e718');
}

.cf-icon-date-round:before {
  content: "\e719";
}

.lt-ie8 .cf-icon-date-round {
  *zoom: expression( this.runtimeStyle['zoom'] = '1', this.innerHTML = '\e719');
}

/* topdoc
  name: EOF
  eof: true
*/

/* ==========================================================================
   Capital Framework
   Layout Helpers
   ========================================================================== */

/* topdoc
  name: Content layouts
  family: cf-layout
  patterns:
    - name: Standard content columns
      markup: |
        <div class="content-l">
            <div class="content-l_col content-l_col-1">
                <div style="background: #F1F2F2;
                            text-align: center;
                            padding: 8px;
                            margin-bottom: 4px;">
                    Full-width column (spans 12 columns)
                </div>
            </div>
        </div>
        <div class="content-l">
            <div class="content-l_col content-l_col-1-2">
                <div style="background: #F1F2F2;
                            text-align: center;
                            padding: 8px;
                            margin-bottom: 4px;">
                    Half-width column (spans 6/12 columns)
                </div>
            </div>
            <div class="content-l_col content-l_col-1-2">
                <div style="background: #F1F2F2;
                            text-align: center;
                            padding: 8px;
                            margin-bottom: 4px;">
                    Half-width column (spans 6/12 columns)
                </div>
            </div>
        </div>
        <div class="content-l">
            <div class="content-l_col content-l_col-1-3">
                <div style="background: #F1F2F2;
                            text-align: center;
                            padding: 8px;
                            margin-bottom: 4px;">
                    Third-width column (spans 4/12 columns)
                </div>
            </div>
            <div class="content-l_col content-l_col-1-3">
                <div style="background: #F1F2F2;
                            text-align: center;
                            padding: 8px;
                            margin-bottom: 4px;">
                    Third-width column (spans 4/12 columns)
                </div>
            </div>
            <div class="content-l_col content-l_col-1-3">
                <div style="background: #F1F2F2;
                            text-align: center;
                            padding: 8px;
                            margin-bottom: 4px;">
                    Third-width column (spans 4/12 columns)
                </div>
            </div>
        </div>
        <div class="content-l">
            <div class="content-l_col content-l_col-2-3">
                <div style="background: #F1F2F2;
                            text-align: center;
                            padding: 8px;">
                    Two thirds-width column (spans 8/12 columns)
                </div>
            </div>
        </div>
      codenotes:
        - |
          Structural cheat sheet:
          -----------------------
          .content-l
            .content-l_col.content-l_col-(RATIO)
        - .content-l_col.content-l_col-1
        - .content-l_col.content-l_col-1-2
        - .content-l_col.content-l_col-1-3
        - .content-l_col.content-l_col-2-3
      notes:
        - "These layout classes have breakpoints that are specific for use
           within .content_main."
        - "Since .content-l_col's are nested within .content_main extra
           margins will occur. The .content-l container uses the
           grid_nested-col-group mixin to counter this."
        - "Note that the divs with inline styles are for demonstration purposes
           only and should not be used in production."
    - name: .content-l_col__stack-on-cols (modifier)
      markup: |
            <div class="content-l_col content-l_col__stack-on-cols content-l_col-1-2">
                <div style="background: #F1F2F2;
                            text-align: center;
                            padding: 8px;">
                    Half-width column from 600px to 801px
                </div>
            </div>
            <div class="content-l_col content-l_col__stack-on-cols content-l_col-1-2">
                <div style="background: #F1F2F2;
                            text-align: center;
                            padding: 8px;">
                    Half-width column from 600px to 801px
                </div>
            </div>
      codenotes:
        - .content-l_col__stack-on-cols
      notes:
        - "A modifier that allows you to have columns that behave as normal but
           stack at the larger multi-column views. For example a
           .content-l_col-1-2 would stack as normal from 0-599px, at 600px it
           would convert into a column, and at 801px it would stack again."
        - "This is really only useful for .content-l_col-1-2 since there is a
           decent range between when it becomes a column (600px) to when the
           modifier converts it back into a full-width container (801px).
           .content-l_col-1-3 on the other hand would have a much smaller range,
           768 to 801px."
    - name: Large gutters modifier
      markup: |
        <div class="content-l content-l__large-gutters">
            <div class="content-l_col content-l_col-1">
                <div style="background: #F1F2F2;
                            text-align: center;
                            padding: 8px;
                            margin-bottom: 4px;">
                    Full-width column (spans 12 columns)
                </div>
            </div>
        </div>
        <div class="content-l content-l__large-gutters">
            <div class="content-l_col content-l_col-1-2">
                <div style="background: #F1F2F2;
                            text-align: center;
                            padding: 8px;
                            margin-bottom: 4px;">
                    Half-width column (spans 6/12 columns)
                </div>
            </div>
            <div class="content-l_col content-l_col-1-2">
                <div style="background: #F1F2F2;
                            text-align: center;
                            padding: 8px;
                            margin-bottom: 4px;">
                    Half-width column (spans 6/12 columns)
                </div>
            </div>
        </div>
        <div class="content-l content-l__large-gutters">
            <div class="content-l_col content-l_col-1-3">
                <div style="background: #F1F2F2;
                            text-align: center;
                            padding: 8px;
                            margin-bottom: 4px;">
                    Third-width column (spans 4/12 columns)
                </div>
            </div>
            <div class="content-l_col content-l_col-1-3">
                <div style="background: #F1F2F2;
                            text-align: center;
                            padding: 8px;
                            margin-bottom: 4px;">
                    Third-width column (spans 4/12 columns)
                </div>
            </div>
            <div class="content-l_col content-l_col-1-3">
                <div style="background: #F1F2F2;
                            text-align: center;
                            padding: 8px;
                            margin-bottom: 4px;">
                    Third-width column (spans 4/12 columns)
                </div>
            </div>
        </div>
        <div class="content-l content-l__large-gutters">
            <div class="content-l_col content-l_col-2-3">
                <div style="background: #F1F2F2;
                            text-align: center;
                            padding: 8px;">
                    Two thirds-width column (spans 8/12 columns)
                </div>
            </div>
        </div>
      codenotes:
        - .content-l.content-l__large-gutters
      notes:
        - "Adds 30px gutters to all columns by simply adding the
           .content-l__large-gutters modifier."
  tags:
    - cf-layout
*/

.content-l {
  position: relative;
}

.content-l {
  display: block;
  position: relative;
  margin-left: -15px;
  margin-right: -15px;
}

.content-l__large-gutters {
  margin-left: -30px;
  margin-right: -30px;
}

.content-l__large-gutters .content-l_col {
  border-left-width: 30px;
  border-right-width: 30px;
}

.content-l_col + .content-l_col {
  margin-top: 1.875em;
}

.content-l_col.content-l_col-1-2 + .content-l_col.content-l_col-1-2 {
  margin-top: 0;
}

.content-l_col.content-l_col-1-3 + .content-l_col.content-l_col-1-3,
.content-l_col.content-l_col-3-8 + .content-l_col.content-l_col-3-8,
.content-l_col.content-l_col-3-8 + .content-l_col.content-l_col-5-8,
.content-l_col.content-l_col-5-8 + .content-l_col.content-l_col-3-8 {
  margin-top: 0;
}

.content-l_col-1 {
  display: inline-block;
  -webkit-box-sizing: border-box;
  -moz-box-sizing: border-box;
  box-sizing: border-box;
  border: solid transparent;
  border-width: 0 15px;
  margin-right: -0.25em;
  vertical-align: top;
  width: 100%;
}

.ie .content-l_col-1 {
  margin-right: -0.26em;
}

.lt-ie8 .content-l_col-1 {
  display: inline;
  margin-right: 0;
  zoom: 1;
  behavior: url('/cfgov-refresh/static/vendor/box-sizing-polyfill/boxsizing.htc');
}

.content-l_col-1-2 {
  display: inline-block;
  -webkit-box-sizing: border-box;
  -moz-box-sizing: border-box;
  box-sizing: border-box;
  border: solid transparent;
  border-width: 0 15px;
  margin-right: -0.25em;
  vertical-align: top;
  width: 50%;
}

.ie .content-l_col-1-2 {
  margin-right: -0.26em;
}

.lt-ie8 .content-l_col-1-2 {
  display: inline;
  margin-right: 0;
  zoom: 1;
  behavior: url('/cfgov-refresh/static/vendor/box-sizing-polyfill/boxsizing.htc');
}

.content-l_col-1-3 {
  display: inline-block;
  -webkit-box-sizing: border-box;
  -moz-box-sizing: border-box;
  box-sizing: border-box;
  border: solid transparent;
  border-width: 0 15px;
  margin-right: -0.25em;
  vertical-align: top;
  width: 100%;
}

.ie .content-l_col-1-3 {
  margin-right: -0.26em;
}

.lt-ie8 .content-l_col-1-3 {
  display: inline;
  margin-right: 0;
  zoom: 1;
  behavior: url('/cfgov-refresh/static/vendor/box-sizing-polyfill/boxsizing.htc');
}

.content-l_col-1-3 {
  display: inline-block;
  -webkit-box-sizing: border-box;
  -moz-box-sizing: border-box;
  box-sizing: border-box;
  border: solid transparent;
  border-width: 0 15px;
  margin-right: -0.25em;
  vertical-align: top;
  width: 33.33333333%;
}

.ie .content-l_col-1-3 {
  margin-right: -0.26em;
}

.lt-ie8 .content-l_col-1-3 {
  display: inline;
  margin-right: 0;
  zoom: 1;
  behavior: url('/cfgov-refresh/static/vendor/box-sizing-polyfill/boxsizing.htc');
}

.content-l_col-2-3 {
  display: inline-block;
  -webkit-box-sizing: border-box;
  -moz-box-sizing: border-box;
  box-sizing: border-box;
  border: solid transparent;
  border-width: 0 15px;
  margin-right: -0.25em;
  vertical-align: top;
  width: 100%;
}

.ie .content-l_col-2-3 {
  margin-right: -0.26em;
}

.lt-ie8 .content-l_col-2-3 {
  display: inline;
  margin-right: 0;
  zoom: 1;
  behavior: url('/cfgov-refresh/static/vendor/box-sizing-polyfill/boxsizing.htc');
}

.content-l_col-2-3 {
  display: inline-block;
  -webkit-box-sizing: border-box;
  -moz-box-sizing: border-box;
  box-sizing: border-box;
  border: solid transparent;
  border-width: 0 15px;
  margin-right: -0.25em;
  vertical-align: top;
  width: 66.66666667%;
}

.ie .content-l_col-2-3 {
  margin-right: -0.26em;
}

.lt-ie8 .content-l_col-2-3 {
  display: inline;
  margin-right: 0;
  zoom: 1;
  behavior: url('/cfgov-refresh/static/vendor/box-sizing-polyfill/boxsizing.htc');
}

.content-l_col-3-8 {
  display: inline-block;
  -webkit-box-sizing: border-box;
  -moz-box-sizing: border-box;
  box-sizing: border-box;
  border: solid transparent;
  border-width: 0 15px;
  margin-right: -0.25em;
  vertical-align: top;
  width: 100%;
}

.ie .content-l_col-3-8 {
  margin-right: -0.26em;
}

.lt-ie8 .content-l_col-3-8 {
  display: inline;
  margin-right: 0;
  zoom: 1;
  behavior: url('/cfgov-refresh/static/vendor/box-sizing-polyfill/boxsizing.htc');
}

.content-l_col-3-8 {
  display: inline-block;
  -webkit-box-sizing: border-box;
  -moz-box-sizing: border-box;
  box-sizing: border-box;
  border: solid transparent;
  border-width: 0 15px;
  margin-right: -0.25em;
  vertical-align: top;
  width: 37.5%;
}

.ie .content-l_col-3-8 {
  margin-right: -0.26em;
}

.lt-ie8 .content-l_col-3-8 {
  display: inline;
  margin-right: 0;
  zoom: 1;
  behavior: url('/cfgov-refresh/static/vendor/box-sizing-polyfill/boxsizing.htc');
}

.content-l_col-5-8 {
  display: inline-block;
  -webkit-box-sizing: border-box;
  -moz-box-sizing: border-box;
  box-sizing: border-box;
  border: solid transparent;
  border-width: 0 15px;
  margin-right: -0.25em;
  vertical-align: top;
  width: 100%;
}

.ie .content-l_col-5-8 {
  margin-right: -0.26em;
}

.lt-ie8 .content-l_col-5-8 {
  display: inline;
  margin-right: 0;
  zoom: 1;
  behavior: url('/cfgov-refresh/static/vendor/box-sizing-polyfill/boxsizing.htc');
}

.content-l_col-5-8 {
  display: inline-block;
  -webkit-box-sizing: border-box;
  -moz-box-sizing: border-box;
  box-sizing: border-box;
  border: solid transparent;
  border-width: 0 15px;
  margin-right: -0.25em;
  vertical-align: top;
  width: 62.5%;
}

.ie .content-l_col-5-8 {
  margin-right: -0.26em;
}

.lt-ie8 .content-l_col-5-8 {
  display: inline;
  margin-right: 0;
  zoom: 1;
  behavior: url('/cfgov-refresh/static/vendor/box-sizing-polyfill/boxsizing.htc');
}

.content-l_col__stack-on-cols {
  display: inline-block;
  -webkit-box-sizing: border-box;
  -moz-box-sizing: border-box;
  box-sizing: border-box;
  border: solid transparent;
  border-width: 0 15px;
  margin-right: -0.25em;
  vertical-align: top;
  width: 100%;
}

.ie .content-l_col__stack-on-cols {
  margin-right: -0.26em;
}

.lt-ie8 .content-l_col__stack-on-cols {
  display: inline;
  margin-right: 0;
  zoom: 1;
  behavior: url('/cfgov-refresh/static/vendor/box-sizing-polyfill/boxsizing.htc');
}

/* topdoc
  name: Content layout column dividers
  family: cf-layout
  notes:
    - "Adds dividers between specified .content-l_col-X-X classes."
    - "Layout dividers work in conjunction with .content-l_col-X-X elements and
       have specific needs depending on which column element variant they are
       attached to. For example .content-l_col-1-2 has different divider needs
       than .content-l_col-1-3 because they break to single columns at different
       breakpoints."
    - "Dividers use absolute positioning relative to the .content-l element and
       depends on .content-l using `position: relative;`. This allows vertical
       dividers to span the height of the tallest column. Just be aware that if
       you have more than one row of columns, and each row has columns of
       different widths, the borders will cause unwanted overlapping since they
       will span the height of the entire .content-l element."
  patterns:
    - name: .content-l_col__before-divider (modifier)
      markup: |
        <div class="content-l content-l__large-gutters">
            <div class="content-l_col content-l_col-1-2">
                <img src="http://placekitten.com/600/320">
                <br>
                Half-width column (spans 6/12 columns)
            </div>
            <div class="content-l_col content-l_col-1-2 content-l_col__before-divider">
                <img src="http://placekitten.com/600/320">
                <br>
                Half-width column (spans 6/12 columns)
            </div>
        </div>
        <br>
        <!-- Starting a new .content-l so that the dividers from
             .content-l_col.content-l_col-1-2.content-l_col__before-divider
             won't overlap the .content-l_col-1-3 columns. -->
        <div class="content-l content-l__large-gutters">
            <div class="content-l_col content-l_col-1-3">
                Third-width column (spans 4/12 columns)
            </div>
            <div class="content-l_col content-l_col-1-3 content-l_col__before-divider">
                Third-width column (spans 4/12 columns)
            </div>
            <div class="content-l_col content-l_col-1-3 content-l_col__before-divider">
                Third-width column (spans 4/12 columns)
            </div>
        </div>
      codenotes:
        - .content-l_col__before-divider
  tags:
    - cf-layout
*/

.content-l_col__before-divider.content-l_col-1-2 {
  border-left-width: 30px;
}

.content-l_col__before-divider.content-l_col-1-2:before {
  content: "";
  position: absolute;
  top: 0;
  bottom: 0;
  width: 1px;
  display: block;
  background-color: #babbbd;
  margin-left: -30px;
}

.content-l_col__before-divider.content-l_col-1-2:before {
  content: "";
  position: absolute;
  top: 0;
  bottom: 0;
  width: 1px;
  display: block;
  background-color: #babbbd;
  margin-left: -30px;
}

.content-l_col__before-divider.content-l_col-1-3 {
  border-left-width: 30px;
}

.content-l_col__before-divider.content-l_col-1-3:before {
  content: "";
  position: absolute;
  top: 0;
  bottom: 0;
  width: 1px;
  display: block;
  background-color: #babbbd;
  margin-left: -30px;
}

.content-l_col__before-divider.content-l_col-1-3:before {
  content: "";
  position: absolute;
  top: 0;
  bottom: 0;
  width: 1px;
  display: block;
  background-color: #babbbd;
  margin-left: -30px;
}

/* topdoc
  name: Content bar
  family: cf-layout
  patterns:
    - name: A 10 pixel bar that divides the header or hero from the main content
      markup: |
        <div class="content_bar"></div>
      notes:
        - "This is necessary because we don't have a predictable place to put a
           full-width border. It needs to be under the hero on pages with
           heroes, but under the header if there is no hero."
        - ".content_bar must come after .content_hero but before .content_wrapper"
  tags:
    - cf-layout
*/

.content_bar {
  height: 10px;
  background: #2cb34a;
}

/* topdoc
  name: Content line
  family: cf-layout
  patterns:
    - name: "A 1 pixel edge to edge bar that can divide content."
      markup: |
        <div class="content_line"></div>
  tags:
    - cf-layout
*/

.content_line {
  height: 1px;
  background: #babbbd;
}

/* topdoc
  name: Main content and sidebar
  family: cf-layout
  patterns:
    - name: Standard layout for the main content area and sidebar
      markup: |
        <main class="content" id="main" role="main">
            <section class="content_hero" style="background: #E3E4E5">
                Content hero
            </section>
            <div class="content_bar"></div>
            <div class="content_wrapper">
                <section class="content_main">
                    Main content area
                </section>
                <aside class="content_sidebar" style="background: #F1F2F2">
                    Sidebar
                </aside>
            </div>
        </main>
      codenotes:
        - |
          Structural cheat sheet:
          -----------------------
          main.content
            .content_hero
            .content_bar
            .content_wrapper
              .content_sidebar
              .content_main
      notes:
        - "By default .content_main and .content_sidebar stack vertically. When
           using the modifiers described below to create columns, the columns
           will remain stacked for smaller screens and then convert to to
           columns at 801px."
        - ".content_bar must come after .content_hero (if it exists) but before
           .content_wrapper."
        - "Inline styling is for demonstration purposes only; do not include it
           in your markup."
    - name: Left-hand navigation layout
      markup: |
        <main class="content content__1-3" id="main" role="main">
            <div class="content_bar"></div>
            <div class="content_wrapper">
                <aside class="content_sidebar">
                    Section navigation
                </aside>
                <section class="content_main">
                    <h2>Main content area</h2>
                    <p>
                        Lorem ipsum dolor sit amet, consectetur adipisicing elit.
                        Cum corrupti tempora nam nihil qui mollitia consectetur
                        corporis nemo culpa dolorum! Laborum at eos deleniti
                        consequatur itaque officiis debitis quisquam! Provident!
                    </p>
                </section>
            </div>
        </main>
        <footer class="footer" role="contentinfo">
            <div class="wrapper">
                Footer
            </div>
        </footer>
      codenotes:
        - .content__1-3
      notes:
        - "Add a class of .content__L-R to main.content to determine the width
           ratio of .content_main and .content_sidebar, where 'L' is the
           left-hand item and 'R' is the right-hand item. The two common
           configurations are 1-3 (sidebar on the left, content on the right, in
           a ratio of 1:3) and 2-1 (content on the left, sidebar on the right,
           in a ratio of 2:1). It is assumed that the content is wider than the
           sidebar."
    - name: Right-hand sidebar layout
      markup: |
        <main class="content content__2-1" id="main" role="main">
            <div class="content_bar"></div>
            <div class="content_wrapper">
                <section class="content_main">
                    <h2>Main content area</h2>
                    <p>
                        Lorem ipsum dolor sit amet, consectetur adipisicing elit.
                        Cum corrupti tempora nam nihil qui mollitia consectetur
                        corporis nemo culpa dolorum! Laborum at eos deleniti
                        consequatur itaque officiis debitis quisquam! Provident!
                    </p>
                </section>
                <aside class="content_sidebar" style="background: #F1F2F2">
                    Sidebar
                </aside>
            </div>
        </main>
        <footer class="footer" role="contentinfo">
            <div class="wrapper">
                Footer
            </div>
        </footer>
      codenotes:
        - .content__2-1
      notes:
        - "Add a class of .content__L-R to main.content to determine the width
           ratio of .content_main and .content_sidebar, where 'L' is the
           left-hand item and 'R' is the right-hand item. The two common
           configurations are 1-3 (sidebar on the left, content on the right, in
           a ratio of 1:3) and 2-1 (content on the left, sidebar on the right,
           in a ratio of 2:1). It is assumed that the content is wider than the
           sidebar."
        - "Inline styling is for demonstration purposes only; do not include it
           in your markup."
    - name: Narrow content column option
      markup: |
        <main class="content content__2-1" id="main" role="main">
            <div class="content_bar"></div>
            <div class="content_wrapper">
                <section class="content_main content_main__narrow">
                    <h2>Main content area</h2>
                    <p>
                        Lorem ipsum dolor sit amet, consectetur adipisicing elit.
                        Cum corrupti tempora nam nihil qui mollitia consectetur
                        corporis nemo culpa dolorum! Laborum at eos deleniti
                        consequatur itaque officiis debitis quisquam! Provident!
                    </p>
                </section>
                <aside class="content_sidebar" style="background: #F1F2F2">
                    Sidebar
                </aside>
            </div>
        </main>
        <footer class="footer" role="contentinfo">
            <div class="wrapper">
                Footer
            </div>
        </footer>
      codenotes:
        - .content_main__narrow
      notes:
        - "Add a class of .content_main__narrow to .content_main to get a
           one-column (in a 12-column grid) gutter on the right side."
        - "Inline styling is for demonstration purposes only; do not include it
           in your markup."
    - name: Flush bottom modifier
      markup: |
        <main class="content content__1-3" id="main" role="main">
            <div class="content_bar"></div>
            <div class="content_wrapper">
                <aside class="content_sidebar content__flush-bottom">
                    Side with no bottom padding...
                </aside>
                <section class="content_main content__flush-bottom">
                    Main content with no bottom padding...
                    <div class="block
                                block__flush-bottom
                                block__flush-sides
                                block__bg">
                        .content__flush-bottom is very useful when you have a
                        content block inside of .content_main with a background
                        and flush sides.
                    </div>
                </section>
            </div>
        </main>
        <footer class="footer" role="contentinfo">
            <div class="wrapper">
                Footer
            </div>
        </footer>
      codenotes:
        - .content__flush-bottom
      notes:
        - "Add a class of .content__flush-bottom to .content_main or
           content_sidebar to remove bottom padding."
    - name: Flush top modifier (only on small screens)
      markup: |
        <main class="content content__1-3" id="main" role="main">
            <div class="content_bar"></div>
            <div class="content_wrapper">
                <aside class="content_sidebar content__flush-top-on-small">
                    Side with no top padding on small screens...
                </aside>
                <section class="content_main">
                    Main content
                </section>
            </div>
        </main>
        <footer class="footer" role="contentinfo">
            <div class="wrapper">
                Footer
            </div>
        </footer>
      codenotes:
        - .content__flush-top-on-small
      notes:
        - "Add a class of .content__flush-top-on-small to .content_main or
           .content_sidebar to remove top padding on small screens only.
           'Small' screens in this case refers to the breakpoint where
           .content_main and .content_sidebar single column layout."
    - name: Flush all modifier (only on small screens)
      markup: |
        <main class="content content__1-3" id="main" role="main">
            <div class="content_bar"></div>
            <div class="content_wrapper">
                <aside class="content_sidebar content__flush-all-on-small">
                    Side with no padding or border-based gutters on small screens...
                </aside>
                <section class="content_main">
                    Main content
                </section>
            </div>
        </main>
        <footer class="footer" role="contentinfo">
            <div class="wrapper">
                Footer
            </div>
        </footer>
      codenotes:
        - .content__flush-all-on-small
      notes:
        - "Add a class of .content__flush-all-on-small to .content_main or
           .content_sidebar to remove all padding and border-based gutters on
           small screens only. 'Small' screens in this case refers to the
           breakpoint where .content_main and .content_sidebar single column layout."
  tags:
    - cf-layout
*/

.content_intro,
.content_main,
.content_sidebar {
  padding: 1.875em 0.9375em;
}

.content_intro,
.content_main,
.content_sidebar {
  display: inline-block;
  -webkit-box-sizing: border-box;
  -moz-box-sizing: border-box;
  box-sizing: border-box;
  border: solid transparent;
  border-width: 0 15px;
  margin-right: -0.25em;
  vertical-align: top;
  width: 100%;
  padding: 3.75em 0.9375em;
}

.ie .content_intro,
.ie .content_main,
.ie .content_sidebar {
  margin-right: -0.26em;
}

.lt-ie8 .content_intro,
.lt-ie8 .content_main,
.lt-ie8 .content_sidebar {
  display: inline;
  margin-right: 0;
  zoom: 1;
  behavior: url('/cfgov-refresh/static/vendor/box-sizing-polyfill/boxsizing.htc');
}

.content_intro,
.content_main,
.content_sidebar {
  padding: 3.75em 0;
}

.content_intro {
  display: inline-block;
  -webkit-box-sizing: border-box;
  -moz-box-sizing: border-box;
  box-sizing: border-box;
  border: solid transparent;
  border-width: 0 15px;
  margin-right: -0.25em;
  vertical-align: top;
  width: 100%;
}

.ie .content_intro {
  margin-right: -0.26em;
}

.lt-ie8 .content_intro {
  display: inline;
  margin-right: 0;
  zoom: 1;
  behavior: url('/cfgov-refresh/static/vendor/box-sizing-polyfill/boxsizing.htc');
}

.content__1-3 .content_sidebar {
  display: inline-block;
  -webkit-box-sizing: border-box;
  -moz-box-sizing: border-box;
  box-sizing: border-box;
  border: solid transparent;
  border-width: 0 15px;
  margin-right: -0.25em;
  vertical-align: top;
  width: 25%;
  padding-right: 1.875em;
}

.ie .content__1-3 .content_sidebar {
  margin-right: -0.26em;
}

.lt-ie8 .content__1-3 .content_sidebar {
  display: inline;
  margin-right: 0;
  zoom: 1;
  behavior: url('/cfgov-refresh/static/vendor/box-sizing-polyfill/boxsizing.htc');
}

.content__1-3 .content_main {
  display: inline-block;
  -webkit-box-sizing: border-box;
  -moz-box-sizing: border-box;
  box-sizing: border-box;
  border: solid transparent;
  border-width: 0 15px;
  margin-right: -0.25em;
  vertical-align: top;
  width: 75%;
  position: relative;
}

.ie .content__1-3 .content_main {
  margin-right: -0.26em;
}

.lt-ie8 .content__1-3 .content_main {
  display: inline;
  margin-right: 0;
  zoom: 1;
  behavior: url('/cfgov-refresh/static/vendor/box-sizing-polyfill/boxsizing.htc');
}

.content__1-3 .content_main:after {
  content: '';
  border-left: 1px solid #babbbd;
  position: absolute;
  top: 3.75em;
  bottom: 0;
  left: -1.875em;
}

<<<<<<< HEAD
/* topdoc
  name: Width utilities
  family: cf-core
  patterns:
    - name: Percent-based
      markup: |
        <div class="u-w100pct" style="background: #DBEDD4; margin-bottom: 1px;">
            <code>.u-w100pct</code>
        </div>
        <div class="u-w90pct" style="background: #DBEDD4; margin-bottom: 1px;">
            <code>.u-w90pct</code>
        </div>
        <div class="u-w80pct" style="background: #DBEDD4; margin-bottom: 1px;">
            <code>.u-w80pct</code>
        </div>
        <div class="u-w70pct" style="background: #DBEDD4; margin-bottom: 1px;">
            <code>.u-w70pct</code>
        </div>
        <div class="u-w60pct" style="background: #DBEDD4; margin-bottom: 1px;">
            <code>.u-w60pct</code>
        </div>
        <div class="u-w50pct" style="background: #DBEDD4; margin-bottom: 1px;">
            <code>.u-w50pct</code>
        </div>
        <div class="u-w40pct" style="background: #DBEDD4; margin-bottom: 1px;">
            <code>.u-w40pct</code>
        </div>
        <div class="u-w30pct" style="background: #DBEDD4; margin-bottom: 1px;">
            <code>.u-w30pct</code>
        </div>
        <div class="u-w20pct" style="background: #DBEDD4; margin-bottom: 1px;">
            <code>.u-w20pct</code>
        </div>
        <div class="u-w10pct" style="background: #DBEDD4; margin-bottom: 1px;">
            <code>.u-w10pct</code>
        </div>
        <div class="u-w75pct" style="background: #DBEDD4; margin-bottom: 1px;">
            <code>.u-w75pct</code>
        </div>
        <div class="u-w25pct" style="background: #DBEDD4; margin-bottom: 1px;">
            <code>.u-w25pct</code>
        </div>
        <div class="u-w66pct" style="background: #DBEDD4; margin-bottom: 1px;">
            <code>.u-w66pct</code>
        </div>
        <div class="u-w33pct" style="background: #DBEDD4; margin-bottom: 1px;">
            <code>.u-w33pct</code>
        </div>
      notes:
        - "Inline styles are for demonstration purposes only, please don't use
           them."
  tags:
    - cf-core
*/

.u-w100pct {
  width: 100%;
}

.u-w90pct {
  width: 90%;
}

.u-w80pct {
  width: 80%;
}

.u-w70pct {
  width: 70%;
}

.u-w60pct {
  width: 60%;
}

.u-w50pct {
  width: 50%;
}

.u-w40pct {
  width: 40%;
}

.u-w30pct {
  width: 30%;
}

.u-w20pct {
  width: 20%;
}

.u-w10pct {
  width: 10%;
}

.u-w75pct {
  width: 75%;
}

.u-w25pct {
  width: 25%;
}

.u-w66pct {
  width: 66.66666667%;
}

.u-w33pct {
  width: 33.33333333%;
}

/* topdoc
  name: Width-specific display
  family: cf-core
  patterns:
    - name: Show on mobile
      markup: |
        <section>
            <p>The the text in the box below is visible only at widths less than 600px</p>
            <div style="border: 1px solid black; height: 22px; padding: 5px;">
                <p class="u-show-on-mobile">Visible on mobile</p>
            </div>
        </section>
      codenotes:
        - ".u-show-on-mobile"
        - "Uses 'display:block' to toggle display. Would need to be extended
          for inline use cases."
      notes:
        - "Displays an element only at mobile widths."
    - name: Hide on mobile
      markup: |
        <section>
            <p>The text in the box below is hidden at widths less than 600px</p>
            <div style="border: 1px solid black; height: 22px; padding: 5px;">
                <p class="u-hide-on-mobile">Hidden on mobile</p>
            </div>
        </section>
      codenotes:
        - ".u-hide-on-mobile"
      notes:
        - "Hides an element at mobile widths"
  tags:
    - cf-core
*/

.u-show-on-mobile {
  display: none;
}

/* topdoc
  name: Small text utility
  family: cf-core
  patterns:
    - name: .u-small-text (utility class)
      markup: |
        Lorem ipsum<br>
        <span class="u-small-text">dolor sit amet</span>
      codenotes:
        - ".u-small-text"
      notes:
        - "14px text."
        - "The utility class should only be used when the default text size is
           16px. For example you wouldn't want to use the class inside of an
           `h1` because the `font-size` in the `h1` will make `.u-small-text`
           bigger than it should be. See the docs for the `.u-small-text()`
           mixin."
    - name: .u-small-text() (Less mixin)
      codenotes:
        - ".u-small-text(@context)"
        - |
          // Mixin usage:
          .example {
            font-size: unit(20px / @base-font-size-px, em);
            small {
              .u-small-text(20px);
            }
          }
          // Compiles to:
          .example {
            font-size: 1.25em;
          }
          .example small {
            font-size: 0.7em;
          }
      notes:
        - "This mixin enables you to easily create consistent small text by
           passing the context `font-size`."
  tags:
    - cf-core
*/

.u-small-text {
  font-size: 0.875em;
}

small {
  font-size: 0.875em;
}

/* topdoc
    name: EOF
    eof: true
*/

/* ==========================================================================
   Capital Framework
   Base styles
   ========================================================================== */

/*
 * Source: http://fast.fonts.net/cssapi/44e8c964-4684-44c6-a6e3-3f3da8787b50.css
 * This file has been edited to use absolute URLS so we can concatenate it with
 * all of our other styles.
 */

@font-face {
  font-family: "AvenirNextLTW01-Regular";
  src: url("//fast.fonts.net/dv2/2/e9167238-3b3f-4813-a04a-a384394eed42.eot?d44f19a684109620e4841679af90e818b934c450213fb296d217dd76fbd8133e8104ffce1b8d7381e92baf075aac747ded01b441045f936c159eb0f46c11e1f99e958a3e0d6904164b21814766132f7cb38b46df85fb387875d6907338f619856e049c29c288424547a2ca329b1d0251faf8c505bae9c3ec3d5a1e4327f5fdf46ffb088d97582c65a45857e1e0662c2d545166a03c7b024ca17ac3839d703086c5f9fd694b6f5493360c3bcd9d5d427b599ea7651d27005ca2f4c1d0312515f51a323f79b7f5cf1afa2ab67a3ddbfee1&projectId=44e8c964-4684-44c6-a6e3-3f3da8787b50") format("eot");
  font-style: normal;
  font-weight: normal;
=======
.content__2-1 .content_main {
  display: inline-block;
  -webkit-box-sizing: border-box;
  -moz-box-sizing: border-box;
  box-sizing: border-box;
  border: solid transparent;
  border-width: 0 15px;
  margin-right: -0.25em;
  vertical-align: top;
  width: 66.66666667%;
>>>>>>> d3918e3a
}

.ie .content__2-1 .content_main {
  margin-right: -0.26em;
}

.lt-ie8 .content__2-1 .content_main {
  display: inline;
  margin-right: 0;
  zoom: 1;
  behavior: url('/cfgov-refresh/static/vendor/box-sizing-polyfill/boxsizing.htc');
}

.content__2-1 .content_main:after {
  right: -1.875em;
}

.content__2-1 .content_sidebar {
  display: inline-block;
  -webkit-box-sizing: border-box;
  -moz-box-sizing: border-box;
  box-sizing: border-box;
  border: solid transparent;
  border-width: 0 15px;
  margin-right: -0.25em;
  vertical-align: top;
  width: 33.33333333%;
  padding-left: 1.875em;
}

.ie .content__2-1 .content_sidebar {
  margin-right: -0.26em;
}

.lt-ie8 .content__2-1 .content_sidebar {
  display: inline;
  margin-right: 0;
  zoom: 1;
  behavior: url('/cfgov-refresh/static/vendor/box-sizing-polyfill/boxsizing.htc');
}

.content__flush-bottom {
  padding-bottom: 0;
}

/* topdoc
  name: Block
  family: cf-layout
  notes:
    - ".block is a base class with several modifiers that help you separate
       chunks of content via margins, padding, borders, and backgrounds."
  patterns:
    - name: Standard block example
      markup: |
        Main content...
        <div class="block">
            Content block
        </div>
        <div class="block">
            Content block
        </div>
        <div class="block">
            Content block
        </div>
      codenotes:
        - .block
      notes:
        - "The standard .block class by itself simply adds a margin of twice the
           gutter width to the top and bottom."
    - name: Flush-top modifier
      markup: |
        Main content...
        <div class="block block__flush-top">
            Content block with no top margin.
        </div>
        <div class="block">
            Content block
        </div>
      codenotes:
        - .block.block__flush-top
      notes:
        - "Removes the top margin from .block."
    - name: Flush-bottom modifier
      markup: |
        Main content...
        <div class="block block__flush-bottom">
            Content block with no bottom margin.
        </div>
        <div class="block block__flush-top">
            Content block with no top margin.
        </div>
      codenotes:
        - .block.block__flush-bottom
      notes:
        - "Removes the bottom margin from .block."
    - name: Flush-sides modifier
      markup: |
        <main class="content content__1-3" id="main" role="main">
            <div class="content_wrapper">
                <aside class="content_sidebar">
                    Section navigation
                </aside>
                <section class="content_main">
                    Main content...
                    <aside class="block block__flush-sides">
                        Content block with no side margins.
                    </aside>
                </section>
            </div>
        </main>
      codenotes:
        - .block.block__flush-sides
      notes:
        - "Removes the side margin from .block."
        - "Typically used in conjuction with .block__bg to create a 'well' whose
           background extends into the left and right gutters. (See below.)"
    - name: Border-top modifier
      markup: |
        Main content...
        <div class="block block__border-top">
            Content block with top border.
        </div>
      codenotes:
        - .block.block__border-top
      notes:
        - "Adds top border to .block."
    - name: Border-bottom modifier
      markup: |
        Main content...
        <div class="block block__border-bottom">
            Content block with bottom border.
        </div>
      codenotes:
        - .block.block__border-bottom
      notes:
        - "Adds bottom border to .block."
    - name: Padded-top modifier
      markup: |
        Main content...
        <div class="block block__padded-top block__border-top">
            Content block with reduced top margin & added top padding
            and border.
        </div>
      codenotes:
        - .block.block__padded-top
      notes:
        - "Breaks top margin into margin & padding. Useful in combination with
           block__border-top to add padding between block contents & border."
    - name: Padded-bottom modifier
      markup: |
        <div class="block block__padded-bottom block__border-bottom">
            Content block with reduced bottom margin & added bottom padding
            and border.
        </div>
        Content...
      codenotes:
        - .block.block__padded-bottom
      notes:
        - "Breaks bottom margin into margin & padding. Useful in combination with
           block__border-bottom to add padding between block contents & border."
    - name: Background modifier
      markup: |
        Main content...
        <div class="block block__bg">
            Content block with a background
        </div>
      codenotes:
        - .block.block__bg
      notes:
        - "Adds a background color and padding to .block."
    - name: Background and flush-sides modifier combo example
      markup: |
        <main class="content content__1-3" id="main" role="main">
            <div class="content_wrapper">
                <aside class="content_sidebar">
                    Section navigation
                </aside>
                <section class="content_main content__flush-bottom">
                    Main content...
                    <div class="block block__flush-sides block__bg">
                        Content block with a background and flush sides
                    </div>
                </section>
            </div>
        </main>
      codenotes:
        - .block.block__flush-sides.block__bg
      notes:
        - "This is an example of combining modifiers to get a flush padded bg
           with a .block."
    - name: Sub blocks
      markup: |
        <div class="block block__sub">
            <div style="background: #F1F2F2; padding: 8px;">
                Sub content block
            </div>
        </div>
        <div class="block block__sub">
            <div style="background: #F1F2F2; padding: 8px;">
                Sub content block
            </div>
        </div>
        <div class="block block__sub">
            <div style="background: #F1F2F2; padding: 8px;">
                Sub content block
            </div>
        </div>
      codenotes:
        - .block.block__sub
      notes:
        - "Useful for when you need some consistent margins between
           blocks that are nested within other blocks."
        - "Note that the divs with inline styles are for demonstration purposes
           only and should not be used in production."
    - name: Mixing content blocks with content layouts
      markup: |
        <div class="content-l">
            <div class="block content-l_col content-l_col-1-2">
                <div style="background: #F1F2F2; padding: 8px;">
                    Content block that is also a content column.
                    Notice how my top margins only exist on smaller screens when
                    I need to stack vertically.
                </div>
            </div>
            <div class="block content-l_col content-l_col-1-2">
                <div style="background: #F1F2F2; padding: 8px;">
                    Content block that is also a content column.
                    Notice how my top margins only exist on smaller screens when
                    I need to stack vertically.
                </div>
            </div>
        </div>
      codenotes:
        - .block.content-l_col
      notes:
        - "You can safely combine .block with .content-l_col to
           achieve a column-based layout at larger screens with no top margins
           and a vertical layout at smaller screens that do have margins."
        - "Note that the divs with inline styles are for demonstration purposes
           only and should not be used in production."
  tags:
    - cf-layout
*/

.block {
  margin-top: 3.75em;
  margin-bottom: 3.75em;
}

.block__border-top {
  border-top: 1px solid #babbbd;
}

.block__border-bottom {
  border-bottom: 1px solid #babbbd;
}

.block__flush-top {
  margin-top: 0 !important;
}

.block__flush-bottom {
  margin-bottom: 0 !important;
}

.block__flush-sides {
  margin-right: -15px;
  margin-left: -15px;
}

.block__flush-sides {
  margin-right: -30px;
  margin-left: -30px;
}

.block__bg {
  padding: 1.875em 0.9375em;
  background: #f1f2f2;
}

.block__bg {
  padding: 2.8125em 1.875em;
}

.block__padded-top {
  padding-top: 1.875em;
  margin-top: 1.875em;
}

<<<<<<< HEAD
.superheader {
  margin-bottom: 0.1875em;
  font-size: 3em;
  font-family: "AvenirNextLTW01-Demi", Arial, sans-serif;
  font-style: normal;
  font-weight: bold;
  line-height: 1.25;
=======
.block__padded-bottom {
  padding-bottom: 1.875em;
  margin-bottom: 1.875em;
>>>>>>> d3918e3a
}

.block__sub {
  margin-top: 1.875em;
  margin-bottom: 1.875em;
}

.content-l_col.block,
.content-l_col.block__sub {
  margin-top: 0;
}

/* topdoc
  name: Bleedbar sidebar styling
  family: cf-layout
  patterns:
    - name: Give the sidebar a background color that bleeds off the edge of the screen
      markup: |
        <main class="content content__2-1 content__bleedbar" id="main" role="main">
            <section class="content_hero" style="background: #E3E4E5">
                Content hero
            </section>
            <div class="content_bar"></div>
            <div class="content_wrapper">
                <section class="content_main">
                    Main content area
                </section>
                <aside class="content_sidebar">
                    Bleeding sidebar
                </aside>
            </div>
        </main>
      codenotes:
        - ".content__bleedbar"
      notes:
        - "Simply add class .content__bleedbar to main.content."
        - "Only supports sidebars on the right, for now."
        - "Inline styling is for demonstration purposes only; do not include it
           in your markup."
  tags:
    - cf-layout
*/

.content__bleedbar .content_main:after {
  content: none;
}

<<<<<<< HEAD
/* topdoc
  name: Default link
  notes:
    - "Note that the .visited, .hover, .focus, .active classes are for demonstration purposes only and should not 
      be used in production."
  family: cf-core
  patterns:
    - name: Default state
      markup: |
        <a href="#">Default link style</a>
    - name: Visited state
      markup: |
        <a href="#" class="visited">Visited link style</a>
    - name: Hovered state
      markup: |
        <a href="#" class="hover">Hovered link style</a>
    - name: Focused state
      markup: |
        <a href="#" class="focus">Focused link style</a>
    - name: Active state
      markup: |
        <a href="#" class="active">Active link style</a>
  tags:
    - cf-core
*/
=======
.content__bleedbar .content_sidebar {
  padding: 1.875em 0.9375em;
  background: #f1f2f2;
}

.content__bleedbar {
  overflow: hidden;
}
>>>>>>> d3918e3a

.content__bleedbar .content_sidebar {
  padding: 3.75em 0 0.9375em 1.875em;
  margin-left: 0;
  position: relative;
  z-index: 1;
  background: transparent;
}

.lt-ie8 .content__bleedbar .content_sidebar {
  padding-right: 30px;
  background: #f1f2f2;
}

.content__bleedbar .content_wrapper:after {
  content: '';
  display: block;
  width: 9999px;
  border-left: 1px solid #babbbd;
  height: 100%;
  position: absolute;
  top: 0;
  z-index: 0;
  margin-left: 10px;
  background: #f1f2f2;
}

.content__bleedbar.content__2-1 .content_wrapper:after {
  left: 66.666666667%;
}

.content__bleedbar.content__3-1 .content_wrapper:after {
  left: 75%;
}

/* topdoc
  name: cf-grid helpers
  family: cf-layout
  patterns:
    - name: .wrapper (base)
      markup: |
        <div class="wrapper">
            Wrapper
        </div>
      notes:
        - "Turns an element into a cf-grid wrapper at 801px and above."
        - "Includes some explicit declarations for IE8 due to the fact that it
           doesn't support media queries."
    - name: .wrapper__match-content (modifier)
      markup: |
        <div class="wrapper wrapper__match-content">
            <code>.wrapper.wrapper__match-content</code>
            <img src="http://placekitten.com/800/40">
        </div>
        <br>
        <main class="content" id="main" role="main">
            <div class="content_wrapper">
                <section class="content_main">
                    <code>.content_wrapper .content_main</code>
                    <img src="http://placekitten.com/800/40">
                </section>
            </div>
        </main>
      notes:
        - "The .content area has a visual gutter twice the size of a normal
           wrapper because the gutters from the sidebar and main content divs
           add to the gutters of the wrapper. This modifier gives you a wrapper
           with wider gutters to match the visual gutters of the .content area."
    - name: Column divider modifiers
      notes:
        - "cf-grid columns use left and right borders for fixed margins which
           means it's not possible to set visual left and right borders directly
           on them. Instead we can use the :before pseudo element and position
           it absolutely. The added benefit of doing it this way is that the
           border spans the entire height of the next parent using `position:
           relative;`. This means that the border will always match the height
           of the tallest column in the row."
      codenotes:
        - .grid_column__top-divider
        - .grid_column__left-divider
        - |
          .my-column-1-2 {

              // Creates a column that spans 6 out of 12 columns.
              .grid_column(6, 12);

              // Add a top divider only at screen 599px and smaller.
              .respond-to-max(599px {
                  .grid_column__top-divider();
              });

              // Add a left divider only at screen 600px and larger.
              .respond-to-min(600px, {
                  .grid_column__left-divider();
              });

          }
  tags:
    - cf-layout
*/

.wrapper,
.content_wrapper {
  max-width: 1170px;
  padding: 0 15px;
  margin: 0 auto;
  position: relative;
  clear: both;
}

.wrapper__match-content,
.content_wrapper__match-content {
  padding-left: 15px;
  padding-right: 15px;
}

.wrapper__match-content,
.content_wrapper__match-content {
  padding-left: 30px;
  padding-right: 30px;
  max-width: 1140px;
}

.lt-ie9 .wrapper,
.lt-ie9 .content_wrapper {
  max-width: 960px;
}

.lt-ie9 body {
  min-width: 800px;
}

.grid_column__top-divider {
  margin-top: 3.75em;
}

.grid_column__top-divider:before {
  content: "";
  display: block;
  height: 1px;
  margin-bottom: 1.875em;
  background-color: #babbbd;
}

.grid_column__left-divider {
  border-left-width: 30px;
}

.grid_column__left-divider:before {
  content: "";
  position: absolute;
  top: 0;
  bottom: 0;
  width: 1px;
  display: block;
  background-color: #babbbd;
  margin-left: -30px;
}

/* topdoc
    name: EOF
    eof: true
*/

/* ==========================================================================
   Capital Framework
   Pagination Styling
   ========================================================================== */

/* topdoc
    name: Pagination
    family: cf-pagination
    notes:
      - "To enable the component to jump directly to the paginated content place
        place #pagination_content directly above your paginated content."
    patterns:
    - name: Default pagination
      markup: |
        <div id="pagination_content"></div>

        <!-- Paginated content here -->

        <nav class="pagination">
            <a class="btn btn__super pagination_prev" href="#pagination_content">
                <span class="btn_icon__left cf-icon cf-icon-left"></span>
                Previous
            </a>
            <a class="btn btn__super pagination_next" href="#pagination_content">
                Next
                <span class="btn_icon__right cf-icon cf-icon-right"></span>
            </a>
            <form class="pagination_form" action="index.html#pagination_content">
                <label class="pagination_label"
                       for="pagination_current-page">
                    Page
                    <span class="u-visually-hidden">
                        number out of 149 total pages
                    </span>
                </label>
                <input
                    class="pagination_current-page"
                    id="pagination_current-page"
                    name="pagination_current-page"
                    type="number" min="1" max="149"
                    value="149">
                <span class="pagination_label">
                    <span aria-hidden="true">
                        of 149
                    </span>
                </span>
                <button class="btn btn__link pagination_submit"
                        id="pagination_submit"
                        type="submit">
                    Go
                </button>
            </form>
        </nav>
    tags:
    - fj-buttons
    - fj-forms
*/

.pagination {
  display: block;
  position: relative;
}

.pagination_next {
  position: absolute;
  top: 0;
  right: 0;
}

.pagination_form {
  display: block;
  padding: 0.3125em;
  margin: 1em 0 0 0;
  background: #e3e4e5;
  color: #75787b;
  text-align: center;
}

.pagination_label {
  display: inline-block;
  margin: 0;
  font-family: "AvenirNextLTW01-Medium", Arial, sans-serif;
  font-style: normal;
  font-weight: 500;
  font-size: 1em;
  vertical-align: middle;
}

.lt-ie8 .pagination_label {
  display: inline;
}

.lt-ie9 .pagination_label {
  font-weight: normal !important;
}

.pagination_current-page,
input[type="number"].pagination_current-page,
input[type="text"].pagination_current-page {
  display: inline-block;
  width: 2.625em;
  margin: 0 0.25em;
  font-size: 1em;
  font-family: "AvenirNextLTW01-Demi", Arial, sans-serif;
  font-style: normal;
  font-weight: bold;
  text-align: right;
  vertical-align: middle;
}

.lt-ie8 .pagination_current-page,
.lt-ie8 input[type="number"].pagination_current-page,
.lt-ie8 input[type="text"].pagination_current-page {
  display: inline;
}

.lt-ie9 .pagination_current-page,
.lt-ie9 input[type="number"].pagination_current-page,
.lt-ie9 input[type="text"].pagination_current-page {
  font-weight: normal !important;
}

.lt-ie8 .pagination_current-page,
.lt-ie8 input[type="number"].pagination_current-page,
.lt-ie8 input[type="text"].pagination_current-page {
  margin: 0 4px;
}

.pagination_submit.btn {
  display: inline-block;
  margin: 0 0 0 0.875em;
  font-size: 1em;
  vertical-align: middle;
}

.lt-ie8 .pagination_submit.btn {
  display: inline;
}

.lt-ie8 .pagination_submit.btn {
  padding-left: 0.875em;
  margin: 0;
  border: none;
  text-decoration: underline;
}

.pagination_form {
  margin: 0;
  border-radius: 0.25em;
}

.pagination_prev {
  position: absolute;
  top: 0;
  left: 0;
}

.pagination_prev,
.pagination_prev:link,
.pagination_prev:visited {
  border-top-right-radius: 0;
  border-bottom-right-radius: 0;
}

.pagination_next,
.pagination_next:link,
.pagination_next:visited {
  border-top-left-radius: 0;
  border-bottom-left-radius: 0;
}

/* topdoc
  name: EOF
  eof: true
*/

/* ==========================================================================
   Capital Framework
   Core Less file
   ========================================================================== */

/* ==========================================================================
   Capital Framework
   Color variables
   ========================================================================== */

/* ==========================================================================
   Capital Framework
   Less variables
   ========================================================================== */

/* topdoc
  name: Less variables
  family: cf-core
  patterns:
    - name: Font sizes
      codenotes:
        - "@base-font-size-px: 16px;"
        - "@base-line-height-px: 22px;"
        - "@base-line-height: unit(@base-line-height-px / @base-font-size-px);"
        - "@mobile-max: 599px;"
        - "@tablet-min: 600px;"
  tags:
    - cf-core
*/

/* topdoc
  name: EOF
  eof: true
*/

/* ==========================================================================
   Capital Framework
   Media queries
   ========================================================================== */

/* topdoc
  name: Media query mixins
  family: cf-core
  notes:
    - "These mixins allow us to write consistent media queries using pixel
      values, which are easier to remember. The mixins handle converting the
      pixels into em's."
  patterns:
    - name: "min-width/max-width media queries"
      codenotes:
        - ".respond-to-min(@bp, @rules)"
        - ".respond-to-max(@bp, @rules)"
      notes:
        - "@bp: the breakpoint size in pixels. It will get converted into em's."
        - "@rules: a CSS or Less ruleset. Note that it can contain the full set
          of Less features."
    - name: "min-width/max-width media query usage"
      codenotes:
        - |
            .respond-to-min(768px, {
                .title {
                    font-size: 2em;
                }
            });

            Compiles to:

            @media only all and (min-width: 48em) {
                .title {
                    font-size: 2em;
                }
            }
    - name: "min-width/max-width media query range"
      codenotes:
        - ".respond-to-range(@bp1, @bp2, @rules)"
      notes:
        - "@bp1: the min-width breakpoint size in pixels.
          It will get converted into em's."
        - "@bp2: the max-width breakpoint size in pixels.
          It will get converted into em's."
        - "@rules: a CSS or Less ruleset. Note that it can contain the full set
          of Less features."
    - name: "min-width/max-width media query range usage"
      codenotes:
        - |
            .respond-to-range(320px, 768px, {
                .title {
                    font-size: 2em;
                }
            });

            Compiles to:

            @media only all and (min-width: 20em) and (max-width: 48em) {
                .title {
                    font-size: 2em;
                }
            }
  tags:
    - cf-core
*/

/* topdoc
    name: EOF
    eof: true
*/

/* ==========================================================================
   Capital Framework
   Utilities
   ========================================================================== */

/* topdoc
  name: JS-only
  family: cf-core
  patterns:
    - name: Setup
      codenotes:
        - <html class="no-js">
        - |
            <script>
                // Confirm availability of JS and remove no-js class from html
                var docElement = document.documentElement;
                docElement.className = docElement.className.replace(/(^|\s)no-js(\s|$)/, '$1$2');
            </script>
      notes:
        - "First add the .no-js class to the HTML element."
        - "Then add the script to your HEAD which removes the .no-js class when
           JS is available."
    - name: Utility class
      codenotes:
        - .u-js-only;
      notes:
        - "Hide stuff when JavaScript isn't available. Depends on having a small
           script in the HEAD of your HTML document that removes a .no-js class."
  tags:
    - cf-core
*/

.no-js .u-js-only {
  display: none !important;
}

/* topdoc
  name: Clearfix
  family: cf-core
  patterns:
    - name: Utility class
      markup: |
        <div class="u-clearfix">
            <div style="float:left; width:100%; height:60px; background:black;"></div>
        </div>
      codenotes:
        - .u-clearfix;
      notes:
        - "Use this class to clear floats. For example, without .u-clearfix the
           black box would spill into the markup section."
        - "More information: http://css-tricks.com/snippets/css/clear-fix/"
  tags:
    - cf-core
*/

.u-clearfix:after {
  content: "";
  display: table;
  clear: both;
}

.lt-ie8 .u-clearfix {
  zoom: 1;
}

/* topdoc
  name: Visually hidden
  family: cf-core
  patterns:
    - name: Utility class
      markup: |
        <h1>
            <a href="#">
                <span class="cf-icon cf-icon-twitter-square"></span>
                <span class="u-visually-hidden">Share on Twitter</span>
            </a>
        </h1>
      codenotes:
        - .u-visually-hidden;
      notes:
        - "Use this class to hide something from view while keeping it
          accessible to screen readers."
  tags:
    - cf-core
*/

.u-visually-hidden {
  position: absolute;
  overflow: hidden;
  clip: rect(0 0 0 0);
  height: 1px;
  width: 1px;
  margin: -1px;
  padding: 0;
  border: 0;
}

/* topdoc
  name: Inline block
  family: cf-core
  patterns:
    - name: Utility class
      codenotes:
        - .u-inline-block;
      notes:
        - "Also adds a .lt-ie8 class to hack inline-block for IE 7 and below."
  tags:
    - cf-core
*/

.u-inline-block {
  display: inline-block;
}

.lt-ie8 .u-inline-block {
  display: inline;
}

/* topdoc
  name: Floating right
  family: cf-core
  patterns:
    - name: Utility class
      codenotes:
        - .u-right;
      notes:
        - "IE7 float: right drop bug fixes:"
        - "1. If the float: right follows an element in the html structure that
          should be to its left (and not above it), then that preceding
          element(s) must be float: left.
          http://stackoverflow.com/questions/10981767/clean-css-fix-of-ie7s-float-right-drop-bug#answer-11437688"
        - "2. Simply change the markup order so that the element floating right
          comes before the element to its left."
  tags:
    - cf-core
*/

.u-right {
  float: right;
}

/* topdoc
  name: Break word
  family: cf-core
  patterns:
    - name: Utility class
      markup: |
        <div style="width: 100px;">
            This link should break:
            <br>
            <a class="u-break-word" href="#">
                something@something.com
            </a>
            <br>
            <br>
            This link should not:
            <br>
            <a href="#">
                something@something.com
            </a>
        </div>
      codenotes:
        - .u-break-word
      notes:
        - "Use this on elements where you need the words to break when confined
           to small containers."
        - "This only works in IE8 when the element with the .u-break-word class
           has layout. See <http://stackoverflow.com/questions/3997223/word-wrapbreak-word-not-working-in-ie8>
           for more information."
  tags:
    - cf-core
*/

.u-break-word {
  word-break: break-all;
}

/* topdoc
  name: Align with button
  family: cf-core
  patterns:
    - name: Utility class
      codenotes:
        - ".u-align-with-btn(@font-size: @base-font-size-px);"
      notes:
        - "Adds top padding (among other things) to help alignment with buttons."
        - "If you pass no arguments then the padding will be calculated using
          @base-font-size-px."
        - "Pass one argument to use a custom font size to calculate the top
          padding."
  tags:
    - cf-core
*/

/* topdoc
  name: Flexible proportional containers
  family: cf-core
  notes:
    - "Utilizes intrinsic ratios to create a flexible container that retains its
      aspect ratio. When image tags scale they retain their aspect ratio, but if
      you need a flexible video you will need to use this mixin."
    - "You can read more about intrinsic rations here:
      http://alistapart.com/article/creating-intrinsic-ratios-for-video"
  patterns:
    - name: Default example
      markup: |
        <div class="u-flexible-container">
            <video
              class="u-flexible-container_inner"
              style="background:#75787B;"
              controls>
            </video>
        </div>
      notes:
        - "Defaults to a 16:19 ratio."
        - "Original mixin credit: https://gist.github.com/craigmdennis/6655047"
        - "Note that inline style usage is being used for demo purposes only.
          Please do not use inline styles."
      codenotes:
        - |
          Structural sheat sheet:
          -----------------------
          .u-flexible-container
            .u-flexible-container_inner
    - name: Background image examples
      markup: |
        <div class="u-flexible-container"
             style="
               background-image:url(http://placekitten.com/700/394);
               background-position: center center;
             ">
        </div>
        <div class="u-flexible-container"
             style="
               background-image:url(http://placekitten.com/700/394);
               background-position: center center;
               background-size: cover;
             ">
        </div>
      codenotes:
        - |
          Structural sheat sheet:
          -----------------------
          .u-flexible-container
      notes:
        - "If you're not using the video or object elements and all you need is
          a proportionally cropped or scaling background image with a fluid
          container then you can leave out u-flexible-container_inner."
        - "Note that inline style usage is being used for demo purposes only.
          Please do not use inline styles."
    - name: 4-3 modifier
      markup: |
        <div class="u-flexible-container u-flexible-container__4-3">
            <video
              class="u-flexible-container_inner"
              style="background:#75787B;"
              controls>
            </video>
        </div>
      codenotes:
        - |
          Structural sheat sheet:
          -----------------------
          .u-flexible-container.u-flexible-container__4-3
            .u-flexible-container_inner
      notes:
        - "Create your own aspect ratios by using this modifier as an example."
        - "Note that inline style usage is being used for demo purposes only.
          Please do not use inline styles."
  tags:
    - cf-core
*/

.u-flexible-container {
  position: relative;
  padding-bottom: 56.25%;
  height: 0;
}

.u-flexible-container_inner {
  position: absolute;
  top: 0;
  left: 0;
  width: 100%;
  height: 100%;
}

.u-flexible-container__4-3 {
  position: relative;
  padding-bottom: 75%;
  height: 0;
}

/* topdoc
  name: Link mixins
  family: cf-core
  patterns:
    - codenotes:
        - .u-link__colors();
      notes:
        - "Pass this mixin no arguments to color your link states with the
          following defaults: :link (default state) pacific, :hover pacific-50,
          :focus: pacific, :visited teal, :active navy."
    - codenotes:
        - .u-link__colors(@c);
      notes:
        - "Pass this mixin one color to be used on all of the following
          states of your link; :link (default state), :visited, :hover, :focus,
          :active."
    - codenotes:
        - .u-link__colors(@c, @h);
      notes:
        - "Pass this mixin two colors to use the first color for the :link,
          :visited, and :active states, and the second color for the :hover and
          :focus states."
    - codenotes:
        - .u-link__colors(@c, @v, @h, @f, @a);
      notes:
        - "Pass this mixin five colors in 'love/hate' mnemonic order to color
          :link, :visited, :hover, :focus, and :active states respectively."
        - "Even though this mixin is basically the same as
          .u-link__colors-base(@c, @v, @h, @f, @a); we encourage you to use
          .u-link__colors(@c, @v, @h, @f, @a) to promote consistency."
    - codenotes:
        - .u-link__colors(@c, @v, @h, @f, @a, @bc, @bv, @bh, @bf, @ba);
      notes:
        - "Allows you to color text and the borders separately."
        - "The first five colors in 'love/hate' mnemonic order will color text
          for the :link, :visited, :hover, :focus, and :active states
          respectively. The last five colors in 'love/hate' mnemonic order will
          color the borders for the :link, :visited, :hover, :focus, and :active
          states respectively."
        - "Even though this mixin is basically the same as
          .u-link__colors-base(@c, @v, @h, @f, @a, @bc, @bv, @bh, @bf, @ba); we
          encourage you to use .u-link__colors(@c, @v, @h, @f, @a, @bc, @bv, @bh, @bf, @ba)
          to promote consistency."
    - codenotes:
        - .u-link__colors-base(@c, @v, @h, @f, @a);
      notes:
        - "This is the base mixin that all .u-link__colors() mixins use. Please
          refrain from using this mixin directly in order to promote a
          consistent use of mixin names for coloring links throughout this
          project. Remember that if you need to set colors for all states of a
          link you should use .u-link__colors(@c, @v, @h, @f, @a)."
    - codenotes:
        - .u-link__border();
      notes:
        - "Forces the default bottom border on the :link and :hover states."
    - codenotes:
        - .u-link__no-border();
      notes:
        - "Turn off the default bottom border on the :link and :hover states."
    - codenotes:
        - .u-link__hover-border();
      notes:
        - "Turn off the default bottom border on the :link state and force a
          bottom border on the :hover state."
    - codenotes:
        - .u-link-child__hover();
      notes:
        - "When a link has child elements you may want only certain children to
          change color when the parent link is hovered.
          Pass no arguments to this mixin to color the child element pacific
          when the parent link is hovered."
    - codenotes:
        - .u-link-child__hover(@c);
      notes:
        - "Pass this mixin one color to color the child element when the parent
          link is hovered."
  tags:
    - cf-core
*/

/* topdoc
<<<<<<< HEAD
  name: Figure
  family: cf-core
  patterns:
    - name: figure.figure__bordered
      markup: |
        <figure class="figure__bordered">
            <img src="http://placekitten.com/300/300">
        </figure>
  tags:
    - cf-core
*/

figure {
  margin-left: 0;
  margin-right: 0;
}

figure img {
  vertical-align: middle;
}

.figure__bordered img {
  border: 1px solid #babbbd;
}

/* topdoc
  name: Branded list modifier
  family: cf-core
  patterns:
    - name: Branded list
      markup: |
        <ul class="list__branded">
            <li>First item</li>
            <li>Second item</li>
            <li>Third item</li>
        </ul>
      codenotes:
        - ".list__branded"
      notes:
        - "List that uses brand-color bullets"
  tags:
    - cf-core
*/

.list__branded li {
  position: relative;
  list-style-type: none;
  padding-bottom: 0.75em;
}

.list__branded li:before {
  content: "\25AA";
  position: absolute;
  color: #2cb34a;
  font-size: 1.375em;
  line-height: 1;
  left: -0.86363636em;
}

/* topdoc
  name: EOF
  eof: true
=======
  name: Margin utilities
  family: cf-core
  patterns:
    - name: Utility classes
      codenotes:
        - .u-m<p><#>;
      notes:
        - "Replace <p> with the first letter of the position ('t' for top or 'b'
           for bottom) and <#> with the pixel value of the margin you want."
        - "Available values: 0, 5, 10, 15, 20, 30, 45, 60."
  tags:
    - cf-core
>>>>>>> d3918e3a
*/

.u-mt0 {
  margin-top: 0 !important;
}

.u-mb0 {
  margin-bottom: 0 !important;
}

.u-mt5 {
  margin-top: 5px !important;
}

.u-mb5 {
  margin-bottom: 5px !important;
}

.u-mt10 {
  margin-top: 10px !important;
}

.u-mb10 {
  margin-bottom: 10px !important;
}

.u-mt15 {
  margin-top: 15px !important;
}

.u-mb15 {
  margin-bottom: 15px !important;
}

.u-mt20 {
  margin-top: 20px !important;
}

.u-mb20 {
  margin-bottom: 20px !important;
}

.u-mt30 {
  margin-top: 30px !important;
}

.u-mb30 {
  margin-bottom: 30px !important;
}

.u-mt45 {
  margin-top: 45px !important;
}

.u-mb45 {
  margin-bottom: 45px !important;
}

.u-mt60 {
  margin-top: 60px !important;
}

.u-mb60 {
  margin-bottom: 60px !important;
}

/* topdoc
    name: EOF
    eof: true
*/

/* ==========================================================================
   Capital Framework
   Base styles
   ========================================================================== */

/*
 * Source: http://fast.fonts.net/cssapi/44e8c964-4684-44c6-a6e3-3f3da8787b50.css
 * This file has been edited to use absolute URLS so we can concatenate it with
 * all of our other styles.
 */

@font-face {
  font-family: "AvenirNextLTW01-Regular";
  src: url("//fast.fonts.net/dv2/2/e9167238-3b3f-4813-a04a-a384394eed42.eot?d44f19a684109620e4841679af90e818b934c450213fb296d217dd76fbd8133e8104ffce1b8d7381e92baf075aac747ded01b441045f936c159eb0f46c11e1f99e958a3e0d6904164b21814766132f7cb38b46df85fb387875d6907338f619856e049c29c288424547a2ca329b1d0251faf8c505bae9c3ec3d5a1e4327f5fdf46ffb088d97582c65a45857e1e0662c2d545166a03c7b024ca17ac3839d703086c5f9fd694b6f5493360c3bcd9d5d427b599ea7651d27005ca2f4c1d0312515f51a323f79b7f5cf1afa2ab67a3ddbfee1&projectId=44e8c964-4684-44c6-a6e3-3f3da8787b50") format("eot");
  font-style: normal;
  font-weight: normal;
}

@font-face {
  font-family: "AvenirNextLTW01-Regular";
  src: url("//fast.fonts.net/dv2/2/e9167238-3b3f-4813-a04a-a384394eed42.eot?d44f19a684109620e4841679af90e818b934c450213fb296d217dd76fbd8133e8104ffce1b8d7381e92baf075aac747ded01b441045f936c159eb0f46c11e1f99e958a3e0d6904164b21814766132f7cb38b46df85fb387875d6907338f619856e049c29c288424547a2ca329b1d0251faf8c505bae9c3ec3d5a1e4327f5fdf46ffb088d97582c65a45857e1e0662c2d545166a03c7b024ca17ac3839d703086c5f9fd694b6f5493360c3bcd9d5d427b599ea7651d27005ca2f4c1d0312515f51a323f79b7f5cf1afa2ab67a3ddbfee1&projectId=44e8c964-4684-44c6-a6e3-3f3da8787b50");
  src: url("//fast.fonts.net/dv2/3/1e9892c0-6927-4412-9874-1b82801ba47a.woff?d44f19a684109620e4841679af90e818b934c450213fb296d217dd76fbd8133e8104ffce1b8d7381e92baf075aac747ded01b441045f936c159eb0f46c11e1f99e958a3e0d6904164b21814766132f7cb38b46df85fb387875d6907338f619856e049c29c288424547a2ca329b1d0251faf8c505bae9c3ec3d5a1e4327f5fdf46ffb088d97582c65a45857e1e0662c2d545166a03c7b024ca17ac3839d703086c5f9fd694b6f5493360c3bcd9d5d427b599ea7651d27005ca2f4c1d0312515f51a323f79b7f5cf1afa2ab67a3ddbfee1&projectId=44e8c964-4684-44c6-a6e3-3f3da8787b50") format("woff"), url("//fast.fonts.net/dv2/1/46cf1067-688d-4aab-b0f7-bd942af6efd8.ttf?d44f19a684109620e4841679af90e818b934c450213fb296d217dd76fbd8133e8104ffce1b8d7381e92baf075aac747ded01b441045f936c159eb0f46c11e1f99e958a3e0d6904164b21814766132f7cb38b46df85fb387875d6907338f619856e049c29c288424547a2ca329b1d0251faf8c505bae9c3ec3d5a1e4327f5fdf46ffb088d97582c65a45857e1e0662c2d545166a03c7b024ca17ac3839d703086c5f9fd694b6f5493360c3bcd9d5d427b599ea7651d27005ca2f4c1d0312515f51a323f79b7f5cf1afa2ab67a3ddbfee1&projectId=44e8c964-4684-44c6-a6e3-3f3da8787b50") format("truetype"), url("//fast.fonts.net/dv2/11/52a192b1-bea5-4b48-879f-107f009b666f.svg?d44f19a684109620e4841679af90e818b934c450213fb296d217dd76fbd8133e8104ffce1b8d7381e92baf075aac747ded01b441045f936c159eb0f46c11e1f99e958a3e0d6904164b21814766132f7cb38b46df85fb387875d6907338f619856e049c29c288424547a2ca329b1d0251faf8c505bae9c3ec3d5a1e4327f5fdf46ffb088d97582c65a45857e1e0662c2d545166a03c7b024ca17ac3839d703086c5f9fd694b6f5493360c3bcd9d5d427b599ea7651d27005ca2f4c1d0312515f51a323f79b7f5cf1afa2ab67a3ddbfee1&projectId=44e8c964-4684-44c6-a6e3-3f3da8787b50#52a192b1-bea5-4b48-879f-107f009b666f") format("svg");
  font-style: normal;
  font-weight: normal;
}

@font-face {
  font-family: "AvenirNextLTW01-Italic";
  src: url("//fast.fonts.net/dv2/2/d1fddef1-d940-4904-8f6c-17e809462301.eot?d44f19a684109620e4841679af90e818b934c450213fb296d217dd76fbd8133e8104ffce1b8d7381e92baf075aac747ded01b441045f936c159eb0f46c11e1f99e958a3e0d6904164b21814766132f7cb38b46df85fb387875d6907338f619856e049c29c288424547a2ca329b1d0251faf8c505bae9c3ec3d5a1e4327f5fdf46ffb088d97582c65a45857e1e0662c2d545166a03c7b024ca17ac3839d703086c5f9fd694b6f5493360c3bcd9d5d427b599ea7651d27005ca2f4c1d0312515f51a323f79b7f5cf1afa2ab67a3ddbfee1&projectId=44e8c964-4684-44c6-a6e3-3f3da8787b50") format("eot");
  font-style: italic;
  font-weight: normal;
}

@font-face {
  font-family: "AvenirNextLTW01-Italic";
  src: url("//fast.fonts.net/dv2/2/d1fddef1-d940-4904-8f6c-17e809462301.eot?d44f19a684109620e4841679af90e818b934c450213fb296d217dd76fbd8133e8104ffce1b8d7381e92baf075aac747ded01b441045f936c159eb0f46c11e1f99e958a3e0d6904164b21814766132f7cb38b46df85fb387875d6907338f619856e049c29c288424547a2ca329b1d0251faf8c505bae9c3ec3d5a1e4327f5fdf46ffb088d97582c65a45857e1e0662c2d545166a03c7b024ca17ac3839d703086c5f9fd694b6f5493360c3bcd9d5d427b599ea7651d27005ca2f4c1d0312515f51a323f79b7f5cf1afa2ab67a3ddbfee1&projectId=44e8c964-4684-44c6-a6e3-3f3da8787b50");
  src: url("//fast.fonts.net/dv2/3/92b66dbd-4201-4ac2-a605-4d4ffc8705cc.woff?d44f19a684109620e4841679af90e818b934c450213fb296d217dd76fbd8133e8104ffce1b8d7381e92baf075aac747ded01b441045f936c159eb0f46c11e1f99e958a3e0d6904164b21814766132f7cb38b46df85fb387875d6907338f619856e049c29c288424547a2ca329b1d0251faf8c505bae9c3ec3d5a1e4327f5fdf46ffb088d97582c65a45857e1e0662c2d545166a03c7b024ca17ac3839d703086c5f9fd694b6f5493360c3bcd9d5d427b599ea7651d27005ca2f4c1d0312515f51a323f79b7f5cf1afa2ab67a3ddbfee1&projectId=44e8c964-4684-44c6-a6e3-3f3da8787b50") format("woff"), url("//fast.fonts.net/dv2/1/18839597-afa8-4f0b-9abb-4a30262d0da8.ttf?d44f19a684109620e4841679af90e818b934c450213fb296d217dd76fbd8133e8104ffce1b8d7381e92baf075aac747ded01b441045f936c159eb0f46c11e1f99e958a3e0d6904164b21814766132f7cb38b46df85fb387875d6907338f619856e049c29c288424547a2ca329b1d0251faf8c505bae9c3ec3d5a1e4327f5fdf46ffb088d97582c65a45857e1e0662c2d545166a03c7b024ca17ac3839d703086c5f9fd694b6f5493360c3bcd9d5d427b599ea7651d27005ca2f4c1d0312515f51a323f79b7f5cf1afa2ab67a3ddbfee1&projectId=44e8c964-4684-44c6-a6e3-3f3da8787b50") format("truetype"), url("//fast.fonts.net/dv2/11/1de7e6f4-9d4d-47e7-ab23-7d5cf10ab585.svg?d44f19a684109620e4841679af90e818b934c450213fb296d217dd76fbd8133e8104ffce1b8d7381e92baf075aac747ded01b441045f936c159eb0f46c11e1f99e958a3e0d6904164b21814766132f7cb38b46df85fb387875d6907338f619856e049c29c288424547a2ca329b1d0251faf8c505bae9c3ec3d5a1e4327f5fdf46ffb088d97582c65a45857e1e0662c2d545166a03c7b024ca17ac3839d703086c5f9fd694b6f5493360c3bcd9d5d427b599ea7651d27005ca2f4c1d0312515f51a323f79b7f5cf1afa2ab67a3ddbfee1&projectId=44e8c964-4684-44c6-a6e3-3f3da8787b50#1de7e6f4-9d4d-47e7-ab23-7d5cf10ab585") format("svg");
  font-style: italic;
  font-weight: normal;
}

@font-face {
  font-family: "AvenirNextLTW01-Medium";
  src: url("//fast.fonts.net/dv2/2/1a7c9181-cd24-4943-a9d9-d033189524e0.eot?d44f19a684109620e4841679af90e818b934c450213fb296d217dd76fbd8133e8104ffce1b8d7381e92baf075aac747ded01b441045f936c159eb0f46c11e1f99e958a3e0d6904164b21814766132f7cb38b46df85fb387875d6907338f619856e049c29c288424547a2ca329b1d0251faf8c505bae9c3ec3d5a1e4327f5fdf46ffb088d97582c65a45857e1e0662c2d545166a03c7b024ca17ac3839d703086c5f9fd694b6f5493360c3bcd9d5d427b599ea7651d27005ca2f4c1d0312515f51a323f79b7f5cf1afa2ab67a3ddbfee1&projectId=44e8c964-4684-44c6-a6e3-3f3da8787b50") format("eot");
  font-style: normal;
  font-weight: 500;
}

@font-face {
  font-family: "AvenirNextLTW01-Medium";
  src: url("//fast.fonts.net/dv2/2/1a7c9181-cd24-4943-a9d9-d033189524e0.eot?d44f19a684109620e4841679af90e818b934c450213fb296d217dd76fbd8133e8104ffce1b8d7381e92baf075aac747ded01b441045f936c159eb0f46c11e1f99e958a3e0d6904164b21814766132f7cb38b46df85fb387875d6907338f619856e049c29c288424547a2ca329b1d0251faf8c505bae9c3ec3d5a1e4327f5fdf46ffb088d97582c65a45857e1e0662c2d545166a03c7b024ca17ac3839d703086c5f9fd694b6f5493360c3bcd9d5d427b599ea7651d27005ca2f4c1d0312515f51a323f79b7f5cf1afa2ab67a3ddbfee1&projectId=44e8c964-4684-44c6-a6e3-3f3da8787b50");
  src: url("//fast.fonts.net/dv2/3/f26faddb-86cc-4477-a253-1e1287684336.woff?d44f19a684109620e4841679af90e818b934c450213fb296d217dd76fbd8133e8104ffce1b8d7381e92baf075aac747ded01b441045f936c159eb0f46c11e1f99e958a3e0d6904164b21814766132f7cb38b46df85fb387875d6907338f619856e049c29c288424547a2ca329b1d0251faf8c505bae9c3ec3d5a1e4327f5fdf46ffb088d97582c65a45857e1e0662c2d545166a03c7b024ca17ac3839d703086c5f9fd694b6f5493360c3bcd9d5d427b599ea7651d27005ca2f4c1d0312515f51a323f79b7f5cf1afa2ab67a3ddbfee1&projectId=44e8c964-4684-44c6-a6e3-3f3da8787b50") format("woff"), url("//fast.fonts.net/dv2/1/63a74598-733c-4d0c-bd91-b01bffcd6e69.ttf?d44f19a684109620e4841679af90e818b934c450213fb296d217dd76fbd8133e8104ffce1b8d7381e92baf075aac747ded01b441045f936c159eb0f46c11e1f99e958a3e0d6904164b21814766132f7cb38b46df85fb387875d6907338f619856e049c29c288424547a2ca329b1d0251faf8c505bae9c3ec3d5a1e4327f5fdf46ffb088d97582c65a45857e1e0662c2d545166a03c7b024ca17ac3839d703086c5f9fd694b6f5493360c3bcd9d5d427b599ea7651d27005ca2f4c1d0312515f51a323f79b7f5cf1afa2ab67a3ddbfee1&projectId=44e8c964-4684-44c6-a6e3-3f3da8787b50") format("truetype"), url("//fast.fonts.net/dv2/11/a89d6ad1-a04f-4a8f-b140-e55478dbea80.svg?d44f19a684109620e4841679af90e818b934c450213fb296d217dd76fbd8133e8104ffce1b8d7381e92baf075aac747ded01b441045f936c159eb0f46c11e1f99e958a3e0d6904164b21814766132f7cb38b46df85fb387875d6907338f619856e049c29c288424547a2ca329b1d0251faf8c505bae9c3ec3d5a1e4327f5fdf46ffb088d97582c65a45857e1e0662c2d545166a03c7b024ca17ac3839d703086c5f9fd694b6f5493360c3bcd9d5d427b599ea7651d27005ca2f4c1d0312515f51a323f79b7f5cf1afa2ab67a3ddbfee1&projectId=44e8c964-4684-44c6-a6e3-3f3da8787b50#a89d6ad1-a04f-4a8f-b140-e55478dbea80") format("svg");
  font-style: normal;
  font-weight: 500;
}

@font-face {
  font-family: "AvenirNextLTW01-Demi";
  src: url("//fast.fonts.net/dv2/2/12d643f2-3899-49d5-a85b-ff430f5fad15.eot?d44f19a684109620e4841679af90e818b934c450213fb296d217dd76fbd8133e8104ffce1b8d7381e92baf075aac747ded01b441045f936c159eb0f46c11e1f99e958a3e0d6904164b21814766132f7cb38b46df85fb387875d6907338f619856e049c29c288424547a2ca329b1d0251faf8c505bae9c3ec3d5a1e4327f5fdf46ffb088d97582c65a45857e1e0662c2d545166a03c7b024ca17ac3839d703086c5f9fd694b6f5493360c3bcd9d5d427b599ea7651d27005ca2f4c1d0312515f51a323f79b7f5cf1afa2ab67a3ddbfee1&projectId=44e8c964-4684-44c6-a6e3-3f3da8787b50") format("eot");
  font-style: normal;
  font-weight: 700;
}

@font-face {
  font-family: "AvenirNextLTW01-Demi";
  src: url("//fast.fonts.net/dv2/2/12d643f2-3899-49d5-a85b-ff430f5fad15.eot?d44f19a684109620e4841679af90e818b934c450213fb296d217dd76fbd8133e8104ffce1b8d7381e92baf075aac747ded01b441045f936c159eb0f46c11e1f99e958a3e0d6904164b21814766132f7cb38b46df85fb387875d6907338f619856e049c29c288424547a2ca329b1d0251faf8c505bae9c3ec3d5a1e4327f5fdf46ffb088d97582c65a45857e1e0662c2d545166a03c7b024ca17ac3839d703086c5f9fd694b6f5493360c3bcd9d5d427b599ea7651d27005ca2f4c1d0312515f51a323f79b7f5cf1afa2ab67a3ddbfee1&projectId=44e8c964-4684-44c6-a6e3-3f3da8787b50");
  src: url("//fast.fonts.net/dv2/3/91b50bbb-9aa1-4d54-9159-ec6f19d14a7c.woff?d44f19a684109620e4841679af90e818b934c450213fb296d217dd76fbd8133e8104ffce1b8d7381e92baf075aac747ded01b441045f936c159eb0f46c11e1f99e958a3e0d6904164b21814766132f7cb38b46df85fb387875d6907338f619856e049c29c288424547a2ca329b1d0251faf8c505bae9c3ec3d5a1e4327f5fdf46ffb088d97582c65a45857e1e0662c2d545166a03c7b024ca17ac3839d703086c5f9fd694b6f5493360c3bcd9d5d427b599ea7651d27005ca2f4c1d0312515f51a323f79b7f5cf1afa2ab67a3ddbfee1&projectId=44e8c964-4684-44c6-a6e3-3f3da8787b50") format("woff"), url("//fast.fonts.net/dv2/1/a0f4c2f9-8a42-4786-ad00-fce42b57b148.ttf?d44f19a684109620e4841679af90e818b934c450213fb296d217dd76fbd8133e8104ffce1b8d7381e92baf075aac747ded01b441045f936c159eb0f46c11e1f99e958a3e0d6904164b21814766132f7cb38b46df85fb387875d6907338f619856e049c29c288424547a2ca329b1d0251faf8c505bae9c3ec3d5a1e4327f5fdf46ffb088d97582c65a45857e1e0662c2d545166a03c7b024ca17ac3839d703086c5f9fd694b6f5493360c3bcd9d5d427b599ea7651d27005ca2f4c1d0312515f51a323f79b7f5cf1afa2ab67a3ddbfee1&projectId=44e8c964-4684-44c6-a6e3-3f3da8787b50") format("truetype"), url("//fast.fonts.net/dv2/11/99affa9a-a5e9-4559-bd07-20cf0071852d.svg?d44f19a684109620e4841679af90e818b934c450213fb296d217dd76fbd8133e8104ffce1b8d7381e92baf075aac747ded01b441045f936c159eb0f46c11e1f99e958a3e0d6904164b21814766132f7cb38b46df85fb387875d6907338f619856e049c29c288424547a2ca329b1d0251faf8c505bae9c3ec3d5a1e4327f5fdf46ffb088d97582c65a45857e1e0662c2d545166a03c7b024ca17ac3839d703086c5f9fd694b6f5493360c3bcd9d5d427b599ea7651d27005ca2f4c1d0312515f51a323f79b7f5cf1afa2ab67a3ddbfee1&projectId=44e8c964-4684-44c6-a6e3-3f3da8787b50#99affa9a-a5e9-4559-bd07-20cf0071852d") format("svg");
  font-style: normal;
  font-weight: 700;
}

/* topdoc
  name: Webfonts
  family: cf-core
  patterns:
    - name: Licensed webfonts
      notes:
        - "Avenir Next is included via the licensed-fonts.css file.
          This file contains absolute links to our paid font service.
          Fonts included this way will only work on CFPB-registered domains."
        - "Note that when using Avenir Regular we automatically fix faux italic
          and bold issues by overriding i, em, b, and strong tags to use the
          appropriate fonts."
    - name: Webfont mixins
      codenotes:
        - ".webfont-regular()"
        - ".webfont-italic()"
        - ".webfont-medium()"
        - ".webfont-demi()"
      notes:
        - "Use these mixins to easily add the Avenir Next font family to your
          elements."
        - "To avoid faux bold and italics in Avenir Next, you must use the font
          family name for that particular style. So when defining an italic or
          bold style in Avenir Next you need to use the Avenir Next Italic font
          family. Use the mixins when setting bold or italic text as they also
          set the appropriate font-weight and font-style."
        - "These mixins also add the appropriate .lt-ie9 overrides.
          .lt-ie9 overrides are necessary to override font-style and font-weight
          each time the webfont is used. These overrides are built into the webfont
          mixins so you get them automatically. Note that this requires you to
          use conditional classes on the <html> element:
          https://github.com/h5bp/html5-boilerplate/blob/v4.3.0/doc/html.md#conditional-html-classes."
  tags:
    - cf-core
*/

/* topdoc
  name: Type hierarchy
  family: cf-core
  patterns:
    - name: Default body type
      markup: |
        <p>Lorem ipsum dolor sit amet, <em>consectetur adipisicing elit</em>, sed do eiusmod <strong>tempor incididunt</strong> ut labore et dolore magna aliqua. Ut enim ad minim veniam, quis nostrud exercitation ullamco laboris nisi ut aliquip ex ea commodo consequat.</p>
    - name: Heading level 1
      markup: |
        <h1>Example heading element</h1>
        <p class="h1">A non-heading element</p>
      notes:
        - Responsive header. At mobile sizes, displays as h2.
    - name: Heading level 2
      markup: |
        <h2>Example heading element</h2>
        <p class="h2">A non-heading element</p>
      notes:
        - Responsive header. At mobile sizes, displays as h3.
    - name: Heading level 3
      markup: |
        <h3>Example heading element</h3>
        <p class="h3">A non-heading element</p>
      notes:
        - Responsive header. At mobile sizes, displays as h4.
    - name: Heading level 4
      markup: |
        <h4>Example heading element</h4>
        <p class="h4">A non-heading element</p>
    - name: Heading level 5
      markup: |
        <h5>Example heading element</h5>
        <p class="h5">A non-heading element</p>
    - name: Heading level 6
      markup: |
        <h6>Example heading element</h6>
        <p class="h6">A non-heading element</p>
    - name: Super header
      markup: |
        <h1 class="superheader">Example super heading</h1>
        <p class="superheader">Example super heading</p>
  tags:
    - cf-core
*/

body {
  color: #101820;
  font-family: Georgia, "Times New Roman", serif;
  font-size: 100%;
  line-height: 1.375;
}

h1,
.h1,
h2,
.h2,
h3,
.h3 {
  font-family: "AvenirNextLTW01-Regular", Arial, sans-serif;
  font-style: normal;
  font-weight: normal;
}

h1 em,
.h1 em,
h2 em,
.h2 em,
h3 em,
.h3 em,
h1 i,
.h1 i,
h2 i,
.h2 i,
h3 i,
.h3 i {
  font-family: "AvenirNextLTW01-Italic", Arial, sans-serif;
  font-style: italic;
  font-weight: normal;
}

.lt-ie9 h1 em,
.lt-ie9 .h1 em,
.lt-ie9 h2 em,
.lt-ie9 .h2 em,
.lt-ie9 h3 em,
.lt-ie9 .h3 em,
.lt-ie9 h1 i,
.lt-ie9 .h1 i,
.lt-ie9 h2 i,
.lt-ie9 .h2 i,
.lt-ie9 h3 i,
.lt-ie9 .h3 i {
  font-style: normal !important;
}

h1 strong,
.h1 strong,
h2 strong,
.h2 strong,
h3 strong,
.h3 strong,
h1 b,
.h1 b,
h2 b,
.h2 b,
h3 b,
.h3 b {
  font-family: "AvenirNextLTW01-Demi", Arial, sans-serif;
  font-style: normal;
  font-weight: bold;
}

.lt-ie9 h1 strong,
.lt-ie9 .h1 strong,
.lt-ie9 h2 strong,
.lt-ie9 .h2 strong,
.lt-ie9 h3 strong,
.lt-ie9 .h3 strong,
.lt-ie9 h1 b,
.lt-ie9 .h1 b,
.lt-ie9 h2 b,
.lt-ie9 .h2 b,
.lt-ie9 h3 b,
.lt-ie9 .h3 b {
  font-weight: normal !important;
}

h1,
.h1 {
  margin-top: 0;
  margin-bottom: 0.47058824em;
  font-size: 2.125em;
  line-height: 1.29411765;
}

h2,
.h2 {
  margin-top: 0;
  margin-bottom: 0.73076923em;
  font-size: 1.625em;
  line-height: 1.26923077;
}

h3,
.h3 {
  margin-top: 0;
  margin-bottom: 0.95454545em;
  font-size: 1.375em;
  line-height: 1.27272727;
}

h4,
.h4 {
  margin-top: 0;
  margin-bottom: 1.16666667em;
  font-size: 1.125em;
  font-family: "AvenirNextLTW01-Medium", Arial, sans-serif;
  font-style: normal;
  font-weight: 500;
  line-height: 1.22222222;
}

.lt-ie9 h4,
.lt-ie9 .h4 {
  font-weight: normal !important;
}

h5,
h6,
.h5,
.h6 {
  font-family: "AvenirNextLTW01-Demi", Arial, sans-serif;
  font-style: normal;
  font-weight: bold;
  letter-spacing: 1px;
  text-transform: uppercase;
}

.lt-ie9 h5,
.lt-ie9 h6,
.lt-ie9 .h5,
.lt-ie9 .h6 {
  font-weight: normal !important;
}

<<<<<<< HEAD
.demo-spaced {
  margin-bottom: 1.625em;
}

.demo-cols {
  display: block;
  position: relative;
  margin-left: -15px;
  margin-right: -15px;
}

.header .demo-col-12,
.footer .demo-col-12 {
  display: inline-block;
  -webkit-box-sizing: border-box;
  -moz-box-sizing: border-box;
  box-sizing: border-box;
  border: solid transparent;
  border-width: 0 15px;
  margin-right: -0.25em;
  vertical-align: top;
  width: 100%;
}

.ie .header .demo-col-12,
.ie .footer .demo-col-12 {
  margin-right: -0.26em;
}

.lt-ie8 .header .demo-col-12,
.lt-ie8 .footer .demo-col-12 {
  display: inline;
  margin-right: 0;
  zoom: 1;
  behavior: url('/cfgov-refresh/static/vendor/box-sizing-polyfill/boxsizing.htc');
}

.demo-col-12 {
  display: inline-block;
  -webkit-box-sizing: border-box;
  -moz-box-sizing: border-box;
  box-sizing: border-box;
  border: solid transparent;
  border-width: 0 15px;
  margin-right: -0.25em;
  vertical-align: top;
  width: 100%;
}

.ie .demo-col-12 {
  margin-right: -0.26em;
}

.lt-ie8 .demo-col-12 {
  display: inline;
  margin-right: 0;
  zoom: 1;
  behavior: url('/cfgov-refresh/static/vendor/box-sizing-polyfill/boxsizing.htc');
}

.demo-col-6 {
  display: inline-block;
  -webkit-box-sizing: border-box;
  -moz-box-sizing: border-box;
  box-sizing: border-box;
  border: solid transparent;
  border-width: 0 15px;
  margin-right: -0.25em;
  vertical-align: top;
  width: 50%;
}

.ie .demo-col-6 {
  margin-right: -0.26em;
}

.lt-ie8 .demo-col-6 {
  display: inline;
  margin-right: 0;
  zoom: 1;
  behavior: url('/cfgov-refresh/static/vendor/box-sizing-polyfill/boxsizing.htc');
}

.header .demo-placeholder,
.footer .demo-placeholder {
  margin: 15px;
}

/* Base styles
   ========================================================================== */

img {
  max-width: 100%;
}

/* Project-specific styles
   ========================================================================== */

/* ==========================================================================
   cfgov-refresh
   capital framework enhancements
   ========================================================================== */
=======
h5,
.h5 {
  margin-top: 0;
  margin-bottom: 0.35714286em;
  font-size: 0.875em;
  line-height: 1.57142857;
}

h6,
.h6 {
  margin-top: 0;
  margin-bottom: 0.41666667em;
  font-size: 0.75em;
  line-height: 1.83333333;
}

.superheader {
  margin-bottom: 0.1875em;
  font-size: 3em;
  font-family: "AvenirNextLTW01-Demi", Arial, sans-serif;
  font-style: normal;
  font-weight: bold;
  line-height: 1.375;
}

.lt-ie9 .superheader {
  font-weight: normal !important;
}

/* topdoc
  name: Margins
  family: cf-core
  patterns:
    - name: Consistent vertical margins
      notes:
        - "Assumes that the font size of each of these items remains the default."
      markup: |
        <p>Paragraph margin example</p>
        <p>Paragraph margin example</p>
  tags:
    - cf-core
*/

p,
ul,
ol,
dl,
table,
figure {
  margin-top: 0;
  margin-bottom: 1.25em;
}

figure {
  margin-left: 0;
  margin-right: 0;
}

/* topdoc
  name: Default link
  notes:
    - "Note that the .visited, .hover, .focus, .active classes are for demonstration purposes only and should not 
      be used in production."
  family: cf-core
  patterns:
    - name: Default state
      markup: |
        <a href="#">Default link style</a>
    - name: Visited state
      markup: |
        <a href="#" class="visited">Visited link style</a>
    - name: Hovered state
      markup: |
        <a href="#" class="hover">Hovered link style</a>
    - name: Focused state
      markup: |
        <a href="#" class="focus">Focused link style</a>
    - name: Active state
      markup: |
        <a href="#" class="active">Active link style</a>
  tags:
    - cf-core
*/

a {
  border-width: 0;
  border-style: dotted;
  border-color: #0072ce;
  color: #0072ce;
  text-decoration: none;
}

a:visited,
a.visited {
  border-color: #005e5d;
  color: #005e5d;
}

a:hover,
a.hover {
  border-style: solid;
  border-color: #7fb8e6;
  color: #7fb8e6;
}

a:focus,
a.focus {
  border-style: solid;
  outline: thin dotted;
}

a:active,
a.active {
  border-style: solid;
  border-color: #002d72;
  color: #002d72;
}

/* topdoc
  name: Underlined links
  family: cf-core
  patterns:
    - name: States
      notes:
        - "Note that the .visited, .hover, .focus, .active classes are for demonstration purposes only and should not 
          be used in production."
        - "The underline style properties are mostly set above in the a tag.
          To enable the underline simply set a bottom-border-width as done here."
      markup: |
        <p>
            <a href="#">Default</a>,
            <a href="#" class="visited">Visited</a>,
            <a href="#" class="hover">Hovered</a>,
            <a href="#" class="focus">Focused</a>,
            <a href="#" class="active">Active</a>
        </p>
    - name: Underline conditions
      notes:
        - "We're restricting link borders to links within p, li, and dd so that
          we don't have to override them every time we want a plain link."
      markup: |
        <p>
            <a href="#">A child of a paragraph</a>
        </p>
        <ul>
            <li>
                <a href="#">A child of a list item</a>
            </li>
        </ul>
        <dl>
            <dt>
                Definition list term
            </dt>
            <dd>
                <a href="#">A child of a definition list description</a>
            </dd>
        </dl>
    - name: Exceptions for underlined links
      notes:
        - "Inline text links inside of a nav element are not underlined."
      markup: |
        <nav>
            <p>
                <a href="#">A child of a paragraph</a>
            </p>
            <ul>
                <li>
                    <a href="#">A child of a list item</a>
                </li>
            </ul>
            <dl>
                <dt>
                    Definition list term
                </dt>
                <dd>
                    <a href="#">A child of a definition list description</a>
                </dd>
            </dl>
        </nav>
  tags:
    - cf-core
*/

p a,
li a,
dd a {
  border-bottom-width: 1px;
}

nav a {
  border-bottom-width: 0;
}

/* topdoc
  name: Lists
  family: cf-core
  patterns:
    - name: Unordered list
      markup: |
        <ul>
            <li>List item</li>
            <li>List item</li>
            <li>List item</li>
        </ul>
  tags:
    - cf-core
*/

ul {
  list-style: square;
}
>>>>>>> d3918e3a

/* topdoc
  name: Tables
  family: cf-core
  patterns:
    - name: Standard table
      markup: |
        <table>
            <thead>
                <tr>
                    <th>Column 1 header</th>
                    <th>Column 2 header</th>
                    <th>Column 3 header</th>
                </tr>
            </thead>
            <tbody>
                <tr>
                    <th>Row 1 header</th>
                    <td>Row 1, column 2</td>
                    <td>Row 1, column 3</td>
                </tr>
                <tr>
                    <th>Row 2 header</th>
                    <td>Row 2, column 2</td>
                    <td>Row 2, column 3</td>
                </tr>
                <tr>
                    <th>Row 3 header</th>
                    <td>Row 3, column 2</td>
                    <td>Row 3, column 3</td>
                </tr>
            </tbody>
        </table>
    - name: Compact table
      markup: |
        <table class="compact-table">
            <thead>
                <tr>
                    <th>Column 1 header</th>
                    <th>Column 2 header</th>
                    <th>Column 3 header</th>
                </tr>
            </thead>
            <tbody>
                <tr>
                    <th>Row 1 header</th>
                    <td>Row 1, column 2</td>
                    <td>Row 1, column 3</td>
                </tr>
                <tr>
                    <th>Row 2 header</th>
                    <td>Row 2, column 2</td>
                    <td>Row 2, column 3</td>
                </tr>
                <tr>
                    <th>Row 3 header</th>
                    <td>Row 3, column 2</td>
                    <td>Row 3, column 3</td>
                </tr>
            </tbody>
        </table>
      notes:
        - Reduces cell padding to 10px.
  tags:
<<<<<<< HEAD
    - cfgov-cf-enhancements
*/

th,
td {
  padding: 0.625em 0.625em;
  background: #ffffff;
  vertical-align: top;
}

tbody > tr:nth-child(odd) > th,
tbody > tr:nth-child(odd) > td {
  background: inherit;
}

thead th {
  font-family: "AvenirNextLTW01-Demi", Arial, sans-serif;
  font-style: normal;
  font-weight: bold;
  letter-spacing: 1px;
  text-transform: uppercase;
  margin-top: 0;
  margin-bottom: 0.35714286em;
  font-size: 0.875em;
  line-height: 1.57142857;
  padding: 0.57142857em 0.71428571em;
  margin-bottom: 0;
  border-bottom: 1px solid #babbbd;
  background: #f1f2f2;
  color: #43484e;
}

.lt-ie9 thead th {
  font-weight: normal !important;
}

tbody th {
  font-family: "AvenirNextLTW01-Medium", Arial, sans-serif;
  font-style: normal;
  font-weight: 500;
}

.lt-ie9 tbody th {
  font-weight: normal !important;
}

tbody tr {
  border-bottom: 1px solid #babbbd;
}

/* topdoc
  name: cf-grid column dividers
  family: cfgov-cf-enhancements
  notes:
    - "cf-grid columns use left and right borders for fixed margins which means
       it's not possible to set visual left and right borders directly on them.
       Instead we can use the :before pseudo element and position it absolutely.
       The added benefit of doing it this way is that the border spans the
       entire height of the next parent using `position: relative;`. This means
       that the border will always match the height of the tallest column in the
       row."
=======
    - cf-core
*/

table {
  font-family: "AvenirNextLTW01-Regular", Arial, sans-serif;
  font-style: normal;
  font-weight: normal;
}

table em,
table i {
  font-family: "AvenirNextLTW01-Italic", Arial, sans-serif;
  font-style: italic;
  font-weight: normal;
}

.lt-ie9 table em,
.lt-ie9 table i {
  font-style: normal !important;
}

table strong,
table b {
  font-family: "AvenirNextLTW01-Demi", Arial, sans-serif;
  font-style: normal;
  font-weight: bold;
}

.lt-ie9 table strong,
.lt-ie9 table b {
  font-weight: normal !important;
}

th,
td {
  padding: 0.75em 0.9375em;
  background: #f8f8f8;
}

thead th,
thead td {
  color: #ffffff;
  background: #43484e;
}

tbody > tr:nth-child(odd) > th,
tbody > tr:nth-child(odd) > td {
  background: #f1f2f2;
}

.compact-table th,
.compact-table td {
  padding: 0.4375em 0.625em;
}

th {
  font-family: "AvenirNextLTW01-Demi", Arial, sans-serif;
  font-style: normal;
  font-weight: bold;
  text-align: left;
}

.lt-ie9 th {
  font-weight: normal !important;
}

/* topdoc
  name: Block quote
  family: cf-core
>>>>>>> d3918e3a
  patterns:
    - name: Default block quote
      markup: |
        <blockquote cite="link-to-source">
            Lorem ipsum dolor sit amet, consectetur adipisicing elit. Culpa
            similique fugit hic eligendi praesentium officiis illum optio iusto
            commodi eum tempore nisi ad in perferendis enim quo dolores.
            Reprehenderit similique earum quibusdam possimus vitae esse
            nesciunt mollitia sed beatae aliquid dolores iure a impedit quam
            minus eum modi illum ducimus eligendi eveniet labore non sequi
            voluptate et totam praesentium animi itaque asperiores dolorum
            sunt laudantium repellat nam commodi. Perspiciatis natus aliquam
            veniam officiis ducimus voluptatum ut necessitatibus non!
        </blockquote>
      notes:
        - "Use a block quote to quote from an external work. See .pull-quote if
          you need to highlight an excerpt from the current work."
        - "It is best practice to document the URL of a quoted work using the
          cite attribute."
  tags:
    - cf-core
*/

blockquote {
  margin: 1.25em;
}

blockquote {
  margin: 1.75em 2.5em;
}

/* topdoc
<<<<<<< HEAD
  name: Expandables
  family: cfgov-cf-enhancements
  patterns:
    - name: Header right float on medium modifier
      codenotes:
        - .expandable_header-right__float-on-medium
  tags:
    - cfgov-cf-enhancements
*/

.expandable_header-right__float-on-medium {
  float: none;
}

.expandable_header-right__float-on-medium {
  float: right;
=======
  name: Pull quote
  family: cf-core
  patterns:
    - name: Default pull quote
      markup: |
        <aside class="pull-quote">
            <div class="pull-quote_body">
                Lorem ipsum dolor sit amet, consectetur adipisicing elit.
                Cum corrupti tempora nam nihil qui mollitia consectetur
                corporis nemo culpa dolorum!
            </div>
            <footer>
                <cite class="pull-quote_citation">
                    - Author Name
                </cite>
            <footer>
        </aside>
      notes:
        - "Use a pull quote to highlight excerpts from the current work.
          This is not to be confused with blockquote which quotes from an
          external work."
        - "Since a pull quote is an excerpt and repeats content from the
          article it's contained within you should use the aside element."
    - name: Large pull quote
      markup: |
        <aside class="pull-quote pull-quote__large">
            <div class="pull-quote_body">
                Lorem ipsum dolor sit amet, consectetur adipisicing elit.
                Cum corrupti tempora nam nihil qui mollitia consectetur
                corporis nemo culpa dolorum!
            </div>
            <footer>
                <cite class="pull-quote_citation">
                    - Author Name
                </cite>
            <footer>
        </aside>
  tags:
    - cf-core
*/

.pull-quote_body {
  font-family: "AvenirNextLTW01-Regular", Arial, sans-serif;
  font-style: normal;
  font-weight: normal;
  margin-top: 0;
  margin-bottom: 0.95454545em;
  font-size: 1.375em;
  line-height: 1.27272727;
  margin-bottom: 0.54545455em;
  color: #101820;
}

.pull-quote_body em,
.pull-quote_body i {
  font-family: "AvenirNextLTW01-Italic", Arial, sans-serif;
  font-style: italic;
  font-weight: normal;
}

.lt-ie9 .pull-quote_body em,
.lt-ie9 .pull-quote_body i {
  font-style: normal !important;
}

.pull-quote_body strong,
.pull-quote_body b {
  font-family: "AvenirNextLTW01-Demi", Arial, sans-serif;
  font-style: normal;
  font-weight: bold;
}

.lt-ie9 .pull-quote_body strong,
.lt-ie9 .pull-quote_body b {
  font-weight: normal !important;
}

.pull-quote_citation {
  font-family: "AvenirNextLTW01-Demi", Arial, sans-serif;
  font-style: normal;
  font-weight: bold;
  letter-spacing: 1px;
  text-transform: uppercase;
  margin-top: 0;
  margin-bottom: 0.35714286em;
  font-size: 0.875em;
  line-height: 1.57142857;
  color: #75787b;
}

.lt-ie9 .pull-quote_citation {
  font-weight: normal !important;
}

.pull-quote__large .pull-quote_body {
  font-family: "AvenirNextLTW01-Regular", Arial, sans-serif;
  font-style: normal;
  font-weight: normal;
  margin-top: 0;
  margin-bottom: 0.73076923em;
  font-size: 1.625em;
  line-height: 1.26923077;
  margin-bottom: 0.69230769em;
}

.pull-quote__large .pull-quote_body em,
.pull-quote__large .pull-quote_body i {
  font-family: "AvenirNextLTW01-Italic", Arial, sans-serif;
  font-style: italic;
  font-weight: normal;
}

.lt-ie9 .pull-quote__large .pull-quote_body em,
.lt-ie9 .pull-quote__large .pull-quote_body i {
  font-style: normal !important;
}

.pull-quote__large .pull-quote_body strong,
.pull-quote__large .pull-quote_body b {
  font-family: "AvenirNextLTW01-Demi", Arial, sans-serif;
  font-style: normal;
  font-weight: bold;
}

.lt-ie9 .pull-quote__large .pull-quote_body strong,
.lt-ie9 .pull-quote__large .pull-quote_body b {
  font-weight: normal !important;
}

/* topdoc
    name: Form labels
    family: cf-core
    notes:
      - "Visit https://github.com/cfpb/cf-forms for advanced form label patterns."
    patterns:
    - name: Default label
      markup: |
        <label>Form label</label>
    - name: Label wrapping a radio or checkbox
      markup: |
        <label>
            <input type="radio">
            Radio label
        </label>
        <label>
            <input type="checkbox">
            Checkbox label
        </label>
    tags:
    - cf-core
*/

label {
  display: block;
  margin-bottom: 0.3125em;
  font-family: "AvenirNextLTW01-Regular", Arial, sans-serif;
  font-style: normal;
  font-weight: normal;
}

label em,
label i {
  font-family: "AvenirNextLTW01-Italic", Arial, sans-serif;
  font-style: italic;
  font-weight: normal;
}

.lt-ie9 label em,
.lt-ie9 label i {
  font-style: normal !important;
}

label strong,
label b {
  font-family: "AvenirNextLTW01-Demi", Arial, sans-serif;
  font-style: normal;
  font-weight: bold;
}

.lt-ie9 label strong,
.lt-ie9 label b {
  font-weight: normal !important;
}

label input[type="radio"],
label input[type="checkbox"] {
  margin-right: 0.375em;
>>>>>>> d3918e3a
}

/* topdoc
    name: Form elements
    family: cf-core
    notes:
      - "The .focus class is only included for documentation demos and should
         not be used in production."
      - "Visit https://github.com/cfpb/cf-forms for advanced form field patterns."
    patterns:
    - name: type="text"
      markup: |
        <input type="text" value="Lorem ipsum">
        <input placeholder="Lorem ipsum" type="text" value="">
        <input class="focus" type="text" value="Lorem ipsum">
    - name: type="search"
      markup: |
        <input type="search" value="Lorem ipsum">
        <input placeholder="Lorem ipsum" type="search" value="">
        <input class="focus" type="search" value="Lorem ipsum">
    - name: type="email"
      markup: |
        <input type="email" value="Lorem ipsum">
        <input placeholder="Lorem ipsum" type="email" value="">
        <input class="focus" type="email" value="Lorem ipsum">
    - name: type="url"
      markup: |
        <input type="url" value="Lorem ipsum">
        <input placeholder="Lorem ipsum" type="url" value="">
        <input class="focus" type="url" value="Lorem ipsum">
    - name: type="tel"
      markup: |
        <input type="tel" value="Lorem ipsum">
        <input placeholder="Lorem ipsum" type="tel" value="">
        <input class="focus" type="tel" value="Lorem ipsum">
    - name: type="number"
      markup: |
        <input type="number" value="1000">
        <input placeholder="Lorem ipsum" type="number" value="">
        <input class="focus" type="number" value="1000">
    - name: textarea
      markup: |
        <textarea>Lorem ipsum</textarea>
        <textarea class="focus">Lorem ipsum</textarea>
    - name: multi-select
      markup: |
        <select multiple>
            <option value="option1">Lorem</option>
            <option value="option2">Ipsum</option>
            <option value="option3">Dolor</option>
            <option value="option4">Sit</option>
        </select>
        <select class="focus" multiple>
            <option value="option1">Lorem</option>
            <option value="option2">Ipsum</option>
            <option value="option3">Dolor</option>
            <option value="option4">Sit</option>
        </select>
    tags:
    - cf-core
*/

input[type="text"],
input[type="search"],
input[type="email"],
input[type="url"],
input[type="tel"],
input[type="number"],
textarea,
select[multiple] {
  display: inline-block;
  margin: 0;
  padding: 0.375em;
  font-family: Arial, sans-serif;
  font-size: 1em;
  background: #ffffff;
  border: 1px solid #75787b;
  border-radius: 0;
  vertical-align: top;
  -webkit-appearance: none;
  -webkit-user-modify: read-write-plaintext-only;
}

::-webkit-search-decoration {
  -webkit-appearance: none;
}

input[type="text"]:focus,
input[type="text"].focus,
input[type="search"]:focus,
input[type="search"].focus,
input[type="email"]:focus,
input[type="email"].focus,
input[type="url"]:focus,
input[type="url"].focus,
input[type="tel"]:focus,
input[type="tel"].focus,
input[type="number"]:focus,
input[type="number"].focus,
textarea:focus,
textarea.focus,
select[multiple]:focus,
select[multiple].focus {
  border: 1px solid #0072ce;
  outline: 1px solid #0072ce;
  outline-offset: 0;
  -webkit-box-shadow: none;
  box-shadow: none;
}

::-webkit-input-placeholder {
  color: #75787b;
}

::-moz-placeholder {
  color: #75787b;
}

:-ms-input-placeholder {
  color: #75787b;
}

/* topdoc
  name: Images
  family: cf-core
  patterns:
    - name: max-width
      markup: |
            <img src="http://placekitten.com/800/40" alt="">
      notes:
        - "Gives all images a default max-width of 100% of their container."
  tags:
    - cf-core
*/

img {
  max-width: 100%;
}

/* topdoc
  name: EOF
  eof: true
*/

/* Demo-specific styles
   ========================================================================== */

/* ==========================================================================
   cfgov-refresh
   demo
   ========================================================================== */

.beta-banner {
  padding: 30px 0;
  background: #ffecd1;
  font-family: "AvenirNextLTW01-Regular", Arial, sans-serif;
  font-style: normal;
  font-weight: normal;
}

.beta-banner em,
.beta-banner i {
  font-family: "AvenirNextLTW01-Italic", Arial, sans-serif;
  font-style: italic;
  font-weight: normal;
}

.lt-ie9 .beta-banner em,
.lt-ie9 .beta-banner i {
  font-style: normal !important;
}

.beta-banner strong,
.beta-banner b {
  font-family: "AvenirNextLTW01-Demi", Arial, sans-serif;
  font-style: normal;
  font-weight: bold;
}

.lt-ie9 .beta-banner strong,
.lt-ie9 .beta-banner b {
  font-weight: normal !important;
}

.beta-banner_head {
  margin-top: 0;
  margin-bottom: 1.16666667em;
  font-size: 1.125em;
  font-family: "AvenirNextLTW01-Medium", Arial, sans-serif;
  font-style: normal;
  font-weight: 500;
  line-height: 1.22222222;
}

.lt-ie9 .beta-banner_head {
  font-weight: normal !important;
}

.beta-banner_icon {
  color: #ff9e1b;
}

.beta-banner_desc {
  margin-bottom: 0;
}

.beta-banner_close-btn {
  width: 100%;
  margin-top: 15px;
}

.beta-banner_close-btn,
.beta-banner_close-btn:link,
.beta-banner_close-btn:visited {
  background-color: #75787b;
  color: #ffffff;
}

.beta-banner_close-btn:hover,
.beta-banner_close-btn.hover {
  background-color: #919395;
}

.beta-banner_close-btn:focus,
.beta-banner_close-btn.focus {
  background-color: #919395;
  outline-color: #75787b;
}

.beta-banner_close-btn:active,
.beta-banner_close-btn.active {
  background-color: #43484e;
}

.beta-banner_close-btn {
  padding: 0;
  border-bottom: 1px dotted #0072ce;
  border-radius: 0;
  margin: 0.57142857em 0;
  width: auto;
  padding: 15px;
  margin: 0;
  position: absolute;
  top: 0;
  right: 0;
  color: #101820;
  border-color: #101820;
  border-bottom-width: 0 !important;
  text-transform: lowercase;
}

.beta-banner_close-btn,
.beta-banner_close-btn:link,
.beta-banner_close-btn:visited {
  background-color: transparent;
  color: #0072ce;
}

.beta-banner_close-btn:hover,
.beta-banner_close-btn.hover {
  border-bottom: 1px solid #7fb8e6;
  background-color: transparent;
  color: #7fb8e6;
}

.beta-banner_close-btn:focus,
.beta-banner_close-btn.focus {
  border-bottom-style: solid;
  background-color: transparent;
  outline: thin dotted #0072ce;
}

.beta-banner_close-btn:active,
.beta-banner_close-btn.active {
  border-bottom: 1px solid #002d72;
  background-color: transparent;
  color: #002d72;
}

.beta-banner_close-btn:visited,
.beta-banner_close-btn.visited {
  border-color: #101820;
  color: #101820;
}

.beta-banner_close-btn:hover,
.beta-banner_close-btn.hover {
  border-color: #43484e;
  color: #43484e;
}

.beta-banner_close-btn:focus,
.beta-banner_close-btn.focus {
  border-color: #43484e;
  color: #43484e;
}

.beta-banner_close-btn:active,
.beta-banner_close-btn.active {
  border-color: #101820;
  color: #101820;
}

.beta-banner_close-btn {
  top: -30px;
}

.demo-placeholder {
  display: inline-block;
  padding: 0.57142857em 0.85714286em;
  color: #75787b;
  font-family: "AvenirNextLTW01-Regular", Arial, sans-serif;
  font-style: normal;
  font-weight: normal;
  font-size: 0.875em;
  line-height: 1;
  border: 2px dashed #babbbd;
  background: #f8f8f8;
}

.demo-placeholder em,
.demo-placeholder i {
  font-family: "AvenirNextLTW01-Italic", Arial, sans-serif;
  font-style: italic;
  font-weight: normal;
}

.lt-ie9 .demo-placeholder em,
.lt-ie9 .demo-placeholder i {
  font-style: normal !important;
}

.demo-placeholder strong,
.demo-placeholder b {
  font-family: "AvenirNextLTW01-Demi", Arial, sans-serif;
  font-style: normal;
  font-weight: bold;
}

.lt-ie9 .demo-placeholder strong,
.lt-ie9 .demo-placeholder b {
  font-weight: normal !important;
}

.demo-logo {
  margin: 26px 0;
}

.demo-file-name {
  font-family: Consolas, monaco, monospace;
}

.demo-sheer-link {
  font-family: "AvenirNextLTW01-Regular", Arial, sans-serif;
  font-style: normal;
  font-weight: normal;
  font-size: 0.75em;
}

.demo-sheer-link em,
.demo-sheer-link i {
  font-family: "AvenirNextLTW01-Italic", Arial, sans-serif;
  font-style: italic;
  font-weight: normal;
}

.lt-ie9 .demo-sheer-link em,
.lt-ie9 .demo-sheer-link i {
  font-style: normal !important;
}

.demo-sheer-link strong,
.demo-sheer-link b {
  font-family: "AvenirNextLTW01-Demi", Arial, sans-serif;
  font-style: normal;
  font-weight: bold;
}

.lt-ie9 .demo-sheer-link strong,
.lt-ie9 .demo-sheer-link b {
  font-weight: normal !important;
}

.demo-spaced {
  margin-bottom: 1.625em;
}

.demo-cols {
  display: block;
  position: relative;
  margin-left: -15px;
  margin-right: -15px;
}

.header .demo-col-12,
.footer .demo-col-12 {
  display: inline-block;
  -webkit-box-sizing: border-box;
  -moz-box-sizing: border-box;
  box-sizing: border-box;
  border: solid transparent;
  border-width: 0 15px;
  margin-right: -0.25em;
  vertical-align: top;
  width: 100%;
}

.ie .header .demo-col-12,
.ie .footer .demo-col-12 {
  margin-right: -0.26em;
}

.lt-ie8 .header .demo-col-12,
.lt-ie8 .footer .demo-col-12 {
  display: inline;
  margin-right: 0;
  zoom: 1;
  behavior: url('/cfgov-refresh/static/vendor/box-sizing-polyfill/boxsizing.htc');
}

.demo-col-12 {
  display: inline-block;
  -webkit-box-sizing: border-box;
  -moz-box-sizing: border-box;
  box-sizing: border-box;
  border: solid transparent;
  border-width: 0 15px;
  margin-right: -0.25em;
  vertical-align: top;
  width: 100%;
}

.ie .demo-col-12 {
  margin-right: -0.26em;
}

.lt-ie8 .demo-col-12 {
  display: inline;
  margin-right: 0;
  zoom: 1;
  behavior: url('/cfgov-refresh/static/vendor/box-sizing-polyfill/boxsizing.htc');
}

.demo-col-6 {
  display: inline-block;
  -webkit-box-sizing: border-box;
  -moz-box-sizing: border-box;
  box-sizing: border-box;
  border: solid transparent;
  border-width: 0 15px;
  margin-right: -0.25em;
  vertical-align: top;
  width: 50%;
}

.ie .demo-col-6 {
  margin-right: -0.26em;
}

.lt-ie8 .demo-col-6 {
  display: inline;
  margin-right: 0;
  zoom: 1;
  behavior: url('/cfgov-refresh/static/vendor/box-sizing-polyfill/boxsizing.htc');
}

.header .demo-placeholder,
.footer .demo-placeholder {
  margin: 15px;
}

/* Project-specific styles
   ========================================================================== */

/* ==========================================================================
   cfgov-refresh
   capital framework enhancements
   ========================================================================== */

/* topdoc
  name: Proposed Superheader line-height tweak
  family: cfgov-cf-enhancements
  notes:
    - "The current superheader line-height is a little tall.
       This proposes reducing it."
  patterns:
    - name: .superheader
      markup: |
        <h1 class="superheader">
            Here's a long header that will hopefully break
            break onto two lines.
        </h1>
  tags:
    - cfgov-cf-enhancements
*/

.superheader {
  margin-bottom: 0.1875em;
  font-size: 3em;
  font-family: "AvenirNextLTW01-Demi", Arial, sans-serif;
  font-style: normal;
  font-weight: bold;
  line-height: 1.25;
}

.lt-ie9 .superheader {
  font-weight: normal !important;
}

/* topdoc
  name: Small text utility
  family: cfgov-cf-enhancements
  patterns:
    - name: .u-small-text (utility class)
      markup: |
        Lorem ipsum<br>
        <span class="u-small-text">dolor sit amet</span>
      codenotes:
        - ".u-small-text"
      notes:
        - "14px text."
        - "The utility class should only be used when the default text size is
           16px. For example you wouldn't want to use the class inside of an
           `h1` because the `font-size` in the `h1` will make `.u-small-text`
           bigger than it should be. See the docs for the `.u-small-text()`
           mixin."
    - name: .u-small-text() (Less mixin)
      codenotes:
        - ".u-small-text(@context)"
        - |
          // Mixin usage:
          .example {
            font-size: unit(20px / @base-font-size-px, em);
            small {
              .u-small-text(20px);
            }
          }
          // Compiles to:
          .example {
            font-size: 1.25em;
          }
          .example small {
            font-size: 0.7em;
          }
      notes:
        - "This mixin enables you to easily create consistent small text by
           passing the context `font-size`."
  tags:
    - cfgov-cf-enhancements
*/

.u-small-text {
  font-size: 0.875em;
}

small {
  font-size: 0.875em;
}

/* topdoc
  name: Width utilities
  family: cfgov-cf-enhancements
  patterns:
    - name: Percent-based
      markup: |
        <div class="u-w100pct" style="background: #DBEDD4; margin-bottom: 1px;">
            <code>.u-w100pct</code>
        </div>
        <div class="u-w90pct" style="background: #DBEDD4; margin-bottom: 1px;">
            <code>.u-w90pct</code>
        </div>
        <div class="u-w80pct" style="background: #DBEDD4; margin-bottom: 1px;">
            <code>.u-w80pct</code>
        </div>
        <div class="u-w70pct" style="background: #DBEDD4; margin-bottom: 1px;">
            <code>.u-w70pct</code>
        </div>
        <div class="u-w60pct" style="background: #DBEDD4; margin-bottom: 1px;">
            <code>.u-w60pct</code>
        </div>
        <div class="u-w50pct" style="background: #DBEDD4; margin-bottom: 1px;">
            <code>.u-w50pct</code>
        </div>
        <div class="u-w40pct" style="background: #DBEDD4; margin-bottom: 1px;">
            <code>.u-w40pct</code>
        </div>
        <div class="u-w30pct" style="background: #DBEDD4; margin-bottom: 1px;">
            <code>.u-w30pct</code>
        </div>
        <div class="u-w20pct" style="background: #DBEDD4; margin-bottom: 1px;">
            <code>.u-w20pct</code>
        </div>
        <div class="u-w10pct" style="background: #DBEDD4; margin-bottom: 1px;">
            <code>.u-w10pct</code>
        </div>
        <div class="u-w75pct" style="background: #DBEDD4; margin-bottom: 1px;">
            <code>.u-w75pct</code>
        </div>
        <div class="u-w25pct" style="background: #DBEDD4; margin-bottom: 1px;">
            <code>.u-w25pct</code>
        </div>
        <div class="u-w66pct" style="background: #DBEDD4; margin-bottom: 1px;">
            <code>.u-w66pct</code>
        </div>
        <div class="u-w33pct" style="background: #DBEDD4; margin-bottom: 1px;">
            <code>.u-w33pct</code>
        </div>
      notes:
        - "Inline styles are for demonstration purposes only, please don't use
           them."
  tags:
    - cfgov-cf-enhancements
*/

.u-w100pct {
  width: 100%;
}

.u-w90pct {
  width: 90%;
}

.u-w80pct {
  width: 80%;
}

.u-w70pct {
  width: 70%;
}

.u-w60pct {
  width: 60%;
}

.u-w50pct {
  width: 50%;
}

.u-w40pct {
  width: 40%;
}

.u-w30pct {
  width: 30%;
}

.u-w20pct {
  width: 20%;
}

.u-w10pct {
  width: 10%;
}

.u-w75pct {
  width: 75%;
}

.u-w25pct {
  width: 25%;
}

.u-w66pct {
  width: 66.66666667%;
}

.u-w33pct {
  width: 33.33333333%;
}

/* topdoc
  name: Tables
  family: cfgov-cf-enhancements
  notes:
    - "Updated table styling that needs to get ported to cf-core pending Design
       Manual approval."
    - "At screens smaller than 960px wide the table cells stack."
  patterns:
    - name: Default table
      markup: |
        <table>
            <thead>
                <tr>
                    <th>Column 1</th>
                    <th>Column 2</th>
                </tr>
            </thead>
            <tbody>
                <tr>
                    <td>Lorem ipsum dolor.</td>
                    <td>Lorem ipsum dolor.</td>
                </tr>
                <tr>
                    <td>Lorem ipsum dolor.</td>
                    <td>Lorem ipsum dolor.</td>
                </tr>
                <tr>
                    <td>Lorem ipsum dolor.</td>
                    <td>Lorem ipsum dolor.</td>
                </tr>
                <tr>
                    <td>Lorem ipsum dolor.</td>
                    <td>Lorem ipsum dolor.</td>
                </tr>
            </tbody>
        </table>
  tags:
    - cfgov-cf-enhancements
*/

th,
td {
  padding: 0.625em 0.625em;
  background: #ffffff;
  vertical-align: top;
}

tbody > tr:nth-child(odd) > th,
tbody > tr:nth-child(odd) > td {
  background: inherit;
}

thead th {
  font-family: "AvenirNextLTW01-Demi", Arial, sans-serif;
  font-style: normal;
  font-weight: bold;
  letter-spacing: 1px;
  text-transform: uppercase;
  margin-top: 0;
  margin-bottom: 0.35714286em;
  font-size: 0.875em;
  line-height: 1.57142857;
  padding: 0.57142857em 0.71428571em;
  margin-bottom: 0;
  border-bottom: 1px solid #babbbd;
  background: #f1f2f2;
  color: #43484e;
}

.lt-ie9 thead th {
  font-weight: normal !important;
}

tbody th {
  font-family: "AvenirNextLTW01-Medium", Arial, sans-serif;
  font-style: normal;
  font-weight: 500;
}

.lt-ie9 tbody th {
  font-weight: normal !important;
}

tbody tr {
  border-bottom: 1px solid #babbbd;
}

/* topdoc
  name: Figure updates
  family: cfgov-cf-enhancements
  patterns:
    - name: figure.figure__bordered
      markup: |
        <figure class="figure__bordered">
            <img src="http://placekitten.com/300/300">
        </figure>
  tags:
    - cfgov-cf-enhancements
*/

figure img {
  vertical-align: middle;
}

.figure__bordered img {
  border: 1px solid #babbbd;
}

/* topdoc
  name: Expandables
  family: cfgov-cf-enhancements
  patterns:
    - name: Header right float on medium modifier
      codenotes:
        - .expandable_header-right__float-on-medium
  tags:
    - cfgov-cf-enhancements
*/

.expandable_target__btn__secondary {
  display: inline-block;
  -webkit-box-sizing: border-box;
  -moz-box-sizing: border-box;
  box-sizing: border-box;
  padding: 0.57142857em 1em;
  border: 0;
  border-radius: 0.28571429em;
  margin: 0;
  vertical-align: middle;
  font-family: "AvenirNextLTW01-Medium", Arial, sans-serif;
  font-style: normal;
  font-weight: 500;
  font-size: 0.875em;
  line-height: normal;
  text-decoration: none;
  cursor: pointer;
  -webkit-transition: .1s;
  transition: .1s;
  -webkit-appearance: none;
}

.lt-ie9 .expandable_target__btn__secondary {
  font-weight: normal !important;
}

.expandable_target__btn__secondary,
.expandable_target__btn__secondary:link,
.expandable_target__btn__secondary:visited {
  background-color: #0072ce;
  color: #ffffff;
}

.expandable_target__btn__secondary:hover,
.expandable_target__btn__secondary.hover {
  background-color: #328ed8;
}

.expandable_target__btn__secondary:focus,
.expandable_target__btn__secondary.focus {
  background-color: #328ed8;
  outline: 1px dotted #0072ce;
  outline-offset: 1px;
}

.expandable_target__btn__secondary:active,
.expandable_target__btn__secondary.active {
  background-color: #33578e;
}

button.expandable_target__btn__secondary::-moz-focus-inner,
input.expandable_target__btn__secondary::-moz-focus-inner {
  border: 0;
}

.expandable_target__btn__secondary + .expandable_target__btn__secondary {
  margin-left: 0.42857143em;
}

.expandable_target__btn__secondary,
.expandable_target__btn__secondary:link,
.expandable_target__btn__secondary:visited {
  background-color: #75787b;
  color: #ffffff;
}

.expandable_target__btn__secondary:hover,
.expandable_target__btn__secondary.hover {
  background-color: #919395;
}

.expandable_target__btn__secondary:focus,
.expandable_target__btn__secondary.focus {
  background-color: #919395;
  outline-color: #75787b;
}

.expandable_target__btn__secondary:active,
.expandable_target__btn__secondary.active {
  background-color: #43484e;
}

.expandable_header-right__float-on-medium {
  float: none;
}

.expandable_header-right__float-on-medium {
  float: right;
}

/* topdoc
  name: cf-grid column dividers
  family: cfgov-cf-enhancements
  notes:
    - "cf-grid columns use left and right borders for fixed margins which means
       it's not possible to set visual left and right borders directly on them.
       Instead we can use the :before pseudo element and position it absolutely.
       The added benefit of doing it this way is that the border spans the
       entire height of the next parent using `position: relative;`. This means
       that the border will always match the height of the tallest column in the
       row."
  patterns:
    - name: Classes
      codenotes:
        - .grid_column__top-divider
        - .grid_column__left-divider
    - name: Usage
      codenotes:
        - |
          .my-column-1-2 {

              // Creates a column that spans 6 out of 12 columns.
              .grid_column(6, 12);

              // Add a top divider only at screen 599px and smaller.
              .respond-to-max(599px {
                  .grid_column__top-divider();
              });

              // Add a left divider only at screen 600px and larger.
              .respond-to-min(600px, {
                  .grid_column__left-divider();
              });

          }
  tags:
    - cfgov-cf-enhancements
*/

.grid_column__top-divider {
  margin-top: 3.75em;
}

.grid_column__top-divider:before {
  content: "";
  display: block;
  height: 1px;
  margin-bottom: 1.875em;
  background-color: #babbbd;
}

.grid_column__left-divider {
  border-left-width: 30px;
}

.grid_column__left-divider:before {
  content: "";
  position: absolute;
  top: 0;
  bottom: 0;
  width: 1px;
  display: block;
  background-color: #babbbd;
  margin-left: -30px;
}

/* topdoc
  name: Width-specific display
  family: cfgov-cf-enhancements
  patterns:
    - name: Show on mobile (below 600px)
      markup: |
        <section>
            <p>The the text in the box below is visible only at widths less than 600px</p>
            <div style="border: 1px solid black; height: 22px; padding: 5px;">
                <p class="u-show-on-mobile">Visible on mobile</p>
            </div>
        </section>
      codenotes:
        - ".u-show-on-mobile"
      notes:
        - "Displays an element only at widths less than 600px."
        - "Uses display: block to show the element on mobile. Would need to 
           be extended for other display types."
    - name: Hide on mobile (below 600px)
      markup: |
        <section>
            <p>The text in the box below is hidden at widths less than 600px</p>
            <div style="border: 1px solid black; height: 22px; padding: 5px;">
                <p class="u-hide-on-mobile">Hidden on mobile</p>
            </div>
        </section>
      codenotes:
        - ".u-hide-on-mobile"
      notes:
        - "Hides an element at widths of less than 600px"
  tags:
    - cfgov-cf-enhancements
*/

.u-show-on-mobile {
  display: none;
}

/* topdoc
  name: Branded list modifier
  family: cfgov-cf-enhancements
  patterns:
    - name: Branded list
      markup: |
        <ul class="list__branded">
            <li>First item</li>
            <li>Second item</li>
            <li>Third item</li>
        </ul>
      codenotes:
        - ".list__branded"
      notes:
        - "List that uses CFPB font and brand-color bullets"
  tags:
    - cfgov-cf-enhancements
*/

.list__branded {
  font-family: "AvenirNextLTW01-Regular", Arial, sans-serif;
  font-style: normal;
  font-weight: normal;
}

.list__branded em,
.list__branded i {
  font-family: "AvenirNextLTW01-Italic", Arial, sans-serif;
  font-style: italic;
  font-weight: normal;
}

.lt-ie9 .list__branded em,
.lt-ie9 .list__branded i {
  font-style: normal !important;
}

.list__branded strong,
.list__branded b {
  font-family: "AvenirNextLTW01-Demi", Arial, sans-serif;
  font-style: normal;
  font-weight: bold;
}

.lt-ie9 .list__branded strong,
.lt-ie9 .list__branded b {
  font-weight: normal !important;
}

.list__branded li {
  position: relative;
  list-style-type: none;
  padding-bottom: 12px;
}

.list__branded li:before {
  content: "\25AA";
  position: absolute;
  left: -19px;
  color: #2cb34a;
  font-size: 1.375em;
  line-height: 1;
}

/* topdoc
    name: Expandable header modifier
    family: cfgov-cf-enhancements
    patterns:
    - name: expandable_header__jump-link (modifier)
      markup: |
        <button class="expandable_header expandable_header__jump-link expandable_target">
            <span class="expandable_header-left expandable_label">
                Expandable Header
            </span>
            <span class="expandable_header-right expandable_link">
                <span class="expandable_cue-open">
                    <span class="cf-icon cf-icon-plus-round"></span>
                </span>
                <span class="expandable_cue-close">
                    <span class="cf-icon cf-icon-minus-round"></span>
                </span>
            </span>
        </button>
      codenotes:
        - |
          .expandable_header__jump-link
      notes:
        - "This modifier styles the expandable header as a jump link on mobile
           screens. Can be used for mobile-only expandables."
        - "Use the `button` element with `.expandable_header`. to make the whole
           header clickable."
    tags:
    - cfgov-cf-enhancements
*/

/* topdoc
    name: EOF
    eof: true
*/

/* ==========================================================================
   cfgov-refresh
   header
   ========================================================================== */

/* topdoc
  name: Header
  family: cfgov-header
  patterns:
    - name: Logo
      markup: |
        <a href="/">
            <img class="header_logo u-js-only"
                 src="/static/img/logo_sm-exec.svg"
                 onerror="this.onerror=null;this.src='/static/img/logo_sm-exec.png';"
                 alt="Consumer Financial Protection Bureau"
                 width="237"
                 height="50">
            <noscript>
                <img class="header_logo logo__no-js"
                     src="/static/img/logo_sm-exec.png"
                     alt="Consumer Financial Protection Bureau"
                     width="237"
                     height="50">
            </noscript>
        </a>
      notes:
        - "The `onerror` attribute allows for the usage of an SVG logo for
           browsers that support SVG, with a fallback to PNG for browsers that
           don't."
        - "The `noscript` element displays the PNG fallback in the event that
           JavaScript is not available."
        - "The path in the `src` attribute has been adjusted for these docs."
    - name: Miscellaneous stuff (top right)
      markup: |
        <div style="position: relative; min-height: 80px;">
            <div class="header_misc">
                Contact us: <a class="header_misc_tel" href="tel:8554112372">(855) 411-2372</a>
                <a class="header_misc_es">Español</a>
            </div>
        </div>
      notes:
        - "The outer div with the inline style is only for demonstration
           purposes in these docs, because the `.header_misc` div is positioned
           absolutely."
  tags:
    - cfgov-header
*/

.header_logo {
  margin: 30px 0 1.25em 0;
  vertical-align: middle;
}

.header_logo__no-js {
  display: none;
}

.no-js .header_logo__no-js {
  display: block;
}

.header_misc {
  display: none;
}

.header_misc {
  display: block;
  margin: 52px 15px 15px;
  position: absolute;
  top: 0;
  right: 15px;
  color: #75787b;
  font-family: "AvenirNextLTW01-Regular", Arial, sans-serif;
  font-style: normal;
  font-weight: normal;
}

.header_misc em,
.header_misc i {
  font-family: "AvenirNextLTW01-Italic", Arial, sans-serif;
  font-style: italic;
  font-weight: normal;
}

.lt-ie9 .header_misc em,
.lt-ie9 .header_misc i {
  font-style: normal !important;
}

.header_misc strong,
.header_misc b {
  font-family: "AvenirNextLTW01-Demi", Arial, sans-serif;
  font-style: normal;
  font-weight: bold;
}

.lt-ie9 .header_misc strong,
.lt-ie9 .header_misc b {
  font-weight: normal !important;
}

.header_misc_tel {
  padding-right: 15px;
  border-right: 1px solid #babbbd;
  margin-right: 0.6875em;
  color: #43484e;
  border-color: #43484e;
}

.header_misc_tel:visited,
.header_misc_tel.visited {
  border-color: #43484e;
  color: #43484e;
}

.header_misc_tel:hover,
.header_misc_tel.hover {
  border-color: #43484e;
  color: #43484e;
}

.header_misc_tel:focus,
.header_misc_tel.focus {
  border-color: #43484e;
  color: #43484e;
}

.header_misc_tel:active,
.header_misc_tel.active {
  border-color: #43484e;
  color: #43484e;
}

.header_misc_es {
  font-family: "AvenirNextLTW01-Demi", Arial, sans-serif;
  font-style: normal;
  font-weight: bold;
  letter-spacing: 1px;
  text-transform: uppercase;
  margin-top: 0;
  margin-bottom: 0.35714286em;
  font-size: 0.875em;
  line-height: 1.57142857;
  border-bottom-width: 1px;
}

.lt-ie9 .header_misc_es {
  font-weight: normal !important;
}

.header_misc_es:hover,
.header_misc_es.hover {
  border-bottom-width: 1px;
}

/* topdoc
  name: Primary navigation
  family: cfgov-header
  patterns:
    - name: TBD
      markup: |
        
      notes:
        - 
  tags:
    - cfgov-header
*/

.primary-nav_top-level-list > .list_item > .list_link {
  color: #101820;
  border-color: #101820;
  font-family: "AvenirNextLTW01-Regular", Arial, sans-serif;
  font-style: normal;
  font-weight: normal;
}

.primary-nav_top-level-list > .list_item > .list_link:visited,
.primary-nav_top-level-list > .list_item > .list_link.visited {
  border-color: #101820;
  color: #101820;
}

.primary-nav_top-level-list > .list_item > .list_link:hover,
.primary-nav_top-level-list > .list_item > .list_link.hover {
  border-color: #2cb34a;
  color: #2cb34a;
}

.primary-nav_top-level-list > .list_item > .list_link:focus,
.primary-nav_top-level-list > .list_item > .list_link.focus {
  border-color: #2cb34a;
  color: #2cb34a;
}

.primary-nav_top-level-list > .list_item > .list_link:active,
.primary-nav_top-level-list > .list_item > .list_link.active {
  border-color: #101820;
  color: #101820;
}

.primary-nav_top-level-list > .list_item > .list_link em,
.primary-nav_top-level-list > .list_item > .list_link i {
  font-family: "AvenirNextLTW01-Italic", Arial, sans-serif;
  font-style: italic;
  font-weight: normal;
}

.lt-ie9 .primary-nav_top-level-list > .list_item > .list_link em,
.lt-ie9 .primary-nav_top-level-list > .list_item > .list_link i {
  font-style: normal !important;
}

.primary-nav_top-level-list > .list_item > .list_link strong,
.primary-nav_top-level-list > .list_item > .list_link b {
  font-family: "AvenirNextLTW01-Demi", Arial, sans-serif;
  font-style: normal;
  font-weight: bold;
}

.lt-ie9 .primary-nav_top-level-list > .list_item > .list_link strong,
.lt-ie9 .primary-nav_top-level-list > .list_item > .list_link b {
  font-weight: normal !important;
}

.primary-nav_top-level-list > .list_item > .list_link__disabled {
  color: #babbbd !important;
  border: none !important;
}

.desktop-menu_horizontal-list .list_link {
  color: #0072ce;
  border-color: #0072ce;
}

.desktop-menu_horizontal-list .list_link:visited,
.desktop-menu_horizontal-list .list_link.visited {
  border-color: #0072ce;
  color: #0072ce;
}

.desktop-menu_horizontal-list .list_link:hover,
.desktop-menu_horizontal-list .list_link.hover {
  border-color: #7fb8e6;
  color: #7fb8e6;
}

.desktop-menu_horizontal-list .list_link:focus,
.desktop-menu_horizontal-list .list_link.focus {
  border-color: #0072ce;
  color: #0072ce;
}

.desktop-menu_horizontal-list .list_link:active,
.desktop-menu_horizontal-list .list_link.active {
  border-color: #002d72;
  color: #002d72;
}

/* Sliding nav for portrait tablets and smaller
   ========================================================================== */

/* Horizontal mega menu for landscape tablets and larger
   ========================================================================== */

.sliding-nav {
  position: relative;
}

.sliding-nav_trigger {
  display: none;
}

.primary-nav {
  position: absolute;
  top: 100px;
  right: 0;
  left: 0;
  z-index: 100;
}

.primary-nav_header-space {
  padding-bottom: 54px;
}

.primary-nav .primary-nav_top-level-list {
  padding-left: 15px;
  margin-bottom: 0;
  position: static;
  overflow: visible;
}

.primary-nav_top-level-list.list__horizontal > .list_item {
  display: inline-block;
  vertical-align: top;
}

.primary-nav_top-level-list.list__horizontal > .list_item:hover > .list_link,
.primary-nav_top-level-list.list__horizontal > .list_item:focus > .list_link {
  padding-bottom: 24px;
  border-bottom: 6px solid #2cb34a;
  color: #2cb34a;
}

.primary-nav_top-level-list > .list_item > .list_link {
  display: block;
  padding-bottom: 30px;
  margin: 0 0 0 15px;
  font-size: 1.125em;
}

.desktop-menu_full-wrapper {
  width: 100%;
  max-height: 0;
  overflow: hidden;
  position: absolute;
  left: 0;
  z-index: 100;
  -webkit-transform: translate3d(0, 0, 0);
}

.desktop-menu_full-wrapper[aria-expanded="true"],
.no-js .list_item:hover .desktop-menu_full-wrapper {
  z-index: 200;
  max-height: 15em;
  -webkit-transform: translate3d(0, 0, 0);
}

.has-transition .desktop-menu_full-wrapper {
  -webkit-transition: 0.25s max-height linear;
  transition: 0.25s max-height linear;
}

.has-transition .desktop-menu_full-wrapper[aria-expanded="true"] {
  -webkit-transition: 0.275s max-height ease-out;
  transition: 0.275s max-height ease-out;
}

.desktop-menu_full-wrapper_decoration {
  padding: 30px 0;
  background: #f8f8f8;
  border-top: 1px solid #babbbd;
  border-bottom: 4px solid #babbbd;
}

.desktop-menu_vertical-list a,
.desktop-menu_horizontal-list a,
.desktop-menu_horizontal-list-small a {
  display: inline-block;
  font-family: "AvenirNextLTW01-Regular", Arial, sans-serif;
  font-style: normal;
  font-weight: normal;
}

.desktop-menu_vertical-list a em,
.desktop-menu_horizontal-list a em,
.desktop-menu_horizontal-list-small a em,
.desktop-menu_vertical-list a i,
.desktop-menu_horizontal-list a i,
.desktop-menu_horizontal-list-small a i {
  font-family: "AvenirNextLTW01-Italic", Arial, sans-serif;
  font-style: italic;
  font-weight: normal;
}

.lt-ie9 .desktop-menu_vertical-list a em,
.lt-ie9 .desktop-menu_horizontal-list a em,
.lt-ie9 .desktop-menu_horizontal-list-small a em,
.lt-ie9 .desktop-menu_vertical-list a i,
.lt-ie9 .desktop-menu_horizontal-list a i,
.lt-ie9 .desktop-menu_horizontal-list-small a i {
  font-style: normal !important;
}

.desktop-menu_vertical-list a strong,
.desktop-menu_horizontal-list a strong,
.desktop-menu_horizontal-list-small a strong,
.desktop-menu_vertical-list a b,
.desktop-menu_horizontal-list a b,
.desktop-menu_horizontal-list-small a b {
  font-family: "AvenirNextLTW01-Demi", Arial, sans-serif;
  font-style: normal;
  font-weight: bold;
}

.lt-ie9 .desktop-menu_vertical-list a strong,
.lt-ie9 .desktop-menu_horizontal-list a strong,
.lt-ie9 .desktop-menu_horizontal-list-small a strong,
.lt-ie9 .desktop-menu_vertical-list a b,
.lt-ie9 .desktop-menu_horizontal-list a b,
.lt-ie9 .desktop-menu_horizontal-list-small a b {
  font-weight: normal !important;
}

.desktop-menu_full-wrapper .desktop-menu_horizontal-list {
  padding-left: 15px;
  margin-top: 0;
  margin-bottom: 0;
}

.desktop-menu_horizontal-list.list__horizontal > .list_item {
  margin: 0 15px;
}

/* topdoc
    name: EOF
    eof: true
*/

/* ==========================================================================
   cfgov-refresh
   nav-secondary
   ========================================================================== */

/* topdoc
  name: Secondary navigation
  family: cfgov-nav-secondary
  patterns:
    - name: Default example
      markup: |
        <nav class="nav-secondary">
            <button class="nav-secondary_link nav-secondary_link__button">
                Item 1
            </button>
            <ul class="nav-secondary_list">
                <li class="nav-secondary_item">
                    <a class="nav-secondary_link" href="#">
                       Item 1
                    </a>
                </li>
                <li class="nav-secondary_item">
                    <a class="nav-secondary_link nav-secondary_link__current" href="#">
                       Item 2
                    </a>
                </li>
                <li class="nav-secondary_item">
                    <a class="nav-secondary_link" href="#">
                       Item 3
                    </a>
                </li>
            </ul>
        </nav>
      codenotes:
        - |
          Structural cheat sheet:
          -----------------------
          .nav-secondary
            .nav-secondary_link.nav-secondary_link__button
            .nav-secondary_list
              .nav-secondary_item
                .nav-secondary_link / .nav-secondary_link.nav-secondary_link__current
    - name: Current link modifier
      markup: |
        <a class="nav-secondary_link nav-secondary_link__current" href="#">
           Current nav link
        </a>
      codenotes:
        - ".nav-secondary_link__current"
      notes:
        - "Current links are hidden on small screens and the link button is
           revealed."
        - "Currentl links have a left green border on large screens."
    - name: Link button modifier
      markup: |
        <button class="nav-secondary_link nav-secondary_link__button">
            Button nav link
        </button>
      codenotes:
        - ".nav-secondary_link__button"
      notes:
        - "This modifier is only visible on smaller screens."
        - "The button link modifier is used to convey the current link for small
           screens. It also acts as a toggle button when mixing this pattern
           with the expandable pattern."
        - "The inline style is for demonstration purposes only and is needed
           because the modifier hides the element at larger screen size.
           Please do not use it in production."
    - name: Secondary nav mixed with cf-expandable
      markup: |
        <nav class="nav-secondary expandable">
            <div class="expandable_header">
                <button class="expandable_target
                        nav-secondary_link
                        nav-secondary_link__button">
                    <span class="expandable_header-left">
                        Item 2
                    </span>
                    <span class="expandable_header-right">
                        <span class="expandable_cue-open">
                            <span class="cf-icon cf-icon-down cf-icon__green"></span>
                        </span>
                        <span class="expandable_cue-close">
                            <span class="cf-icon cf-icon-up cf-icon__green"></span>
                        </span>
                    </span>
                </button>
            </div>
            <div class="expandable_content">
                <ul class="nav-secondary_list">
                    <li class="nav-secondary_item">
                        <a class="nav-secondary_link" href="#">
                           Item 1
                        </a>
                    </li>
                    <li class="nav-secondary_item">
                        <a class="nav-secondary_link nav-secondary_link__current" href="#">
                           Item 2
                        </a>
                    </li>
                    <li class="nav-secondary_item">
                        <a class="nav-secondary_link" href="#">
                           Item 3
                        </a>
                    </li>
                </ul>
            </div>
        </nav>
      codenotes:
        - |
          Structural cheat sheet:
          -----------------------
          .nav-secondary.expandable
            .expandable_header
              .expandable_target.nav-secondary_link.nav-secondary_link__button
                .expandable_header-left
                .expandable_header-right
                  .expandable_cue-open
                    .cf-icon.cf-icon-down.cf-icon__green
                  .expandable_cue-close
                    .cf-icon.cf-icon-up.cf-icon__green
            .expandable_content
              .nav-secondary_list
                .nav-secondary_item
                  .nav-secondary_link / .nav-secondary_link.nav-secondary_link__current
  tags:
    - cfgov-nav-secondary
*/

.nav-secondary {
  margin-bottom: 1.875em;
}

.nav-secondary_list {
  margin: 0;
  padding: 0;
}

.nav-secondary_item {
  list-style: none;
}

.nav-secondary_item + .nav-secondary_item {
  margin-top: 10px;
}

.nav-secondary_link {
  display: inline-block;
  padding: 0.27777778em 0.83333333em;
  border-left-style: solid;
  border-left-width: 5px;
  font-family: "AvenirNextLTW01-Medium", Arial, sans-serif;
  font-style: normal;
  font-weight: 500;
  font-size: 1.125em;
  color: #0072ce;
  border-color: transparent;
}

.lt-ie9 .nav-secondary_link {
  font-weight: normal !important;
}

.nav-secondary_link:visited,
.nav-secondary_link.visited {
  border-color: transparent;
  color: #0072ce;
}

.nav-secondary_link:hover,
.nav-secondary_link.hover {
  border-color: #2cb34a;
  color: #101820;
}

.nav-secondary_link:focus,
.nav-secondary_link.focus {
  border-color: #2cb34a;
  color: #101820;
}

.nav-secondary_link:active,
.nav-secondary_link.active {
  border-color: #2cb34a;
  color: #101820;
}

.nav-secondary_link__current {
  color: #101820;
  border-color: #2cb34a;
}

.nav-secondary_link__current:visited,
.nav-secondary_link__current.visited {
  border-color: #2cb34a;
  color: #101820;
}

.nav-secondary_link__current:hover,
.nav-secondary_link__current.hover {
  border-color: #2cb34a;
  color: #101820;
}

.nav-secondary_link__current:focus,
.nav-secondary_link__current.focus {
  border-color: #2cb34a;
  color: #101820;
}

.nav-secondary_link__current:active,
.nav-secondary_link__current.active {
  border-color: #2cb34a;
  color: #101820;
}

.nav-secondary_link__button {
  width: 100%;
  font-family: "AvenirNextLTW01-Demi", Arial, sans-serif;
  font-style: normal;
  font-weight: bold;
  text-align: left;
  text-transform: uppercase;
}

.lt-ie9 .nav-secondary_link__button {
  font-weight: normal !important;
}

.nav-secondary_link__button:focus {
  outline: thin dotted;
}

.nav-secondary_link__button {
  display: none;
}

.nav-secondary .cf-icon__green {
  color: #2cb34a;
}

.nav-secondary .expandable_header {
  overflow: visible;
}

.nav-secondary .expandable_content {
  padding: 0;
}

/* topdoc
    name: EOF
    eof: true
*/

/* ==========================================================================
   cfgov-refresh
   media-object
   ========================================================================== */

/* topdoc
  name: Media object
  family: cfgov-media-object
  patterns:
    - name: Default media object
      markup: |
        <article class="media-object">
            <div class="media-object_image-container">
                <img class="media-object_image" src="http://placekitten.com/276/155" alt="">
            </div>
            <div class="media-object_text-container">
                <p>
                    Lorem ipsum dolor sit amet, consectetur adipisicing elit.
                    Dolorum non sapiente nobis molestias delectus optio ipsam
                    voluptas esse blanditiis ipsa debitis consequuntur excepturi
                    accusantium doloribus dicta fugiat itaque ab porro.
                </p>
            </div>
        </article>
      codenotes:
        - |
          Structural sheat sheet:
          -----------------------
          .media-object
            .media-object_image-container
              .media-object_image
            .media-object_text-container
      notes:
        - "The thumbnail uses a 16:9 aspect ratio."
  tags:
    - cfgov-media-object
*/

.media-object {
  display: block;
}

.media-object {
  position: relative;
  min-height: 9.9375em;
  padding-left: 11.5625em;
}

.media-object_image-container {
  position: absolute;
  top: 0.25em;
  left: 0;
  width: 9.6875em;
  overflow: hidden;
}

.media-object_image {
  margin-bottom: 0.5em;
}

.media-object_image {
  display: block;
  width: 17.25em;
  max-width: 17.25em;
  max-height: 9.6875em;
  margin-bottom: 0;
  margin-left: -3.78125em;
}

/* topdoc
  name: EOF
  eof: true
*/

/* ==========================================================================
   cfgov-refresh
   meta
   ========================================================================== */

/* topdoc
  name: Tags
  family: cfgov-meta
  patterns:
    - name: Default example
      markup: |
        <div class="tags">
            <h4 class="tags_header">Topics:</h4>
            <ul class="tags_list">
                <li class="tags_tag">
                    <a href="#" class="tags_link">
                        <span class="tags_bullet" aria-hidden="true">&bull;</span>
                        Students
                    </a>
                </li>
                <li class="tags_tag">
                    <a href="#" class="tags_link">
                        <span class="tags_bullet" aria-hidden="true">&bull;</span>
                        Consumers
                    </a>
                </li>
                <li class="tags_tag">
                    <a href="#" class="tags_link">
                        <span class="tags_bullet" aria-hidden="true">&bull;</span>
                        College loans
                    </a>
                </li>
                <li class="tags_tag">
                    <a href="#" class="tags_link">
                        <span class="tags_bullet" aria-hidden="true">&bull;</span>
                        Students
                    </a>
                </li>
                <li class="tags_tag">
                    <a href="#" class="tags_link">
                        <span class="tags_bullet" aria-hidden="true">&bull;</span>
                        Consumers
                    </a>
                </li>
                <li class="tags_tag">
                    <a href="#" class="tags_link">
                        <span class="tags_bullet" aria-hidden="true">&bull;</span>
                        College loans
                    </a>
                </li>
                <li class="tags_tag">
                    <a href="#" class="tags_link">
                        <span class="tags_bullet" aria-hidden="true">&bull;</span>
                        Students
                    </a>
                </li>
                <li class="tags_tag">
                    <a href="#" class="tags_link">
                        <span class="tags_bullet" aria-hidden="true">&bull;</span>
                        Consumers
                    </a>
                </li>
                <li class="tags_tag">
                    <a href="#" class="tags_link">
                        <span class="tags_bullet" aria-hidden="true">&bull;</span>
                        College loans
                    </a>
                </li>
            </ul>
        </div> 
  tags:
    - cfgov-meta
*/

.tags {
  position: relative;
  padding-left: 4.125em;
}

.tags_header {
  margin-top: 0;
  margin-bottom: 1.16666667em;
  font-size: 1.125em;
  font-family: "AvenirNextLTW01-Medium", Arial, sans-serif;
  font-style: normal;
  font-weight: 500;
  line-height: 1.22222222;
  margin: 0 0 0.88888889em;
  color: #101820;
}

.lt-ie9 .tags_header {
  font-weight: normal !important;
}

.tags_header {
  position: absolute;
  left: 0;
  width: 3.22222222em;
  margin: 0;
}

.tags_list {
  padding-left: 0;
  border-top: 1px dotted #ffb149;
  list-style-type: none;
}

.tags_list {
  border-top: none;
}

.tags_tag {
  border-bottom: 1px dotted #ffb149;
  line-height: 1;
}

.tags_tag {
  display: inline-block;
  margin-right: 0.9375em;
  margin-bottom: 0.5em;
  border-bottom: none;
}

.lt-ie8 .tags_tag {
  display: inline;
}

.tags_link {
  position: relative;
  font-family: "AvenirNextLTW01-Demi", Arial, sans-serif;
  font-style: normal;
  font-weight: bold;
  letter-spacing: 1px;
  text-transform: uppercase;
  margin-top: 0;
  margin-bottom: 0.41666667em;
  font-size: 0.75em;
  line-height: 1.83333333;
  display: block;
  padding: 12px 0 8px;
  margin: 0 0 0 1.41666667em;
  line-height: 1.41666667em;
  color: #75787b;
  border-color: #ffb149;
}

.lt-ie9 .tags_link {
  font-weight: normal !important;
}

.tags_link:visited,
.tags_link.visited {
  border-color: #ffb149;
  color: #75787b;
}

.tags_link:hover,
.tags_link.hover {
  border-color: #ffb149;
  color: #75787b;
}

.tags_link:focus,
.tags_link.focus {
  border-color: #ffb149;
  color: #75787b;
}

.tags_link:active,
.tags_link.active {
  border-color: #ffb149;
  color: #75787b;
}

.tags_link {
  padding: 0;
}

.tags_bullet {
  position: absolute;
  left: -1em;
  display: block;
  width: 1em;
  color: #ffb149;
  font-size: 1.41666667em;
}

.lt-ie8 .tags_bullet {
  top: 4px;
}

/* topdoc
  name: Date
  family: cfgov-meta
  patterns:
    - name: Default date
      markup: |
        <span class="date">
            Nov 4, 2013
        </span>
  tags:
    - cfgov-meta
*/

.date {
  font-family: "AvenirNextLTW01-Demi", Arial, sans-serif;
  font-style: normal;
  font-weight: bold;
  letter-spacing: 1px;
  text-transform: uppercase;
  margin-top: 0;
  margin-bottom: 0.35714286em;
  font-size: 0.875em;
  line-height: 1.57142857;
  color: #75787b;
  white-space: nowrap;
}

.lt-ie9 .date {
  font-weight: normal !important;
}

/* topdoc
  name: Category slug
  family: cfgov-meta
  patterns:
    - name: Default category slug
      markup: |
        <a href="#" class="category-slug">
            <span class="category-slug_icon cf-icon cf-icon-dialogue"></span>
            <span class="u-visually-hidden">Category:</span>
            Consumer finance
        </a>
      codenotes:
        - |
          Structural cheat sheet:
          -----------------------
          .category-slug
            .category-slug_icon
            .u-visually-hidden
      notes:
        - "We suggest using a .u-visually-hidden element to add more context for
          screen readers."
  tags:
    - cfgov-meta
*/

.category-slug {
  margin-top: 0;
  margin-bottom: 1.16666667em;
  font-size: 1.125em;
  font-family: "AvenirNextLTW01-Medium", Arial, sans-serif;
  font-style: normal;
  font-weight: 500;
  line-height: 1.22222222;
  display: inline-block;
  margin-bottom: 0.44444444em;
  color: #101820;
}

.lt-ie9 .category-slug {
  font-weight: normal !important;
}

a.category-slug {
  color: #101820;
  border-color: #101820;
}

a.category-slug:visited,
a.category-slug.visited {
  border-color: #101820;
  color: #101820;
}

a.category-slug:hover,
a.category-slug.hover {
  border-color: #328ed8;
  color: #328ed8;
}

a.category-slug:focus,
a.category-slug.focus {
  border-color: #328ed8;
  color: #328ed8;
}

a.category-slug:active,
a.category-slug.active {
  border-color: #101820;
  color: #101820;
}

.category-slug_icon {
  margin-right: 0.11111111em;
}

/* topdoc
  name: Header slug
  family: cfgov-meta
  patterns:
    - name: Default header slug
      markup: |
        <h2 class="header-slug">
            <span class="header-slug_inner">
                Blog summary
            </span>
        </h2>
      codenotes:
        - |
          Structural cheat sheet:
          -----------------------
          .header-slug
            .header-slug_inner
  tags:
    - cfgov-meta
*/

.header-slug {
  font-family: "AvenirNextLTW01-Demi", Arial, sans-serif;
  font-style: normal;
  font-weight: bold;
  letter-spacing: 1px;
  text-transform: uppercase;
  margin-top: 0;
  margin-bottom: 0.35714286em;
  font-size: 0.875em;
  line-height: 1.57142857;
  margin-bottom: 1.21428571em;
  border-top: 1px solid #e3e4e5;
}

.lt-ie9 .header-slug {
  font-weight: normal !important;
}

.header-slug_inner {
  display: inline-block;
  padding-top: 0.28571429em;
  margin-top: -3px;
  border-top: 5px solid #2cb34a;
}

/* topdoc
  name: Padded header
  family: cfgov-meta
  patterns:
    - name: Default padded header
      markup: |
        <h2 class="padded-header">
            Header
        </h2>
      codenotes:
        - .padded-header
  tags:
    - cfgov-meta
*/

.padded-header {
  font-family: "AvenirNextLTW01-Demi", Arial, sans-serif;
  font-style: normal;
  font-weight: bold;
  letter-spacing: 1px;
  text-transform: uppercase;
  margin-top: 0;
  margin-bottom: 0.35714286em;
  font-size: 0.875em;
  line-height: 1.57142857;
  padding: 0.57142857em 0.71428571em;
  margin-bottom: 0;
  border-bottom: 1px solid #babbbd;
  background: #f1f2f2;
  color: #43484e;
}

.lt-ie9 .padded-header {
  font-weight: normal !important;
}

/* topdoc
  name: Fancy slug
  family: cfgov-meta
  patterns:
    - name: Default fancy slug
      markup: |
        <h2 class="fancy-slug">
            <span class="fancy-slug_text">
                <span class="fancy-slug_ribbon-left"></span>
                Watchroom
                <span class="fancy-slug_ribbon-right"></span>
            </span>
        </h2>
      codenotes:
        - |
          Structural cheat sheet:
          -----------------------
          .fancy-slug
            .fancy-slug_text
                .fancy-slug_ribbon-left
                .fancy-slug_ribbon-right
  tags:
    - cfgov-meta
*/

.fancy-slug {
  font-family: "AvenirNextLTW01-Demi", Arial, sans-serif;
  font-style: normal;
  font-weight: bold;
  letter-spacing: 1px;
  text-transform: uppercase;
  margin-top: 0;
  margin-bottom: 0.35714286em;
  font-size: 0.875em;
  line-height: 1.57142857;
  position: relative;
  height: 1.14285714em;
  padding: 0 1.21428571em;
  margin-top: 1.14285714em;
  margin-bottom: 0.57142857em;
  border-top: 1px solid #babbbd;
  line-height: 1;
  text-align: center;
}

.lt-ie9 .fancy-slug {
  font-weight: normal !important;
}

.fancy-slug_text {
  display: inline-block;
  position: relative;
  top: -1.14285714em;
  padding: 0.57142857em 1.42857143em;
  border: 1px solid #babbbd;
  background: #ffffff;
}

.fancy-slug_ribbon-left,
.fancy-slug_ribbon-right {
  display: block;
  position: absolute;
  top: -1px;
  width: 1.21428571em;
  height: 100%;
  border-top: 1px solid #babbbd;
  border-bottom: 1px solid #babbbd;
}

.lt-ie9 .fancy-slug_ribbon-left,
.lt-ie9 .fancy-slug_ribbon-right {
  display: none;
}

.fancy-slug_ribbon-left:before,
.fancy-slug_ribbon-right:before,
.fancy-slug_ribbon-left:after,
.fancy-slug_ribbon-right:after {
  display: block;
  content: "";
  position: absolute;
  z-index: 3;
  width: 1.21428571em;
  height: 50%;
  background: #ffffff;
  border: 0 solid #babbbd;
}

.fancy-slug_ribbon-left {
  left: -1.21428571em;
}

.fancy-slug_ribbon-left:before {
  top: 0;
  border-left-width: 1px;
  -webkit-transform-origin: 0 0;
  -ms-transform-origin: 0 0;
  transform-origin: 0 0;
  -webkit-transform: skewX(33deg);
  -ms-transform: skewX(33deg);
  transform: skewX(33deg);
}

.fancy-slug_ribbon-left:after {
  bottom: 0;
  border-left-width: 1px;
  -webkit-transform-origin: 0 100%;
  -ms-transform-origin: 0 100%;
  transform-origin: 0 100%;
  -webkit-transform: skewX(-33deg);
  -ms-transform: skewX(-33deg);
  transform: skewX(-33deg);
}

.fancy-slug_ribbon-right {
  right: -1.21428571em;
}

.fancy-slug_ribbon-right:before {
  top: 0;
  right: 0;
  border-right-width: 1px;
  -webkit-transform-origin: 100% 0;
  -ms-transform-origin: 100% 0;
  transform-origin: 100% 0;
  -webkit-transform: skewX(-33deg);
  -ms-transform: skewX(-33deg);
  transform: skewX(-33deg);
}

.fancy-slug_ribbon-right:after {
  right: 0;
  bottom: 0;
  border-right-width: 1px;
  -webkit-transform-origin: 100% 100%;
  -ms-transform-origin: 100% 100%;
  transform-origin: 100% 100%;
  -webkit-transform: skewX(33deg);
  -ms-transform: skewX(33deg);
  transform: skewX(33deg);
}

/* topdoc
  name: Meta header
  family: cfgov-meta
  patterns:
    - name: Default meta header
      markup: |
        <div class="meta-header">
            <span class="meta-header_right date">
                Nov 4, 2013
            </span>
            <a href="#" class="meta-header_left category-slug">
                <span class="cf-icon cf-icon-credit-card"></span>
                Consumer finance
            </a>
        </div>
      codenotes:
        - |
          Structural cheat sheet:
          -----------------------
          .meta-header
            .meta-header_right
            .meta-header_left
      notes:
        - ".meta-header_right should come first in the markup so that when it
          floats to the right it will appear on the same line as .meta-header_left."
        - "Note that the example shows .meta-header_left using the
          .category-slug pattern and .meta-header_right using the .date pattern
          but you could use other patterns in place of them. Or you can even
          swap them so that date is attached to .meta-header_left and
          .category-slug is attacked to .meta-header_right."
    - name: Alternate meta header arrangements
      markup: |
        <div class="meta-header">
            <a href="#" class="meta-header_right category-slug">
                <span class="cf-icon cf-icon-credit-card"></span>
            </a>
            <span class="meta-header_left date">
                Nov 4, 2013
            </span>
        </div>
        <br>
        <div class="meta-header">
            <a href="#" class="meta-header_left category-slug">
                <span class="cf-icon cf-icon-credit-card"></span>
                Consumer finance
            </a>
        </div>
      notes:
        - "Just some random variations to show off what you could do."
  tags:
    - cfgov-meta
*/

.meta-header {
  padding-bottom: 0.5em;
  margin-bottom: 0.625em;
  border-bottom: 1px solid #babbbd;
}

.meta-header_left {
  margin-bottom: 0;
}

.meta-header_right {
  display: block;
  margin-bottom: 0;
}

.meta-header_right {
  float: right;
  display: inline-block;
}

/* topdoc
  name: EOF
  eof: true
*/

/* ==========================================================================
   cfgov-refresh
   misc
   ========================================================================== */

/* topdoc
  name: Styled link
  family: cfgov-misc
  patterns:
    - name: .styled-link
      markup: |
        <a class="styled-link" href="#">
            Default styled link
        </a>
      codenotes:
        - .styled-link
  tags:
    - cfgov-misc
*/

.styled-link {
  border-bottom-width: 1px;
  font-family: "AvenirNextLTW01-Medium", Arial, sans-serif;
  font-style: normal;
  font-weight: 500;
  font-size: 1em;
}

.lt-ie9 .styled-link {
  font-weight: normal !important;
}

/* topdoc
  name: Jump link
  family: cfgov-misc
  patterns:
    - name: .jump-link
      markup: |
        <a class="jump-link" href="#">
            Default jump link
        </a>
      codenotes:
        - .jump-link
    - name: .jump-link__large (modifier)
      markup: |
        <a class="jump-link jump-link__large" href="#">
            Large jump link
        </a>
      codenotes:
        - .jump-link__large
    - name: .jump-link__download (modifier)
      markup: |
        <a class="jump-link jump-link__download" href="#">
            Jump link using the download icon from cf-icons
        </a>
      codenotes:
        - .jump-link__download
    - name: .jump-link__external-link (modifier)
      markup: |
        <a class="jump-link jump-link__external-link" href="#">
            Jump link using the external-link icon from cf-icons
        </a>
      codenotes:
        - .jump-link__external-link
    - name: .jump-link__bg (modifier)
      markup: |
        <a class="jump-link jump-link__bg" href="#">
            Jump link with grey background and solid borders on small screens
        </a>
      codenotes:
        - .jump-link__bg
    - name: .jump-link__back (modifier)
      markup: |
        <a class="jump-link jump-link__back" href="#">
            Jump link with back arrow
        </a>
      codenotes:
        - .jump-link__back
  tags:
    - cfgov-misc
*/

.jump-link {
  position: relative;
  margin-right: 1.5em;
  border-bottom-width: 1px;
  font-family: "AvenirNextLTW01-Medium", Arial, sans-serif;
  font-style: normal;
  font-weight: 500;
  font-size: 1em;
}

.lt-ie9 .jump-link {
  font-weight: normal !important;
}

.jump-link:after {
  content: "\e002";
}

.jump-link__large {
  margin-right: 1.5em;
  font-size: 1.125em;
}

.jump-link__download:after {
  content: "\e406";
}

.jump-link__external-link:after {
  content: "\e610";
}

.jump-link:after {
  font-family: 'CFPB Minicons';
  display: inline-block;
  font-style: normal;
  font-weight: normal;
  line-height: 1;
  -webkit-font-smoothing: antialiased;
  position: absolute;
  bottom: 0;
  right: -1em;
  border-bottom: none;
}

.jump-link__back {
  margin-left: 1.25em;
}

.jump-link__back:after {
  content: '';
}

.jump-link__back:before {
  font-family: 'CFPB Minicons';
  display: inline-block;
  font-style: normal;
  font-weight: normal;
  line-height: 1;
  -webkit-font-smoothing: antialiased;
  content: "\e000";
  position: absolute;
  left: -1.25em;
  top: .2em;
  padding-right: .25em;
  border-bottom: none;
}

.list__links .jump-link {
  margin-top: -1px;
}

/* topdoc
  name: Floating media
  family: cfgov-misc
  patterns:
    - name: .float-media
      markup: |
        <p>
            <img class="float-media"
                 src="http://placekitten.com/200/230" alt="">
            Lorem ipsum dolor sit amet, consectetur adipisicing elit, sed do
            eiusmod tempor incididunt ut labore et dolore magna aliqua. Ut enim
            ad minim veniam, quis nostrud exercitation ullamco laboris nisi ut
            aliquip ex ea commodo consequat. Duis aute irure dolor in
            reprehenderit in voluptate velit esse cillum dolore eu fugiat nulla
            pariatur. Excepteur sint occaecat cupidatat non proident, sunt in
            culpa qui officia deserunt mollit anim id est laborum.
        </p>
        <p>
            Lorem ipsum dolor sit amet, consectetur adipisicing elit, sed do
            eiusmod tempor incididunt ut labore et dolore magna aliqua. Ut enim
            ad minim veniam, quis nostrud exercitation ullamco laboris nisi ut
            aliquip ex ea commodo consequat. Duis aute irure dolor in
            reprehenderit in voluptate velit esse cillum dolore eu fugiat nulla
            pariatur. Excepteur sint occaecat cupidatat non proident, sunt in
            culpa qui officia deserunt mollit anim id est laborum.
        </p>
      codenotes:
        - .float-media
      notes:
        - "Float some media left with margins."
    - name: .float-media__right (modifier)
      markup: |
        <p>
            <img class="float-media float-media__right"
                 src="http://placekitten.com/200/230" alt="">
            Lorem ipsum dolor sit amet, consectetur adipisicing elit, sed do
            eiusmod tempor incididunt ut labore et dolore magna aliqua. Ut enim
            ad minim veniam, quis nostrud exercitation ullamco laboris nisi ut
            aliquip ex ea commodo consequat. Duis aute irure dolor in
            reprehenderit in voluptate velit esse cillum dolore eu fugiat nulla
            pariatur. Excepteur sint occaecat cupidatat non proident, sunt in
            culpa qui officia deserunt mollit anim id est laborum.
        </p>
        <p>
            Lorem ipsum dolor sit amet, consectetur adipisicing elit, sed do
            eiusmod tempor incididunt ut labore et dolore magna aliqua. Ut enim
            ad minim veniam, quis nostrud exercitation ullamco laboris nisi ut
            aliquip ex ea commodo consequat. Duis aute irure dolor in
            reprehenderit in voluptate velit esse cillum dolore eu fugiat nulla
            pariatur. Excepteur sint occaecat cupidatat non proident, sunt in
            culpa qui officia deserunt mollit anim id est laborum.
        </p>
      codenotes:
        - .float-media.float-media__right
      notes:
        - "Float some media right with margins."
  tags:
    - cfgov-misc
*/

.float-media {
  display: block;
  margin: 0 0 30px;
}

.float-media {
  float: left;
  margin-right: 30px;
}

.float-media__right {
  float: right;
  margin-right: 0;
  margin-left: 30px;
}

/* topdoc
  name: Responsive cropping
  family: cfgov-misc
  notes:
    - "A simple cropping pattern. We may need more advanced ones in the future."
    - "How it works: At smaller screens .rwd-crop is cropped to 75% of its
       original height and flexibily scales 100% of its parents width. At larger
       screens it is no longer flexible and uses its default width. For images
       the default width can be set using the width attribute."
  patterns:
    - name: .rwd-crop
      markup: |
        <figure class="rwd-crop">
            <img class="rwd-crop_item" src="http://placekitten.com/480/544" width="155" alt="">
        </figure>
      codenotes:
        - |
          Structural cheat sheet:
          -----------------------
          .rwd-crop
            .rwd-crop_item
      notes:
        - "The default .rwd-crop pattern only supports square or portrait-style
           images. We'll need to create a modifier to support landscape images."
        - "Notice how the image has a default width of 155 which is set using
           the width attribute."
    - name: .float-media example
      markup: |
        <p>
            <figure class="float-media rwd-crop">
                <img class="rwd-crop_item" src="http://placekitten.com/480/480" width="200" alt="">
            </figure>
            Lorem ipsum dolor sit amet, consectetur adipisicing elit, sed do
            eiusmod tempor incididunt ut labore et dolore magna aliqua. Ut enim
            ad minim veniam, quis nostrud exercitation ullamco laboris nisi ut
            aliquip ex ea commodo consequat. Duis aute irure dolor in
            reprehenderit in voluptate velit esse cillum dolore eu fugiat nulla
            pariatur. Excepteur sint occaecat cupidatat non proident, sunt in
            culpa qui officia deserunt mollit anim id est laborum.
        </p>
        <p>
            Lorem ipsum dolor sit amet, consectetur adipisicing elit, sed do
            eiusmod tempor incididunt ut labore et dolore magna aliqua. Ut enim
            ad minim veniam, quis nostrud exercitation ullamco laboris nisi ut
            aliquip ex ea commodo consequat. Duis aute irure dolor in
            reprehenderit in voluptate velit esse cillum dolore eu fugiat nulla
            pariatur. Excepteur sint occaecat cupidatat non proident, sunt in
            culpa qui officia deserunt mollit anim id est laborum.
        </p>
      notes:
        - "An example of using .rwd-crop in combination with .float-media."
  tags:
    - cfgov-misc
*/

/* topdoc
  name: Micro copy
  family: cfgov-misc
  patterns:
    - name: Standard micro copy
      markup: |
        <p class="micro-copy">
            Lorem ipsum dolor sit amet
        </p>
      codenotes:
        - .micro-copy
    - name: Large micro copy
      markup: |
        <p class="micro-copy micro-copy__large">
            Lorem ipsum dolor sit amet
        </p>
      codenotes:
        - .micro-copy
  tags:
    - cfgov-misc
*/

.micro-copy {
  color: #75787b;
  font-size: 0.875em;
  font-family: "AvenirNextLTW01-Regular", Arial, sans-serif;
  font-style: normal;
  font-weight: normal;
}

.micro-copy em,
.micro-copy i {
  font-family: "AvenirNextLTW01-Italic", Arial, sans-serif;
  font-style: italic;
  font-weight: normal;
}

.lt-ie9 .micro-copy em,
.lt-ie9 .micro-copy i {
  font-style: normal !important;
}

.micro-copy strong,
.micro-copy b {
  font-family: "AvenirNextLTW01-Demi", Arial, sans-serif;
  font-style: normal;
  font-weight: bold;
}

.lt-ie9 .micro-copy strong,
.lt-ie9 .micro-copy b {
  font-weight: normal !important;
}

.micro-copy__large {
  font-size: 1em;
}

/* topdoc
  name: Short description
  family: cfgov-misc
  patterns:
    - name: .short-desc
      markup: |
        <p class="short-desc">I am short description.</p>
      codenotes:
        - .short-desc
    - name: .short-desc__large (modifier)
      markup: |
        <p class="short-desc short-desc__large">I am large short description.</p>
      codenotes:
        - .short-desc__large
  tags:
    - cfgov-misc
*/

.short-desc {
  font-family: "AvenirNextLTW01-Regular", Arial, sans-serif;
  font-style: normal;
  font-weight: normal;
}

.short-desc em,
.short-desc i {
  font-family: "AvenirNextLTW01-Italic", Arial, sans-serif;
  font-style: italic;
  font-weight: normal;
}

.lt-ie9 .short-desc em,
.lt-ie9 .short-desc i {
  font-style: normal !important;
}

.short-desc strong,
.short-desc b {
  font-family: "AvenirNextLTW01-Demi", Arial, sans-serif;
  font-style: normal;
  font-weight: bold;
}

.lt-ie9 .short-desc strong,
.lt-ie9 .short-desc b {
  font-weight: normal !important;
}

.short-desc__large {
  font-size: 1.125em;
}

/* topdoc
    name: Custom select menus via jquery.custom-input
    family: cfgov-misc
    patterns:
    - name: Custom select menu demo with initialization markup
      markup: |
        <div class="custom-select">
            <select>
                <option value="option1">Option 1</option>
                <option value="option2">Option 2</option>
                <option value="option3">Option 3</option>
                <option value="option4">Option 4</option>
            </select>
            <span class="custom-select_icon cf-icon cf-icon-down"></span>
        </div>
      codenotes:
        - |
          Structural cheat sheet:
          -----------------------
          .custom-select
            select
              option
            .custom-select-icon
      notes:
        - "Use the markup structure above to add .custom-select elements.
          It is meant to allow for cases where JavaScript is unavailable.
          The jQuery plugin transforms this initial HTML by adding more markup
          and classes. If JavaScript is unavailable the new elements and classes
          won't be added and won't interfere with default select behavior."
        - "JavaScript is used to add .is-hovered and .is-focused classes to
          .custom-select by detecting :hover and :focus on .custom-select."
        - "The jQuery plugin will auto intitiate all select elements that are
          wrapped in a parent with the class of custom-select."
    - name: .custom-select__month (modifier)
      markup: |
        <div class="custom-select custom-select__month">
            <select>
                <option value="">Month</option>
                <option value="01">Jan</option>
                <option value="02">Feb</option>
                <option value="03">Mar</option>
                <option value="04">Apr</option>
                <option value="05">May</option>
                <option value="06">Jun</option>
                <option value="07">Jul</option>
                <option value="08">Aug</option>
                <option value="09">Sep</option>
                <option value="10">Oct</option>
                <option value="11">Nov</option>
                <option value="12">Dec</option>
            </select>
            <span class="custom-select_icon cf-icon cf-icon-down"></span>
        </div>
      codenotes:
        - .custom-select__month
      notes:
        - "Simply sets a max-width appropriate for a month input."
    - name: .custom-select__year (modifier)
      markup: |
        <div class="custom-select custom-select__year">
            <select>
                <option value="">Year</option>
                <option value="2014">2014</option>
                <option value="2013">2013</option>
                <option value="2012">2012</option>
                <option value="2011">2011</option>
            </select>
            <span class="custom-select_icon cf-icon cf-icon-down"></span>
        </div>
      codenotes:
        - .custom-select__year
      notes:
        - "Simply sets a max-width appropriate for a year input."
    - name: JavaScript setup
      markup: |
        <script src="//code.jquery.com/jquery-1.11.0.min.js"></script>
        <script src="../../static/js/jquery.custom-select.js"></script>
      notes:
        - "The jQuery plugin will auto intitiate all select elements with the
          class of .custom-select and append the the .is-enabled class which
          activates the styling."
    tags:
    - cfgov-misc
*/

.is-enabled.custom-select {
  overflow: hidden;
  position: relative;
  min-height: 1.875em;
  z-index: 1;
  border: solid 1px #919395;
  background: #ffffff;
}

.custom-select.is-hovered,
.custom-select.is-focused {
  z-index: 2;
  border-color: #0072ce;
  outline: 1px solid #0072ce;
}

.custom-select_icon {
  display: none;
  position: absolute;
  top: 0;
  right: 0;
  z-index: 2;
  min-width: 1em;
  padding: 0.25em 0.375em;
  border-left: 4px solid #ffffff;
  background: #f1f2f2;
  color: #babbbd;
  line-height: 1.375;
  text-align: center;
}

.is-enabled .custom-select_icon {
  display: inline-block;
}

.custom-select_text {
  position: absolute;
  top: 0;
  left: 0;
  padding: 0.25em 0.625em;
  z-index: 1;
  font-family: Arial, sans-serif;
  line-height: 1.375;
  color: #101820;
}

.custom-select_placeholder {
  color: #75787b;
}

.custom-select_select {
  position: relative;
  width: 100%;
  max-height: 1.875em;
  padding: 0.25em;
  z-index: 3;
  border: 0;
  border-radius: 0;
  background-color: transparent;
  background-image: none;
  color: #101820;
  -webkit-appearance: none;
  -webkit-box-shadow: none;
  box-shadow: none;
}

.is-hovered .custom-select_select,
.is-focused .custom-select_select {
  outline: none;
}

.custom-select__month {
  max-width: 6em;
}

.custom-select__year {
  max-width: 5.375em;
}

/* topdoc
  name: Custom checkboxes and radio buttons via jquery.custom-input
  family: cfgov-misc
  notes:
    - "This plugin auto-initiates and will transform your initial HTML by adding
      more markup and classes. If JavaScript is unavailable the new elements and
      classes won't be added and won't interfere with default input behavior."
    - "You MUST wrap your input.custom-input in a label."
    - "Remember to use 'for' and 'id' attributes. This will allow IE less
      than 8 to trigger the input on label click."
    - "JavaScript is used to add .is-hovered and .is-focused classes to
      .custom-input by detecting :hover and :focus on .custom-input."
    - "JavaScript is used to detect change events to the input. By clicking
      the label element you change the checked property and the plugin will
      add the .is-checked class."
  patterns:
    - name: Custom checkbox demo with initialization markup
      markup: |
        <label for="custom-input_checkbox-lorem">
            <input class="custom-input"
                   id="custom-input_checkbox-lorem"
                   type="checkbox"
                   name="checkboxes-styled"
                   value="lorem">
            Lorem
        </label>
        <br>
        <label for="custom-input_checkbox-ipsum">
            <input class="custom-input"
                   id="custom-input_checkbox-ipsum"
                   type="checkbox"
                   name="checkboxes-styled"
                   value="ipsum">
            Ipsum
        </label>
        <br>
        <label for="custom-input_checkbox-dolor">
            <input class="custom-input"
                   id="custom-input_checkbox-dolor"
                   type="checkbox"
                   name="checkboxes-styled"
                   value="dolor">
            Dolor
        </label>
      codenotes:
        - |
          Structural cheat sheet:
          -----------------------
          label
            input[type=checkbox].custom-input
      notes:
        - "Use the markup structure above to add .custom-input elements."
    - name: Custom radio button demo with initialization markup
      markup: |
        <label for="custom-input_radio-lorem">
            <input class="custom-input"
                   id="custom-input_radio-lorem"
                   type="radio"
                   name="radios-styled"
                   value="lorem">
            Lorem
        </label>
        <br>
        <label for="custom-input_radio-ipsum">
            <input class="custom-input"
                   id="custom-input_radio-ipsum"
                   type="radio"
                   name="radios-styled"
                   value="ipsum">
            Ipsum
        </label>
        <br>
        <label for="custom-input_radio-dolor">
            <input class="custom-input"
                   id="custom-input_radio-dolor"
                   type="radio"
                   name="radios-styled"
                   value="dolor">
            Dolor
        </label>
      codenotes:
        - |
          Structural cheat sheet:
          -----------------------
          label
            input[type=radio].custom-input
      notes:
        - "Use the markup structure above to add .custom-input elements."
    - name: JavaScript setup
      markup: |
        <script src="//code.jquery.com/jquery-1.11.0.min.js"></script>
        <script src="../../static/js/jquery.custom-input.js"></script>
  tags:
    - cfgov-misc
*/

.custom-input_input {
  position: absolute;
  top: 4px;
  left: 4px;
  z-index: 0;
  -moz-appearance: none;
  -webkit-appearance: none;
}

.custom-input_checkbox,
.custom-input_radio {
  -webkit-box-sizing: border-box;
  -moz-box-sizing: border-box;
  box-sizing: border-box;
  position: absolute;
  top: 1px;
  left: 1px;
  z-index: 1;
  width: 1.25em;
  height: 1.25em;
  background: #ffffff;
  outline: 1px solid #919395;
}

.custom-input_radio {
  border-radius: 100%;
  outline: none;
  -webkit-box-shadow: 0px 0px 0px 1px #919395;
  box-shadow: 0px 0px 0px 1px #919395;
}

.lt-ie9 .custom-input_radio {
  outline: 1px solid #919395;
}

.custom-input_label {
  position: relative;
  z-index: 2;
  padding-left: 1.375em;
  margin-right: 0.375em;
  line-height: 1;
}

.custom-input_text {
  display: inline-block;
  padding-left: 0.5em;
  line-height: 1.375;
}

.is-hovered .custom-input_checkbox,
.is-hovered .custom-input_radio,
.is-focused .custom-input_checkbox,
.is-focused .custom-input_radio {
  border-color: #ffffff;
  outline: 2px solid #0072ce;
}

.is-checked .custom-input_checkbox,
.is-checked .custom-input_radio {
  background-color: #0072ce;
  border: 3px solid #ffffff;
  outline: 1px solid #0072ce;
}

.is-checked.is-hovered .custom-input_checkbox,
.is-checked.is-hovered .custom-input_radio,
.is-checked.is-focused .custom-input_checkbox,
.is-checked.is-focused .custom-input_radio {
  outline: 2px solid #0072ce;
}

.is-active .custom-input_checkbox,
.is-active .custom-input_radio {
  background-color: #7fb8e6;
  border: 3px solid #ffffff;
}

.is-checked .custom-input_radio {
  outline: none;
  -webkit-box-shadow: 0px 0px 0px 1px #0072ce;
  box-shadow: 0px 0px 0px 1px #0072ce;
}

.lt-ie9 .is-checked .custom-input_radio {
  outline: 1px solid #0072ce;
}

.is-hovered .custom-input_radio,
.is-focused .custom-input_radio,
.is-checked.is-hovered .custom-input_radio,
.is-checked.is-focused .custom-input_radio {
  outline: none;
  -webkit-box-shadow: 0px 0px 0px 2px #0072ce;
  box-shadow: 0px 0px 0px 2px #0072ce;
}

.lt-ie9 .is-hovered .custom-input_radio,
.lt-ie9 .is-focused .custom-input_radio,
.lt-ie9 .is-checked.is-hovered .custom-input_radio,
.lt-ie9 .is-checked.is-focused .custom-input_radio {
  outline: 2px solid #0072ce;
}

/* topdoc
  name: Grouped inputs
  family: cfgov-misc
  patterns:
    - name: Horizontal inputs
      markup: |
        <div class="input-group">
            <input class="input-group_item" type="text">
            <input class="input-group_item" type="text">
        </div>
        <br>
        <br>
        <div class="input-group">
            <select class="input-group_item">
                <option value="option1">Option 1</option>
                <option value="option2">Option 2</option>
                <option value="option3">Option 3</option>
                <option value="option4">Option 4</option>
            </select>
            <select class="input-group_item">
                <option value="option1">Option 1</option>
                <option value="option2">Option 2</option>
                <option value="option3">Option 3</option>
                <option value="option4">Option 4</option>
            </select>
        </div>
      notes:
        - "BEFORE moving to Capital Framework please review the work done in
           the Owning a Home project to make sure this pattern will be useful for
           both projects."
  tags:
    - cfgov-misc
*/

.input-group_item,
.input-group_item[type="text"] {
  display: inline-block;
  -webkit-box-sizing: border-box;
  -moz-box-sizing: border-box;
  box-sizing: border-box;
  width: 50%;
  position: relative;
  z-index: 1;
}

.input-group_item + .input-group_item,
.input-group_item + .input-group_item[type="text"],
.input-group_item[type="text"] + .input-group_item,
.input-group_item[type="text"] + .input-group_item[type="text"] {
  margin-left: -0.3125em;
}

.input-group_item:focus,
.input-group_item[type="text"]:focus {
  z-index: 2;
}

/* topdoc
  name: Form actions
  family: cfgov-misc
  patterns:
    - name: Form actions
      markup: |
        <div class="form-actions">
            <input type="submit" value="Apply filters" class="btn form-actions_item">
            <a href="/blog/" class="btn btn__warning btn__link form-actions_item">Reset filters</a>
        </div>
      codenotes:
        - |
          Structural cheat sheet:
          -----------------------
          .form-actions
            .form-actions_item
      notes:
        - ".form-actions adds a top margin to set it apart from form groups."
        - ".form-actions_item adds margins between each other."
    - name: "Form actions modifier: right align"
      markup: |
        <div class="form-actions form-actions__right">
            <a href="/blog/" class="btn btn__warning btn__link form-actions_item">Reset filters</a>
            <input type="submit" value="Apply filters" class="btn form-actions_item">
        </div>
      codenotes:
        - |
          Structural cheat sheet:
          -----------------------
          .form-actions.form-actions__right
            .form-actions_item
      notes:
        - "Align text to the right."
    - name: "Form actions modifier: right align on medium screens or larger"
      markup: |
        <div class="form-actions form-actions__right-on-med">
            <a href="/blog/" class="btn btn__warning btn__link form-actions_item">Reset filters</a>
            <input type="submit" value="Apply filters" class="btn form-actions_item">
        </div>
      codenotes:
        - |
          Structural cheat sheet:
          -----------------------
          .form-actions.form-actions__right-on-med
            .form-actions_item
      notes:
        - "Align text to the right at 600px or larger."
  tags:
    - cfgov-misc
*/

.form-actions {
  margin-top: 1.875em;
}

.form-l + .form-actions {
  margin-top: 0.9375em;
}

.form-actions__right {
  text-align: right;
}

.form-actions__right-on-med {
  text-align: right;
}

.form-actions_item + .form-actions_item {
  margin-left: 1.875em;
}

/* topdoc
  name: Form layouts
  family: cfgov-misc
  patterns:
    - name: Form columns
      markup: |
        <div class="form-l">
            <div class="form-l_col form-l_col-1-3">
                Form layout column 1
            </div>
            <div class="form-l_col form-l_col-1-3">
                Form layout column 2
            </div>
            <div class="form-l_col form-l_col-1-3">
                Form layout column 3
            </div>
        </div>
      codenotes:
        - |
          Structural cheat sheet:
          -----------------------
          .form-l
            .form-l_col.form-l_col-1-3
    - name: "Form layout modifier: flush"
      markup: |
        <div class="form-l form-l__flush">
            <div class="form-l_col form-l_col-1-3">
                Form layout column 1
            </div>
            <div class="form-l_col form-l_col-1-3">
                Form layout column 2
            </div>
            <div class="form-l_col form-l_col-1-3">
                Form layout column 3
            </div>
        </div>
      codenotes:
        - .form-l.form-l__flush
      notes:
        - "Form layout columns have left and right gutters. If you want the
          first and last column in each row to site flush left/right
          respectively then use the .form-l__flush modifier."
    - name: Form layout columns
      codenotes:
        - .form-l_col
        - .form-l_col-1-3
      notes:
        - ".form-l_col-1-3 elements are stacked for small screens. When the
          viewport reaches 600px they transform into columns with one half the
          width of the container. When the viewport reaches 768px their width
          updates to one third of the container."
  tags:
    - cfgov-misc
*/

.form-l_col {
  margin-bottom: 1.875em;
}

/* topdoc
  name: Video poster
  family: cfgov-misc
  patterns:
    - name: .video-poster
      markup: |
        <figure>
            <a class="video-poster" href="#link-to-video">
                <img src="http://placekitten.com/600/338" alt="">
            </a>
        </figure>
      codenotes:
        - .video-poster
  tags:
    - cfgov-misc
*/

.video-poster {
  position: relative;
  display: inline-block;
}

.video-poster:after {
  font-family: 'CFPB Minicons';
  display: inline-block;
  font-style: normal;
  font-weight: normal;
  line-height: 1;
  -webkit-font-smoothing: antialiased;
  content: "\e640";
  position: absolute;
  right: 15px;
  bottom: 15px;
  display: block;
  width: 1em;
  height: 1em;
  padding: 0.38461538em 0.30769231em 0.38461538em 0.46153846em;
  background: #101820;
  background: rgba(16, 24, 32, 0.75);
  color: #ffffff;
  font-size: 1.625em;
  text-align: center;
  border-radius: 100%;
  -webkit-transition: background 200ms;
  transition: background 200ms;
}

.video-poster:hover:after {
  background: #2cb34a;
  background: rgba(44, 179, 74, 0.75);
}

.video-poster img {
  vertical-align: middle;
}

/* topdoc
  name: Hero
  family: cfgov-misc
  patterns:
    - name: Basic hero
      markup: |
        <section class="hero" style="background-color:#337E7D;">
            <div class="hero_wrapper">
                <div class="hero_card">
                    <div class="hero_card-bg">
                        <div class="hero_card-padding">
                            <h1>My hero!</h1>
                        </div>
                    </div>
                </div>
            </div>
            <div class="hero_img-container hero_img-container__small u-flexible-container">
                <div class="hero_img u-flexible-container_inner"
                     style="background-image:url(../static/img/hero-small.png);">
                </div>
            </div>
            <div class="hero_img-container hero_img-container__large">
                <div class="hero_img"
                     style="background-image:url(../static/img/hero-large.png);">
                </div>
            </div>
        </section>
      codenotes:
        - |
          Structural cheat sheet:
          -----------------------
          .hero
            .hero_wrapper
              .hero_card
                .hero_card-bg
                  .hero_card-padding
            .hero_img-container.hero_img-container__small
              .hero_img
            .hero_img-container.hero_img-container__large
              .hero_img
    - codenotes:
        - .hero
      notes:
        - "For full screen edge to edge background color. We have chosen to set
          the background color using an inline style so that our templating
          system can dynamically set it. If it makes more sense for your project
          to set it with CSS then please do so."
    - codenotes:
        - .hero_wrapper
      notes:
        - "To center the hero content with a max-width."
    - codenotes:
        - .hero_card-padding
      notes:
        - "This extra div is used to collapse the margins of child elements."
    - codenotes:
        - .hero_img-container
      notes:
        - "By using a wrapping element we can responsibly load a small or large
          screen background image by controling the display value of this element.
          More info on this approach can be found here:
          http://timkadlec.com/2012/04/media-query-asset-downloading-results/"
    - codenotes:
        - .hero_img
      notes:
        - "The reason for using a background image is noted above in
          .hero_img-container. We have chosen to set the background image using
          an inline style so that our templating system can dynamically set the
          source. If it makes more sense for your project to set it with CSS
          then please do so."
  tags:
    - cfgov-misc
*/

.hero {
  position: relative;
  overflow: hidden;
  background-color: #75787b;
}

.hero_wrapper {
  max-width: 1170px;
  padding: 0 15px;
  margin: 0 auto;
  position: relative;
  clear: both;
}

.hero_wrapper__match-content {
  padding-left: 15px;
  padding-right: 15px;
}

.hero_wrapper__match-content {
  padding-left: 30px;
  padding-right: 30px;
  max-width: 1140px;
}

.hero_img-container {
  display: none;
  line-height: 1;
}

.hero_img-container__small {
  position: relative;
  padding-bottom: 56.25%;
  height: 0;
}

.hero_img-container__small .hero_img {
  position: absolute;
  top: 0;
  left: 0;
  width: 100%;
  height: 100%;
}

.hero_img {
  display: block;
  height: 100%;
  line-height: 1;
  background-position: center bottom;
  background-repeat: no-repeat;
  -webkit-background-size: cover;
  background-size: cover;
}

.hero_card-bg {
  background: #ffffff;
  background: rgba(255, 255, 255, 0.9);
  overflow: hidden;
}

.hero_card-padding {
  padding: 30px 30px 0;
  margin-bottom: 40px;
}

.hero {
  padding-top: 1.875em;
}

.hero_wrapper {
  position: relative;
  z-index: 2;
}

.hero_img-container__large {
  display: block;
  width: 100%;
  height: 100%;
  position: absolute;
  top: 0;
  z-index: 1;
}

.hero_card {
  display: inline-block;
  -webkit-box-sizing: border-box;
  -moz-box-sizing: border-box;
  box-sizing: border-box;
  border: solid transparent;
  border-width: 0 15px;
  margin-right: -0.25em;
  vertical-align: top;
  width: 50%;
  position: relative;
  left: 50%;
}

.ie .hero_card {
  margin-right: -0.26em;
}

.lt-ie8 .hero_card {
  display: inline;
  margin-right: 0;
  zoom: 1;
  behavior: url('/cfgov-refresh/static/vendor/box-sizing-polyfill/boxsizing.htc');
}

a.hero_card {
  border-color: transparent;
}

/* topdoc
  name: Lists
  family: cfgov-misc
  notes:
    - "Note that modifiers are the most common use cases for this block, hence
      the reason there are no direct styles associated with .list or .list_item."
  patterns:
    - name: Basic structure
      markup: |
        <ul class="list">
            <li class="list_item">
                <a class="list_link" href="#">List item 1</a>
            </li>
            <li class="list_item">
                <a class="list_link" href="#">List item 2</a>
            </li>
            <li class="list_item">
                <a class="list_link" href="#">List item 3</a>
            </li>
            <li class="list_item">
                <a class="list_link" href="#">List item 4</a>
            </li>
        </ul>
      codenotes:
        - |
          Structural cheat sheet:
          -----------------------
          .list
            .list_item
              .list_link
    - name: List link
      markup: |
        <a class="list_link" href="#">List link</a>,&nbsp;
        <span class="list_link">List link</span>
      codenotes:
        - .list_link
      notes:
        - "Notice that you can use any element for .list_link."
  tags:
    - cfgov-misc
*/

.list_link {
  font-family: "AvenirNextLTW01-Medium", Arial, sans-serif;
  font-style: normal;
  font-weight: 500;
}

.lt-ie9 .list_link {
  font-weight: normal !important;
}

/* topdoc
  name: Unstyled list modifier
  family: cfgov-misc
  patterns:
    - name: Default example
      markup: |
        <ul class="list list__unstyled">
            <li class="list_item">
                <a class="list_link">List item 1</a>
            </li>
            <li class="list_item">
                <a class="list_link">List item 2</a>
            </li>
            <li class="list_item">
                <a class="list_link">List item 3</a>
            </li>
        </ul>
      codenotes:
        - .list.list__unstyled
  tags:
    - cfgov-misc
*/

.list__unstyled {
  padding-left: 0;
  list-style-type: none;
}

.list__unstyled .list_item {
  margin-left: 0;
}

/* topdoc
  name: Spaced list modifier
  family: cfgov-misc
  patterns:
    - name: Default example
      markup: |
        <ul class="list list__spaced">
            <li class="list_item">
                <a class="list_link">List item 1</a>
            </li>
            <li class="list_item">
                <a class="list_link">List item 2</a>
            </li>
            <li class="list_item">
                <a class="list_link">List item 3</a>
            </li>
        </ul>
      codenotes:
        - .list.list__spaced
  tags:
    - cfgov-misc
*/

.list__spaced .list_item + .list_item {
  margin-top: 1.5em;
}

/* topdoc
  name: Spaced list item modifier
  family: cfgov-misc
  patterns:
    - name: Default example
      markup: |
        <ul class="list">
            <li class="list_item">
                <a class="list_link">List item 1</a>
            </li>
            <li class="list_item">
                <a class="list_link">List item 2</a>
            </li>
            <li class="list_item list_item__spaced">
                <a class="list_link">List item 3</a>
            </li>
            <li class="list_item">
                <a class="list_link">List item 4</a>
            </li>
        </ul>
  tags:
    - cfgov-misc
*/

.list_item__spaced {
  margin-top: 1.5em;
}

/* topdoc
  name: Horizontal list modifier
  family: cfgov-misc
  patterns:
    - name: Default example
      markup: |
        <ul class="list list__horizontal">
            <li class="list_item">
                <a class="list_link">List item 1</a>
            </li>
            <li class="list_item">
                <a class="list_link">List item 2</a>
            </li>
            <li class="list_item">
                <a class="list_link">List item 3</a>
            </li>
        </ul>
  tags:
    - cfgov-misc
*/

.list__horizontal {
  padding-left: 0;
}

.list__horizontal .list_item {
  display: inline-block;
}

.lt-ie8 .list__horizontal .list_item {
  display: inline;
}

.list__horizontal .list_item {
  margin-right: 0.25em;
  margin-left: 0;
}

/* topdoc
  name: Icon list modifier
  family: cfgov-misc
  notes:
    - "Set up a list with icons on the left, in place of bullets."
    - "Will need some more work to allow lines to wrap."
  patterns:
    - name: Default example
      markup: |
        <ul class="list list__icons">
            <li class="list_item">
                <span class="cf-icon cf-icon-email list_icon"></span>
                List item 1
            </li>
            <li class="list_item">
                <span class="cf-icon cf-icon-phone list_icon"></span>
                List item 1
            </li>
            <li class="list_item">
                <span class="cf-icon cf-icon-fax list_icon"></span>
                List item 1
            </li>
        </ul>
  tags:
    - cfgov-misc
*/

.list__icons {
  padding-left: 0;
  list-style-type: none;
}

.list__icons .list_item {
  margin-left: 0;
}

.list__icons .list_icon {
  width: 1.5em;
  text-align: center;
}

/* topdoc
  name: Link list modifier
  family: cfgov-misc
  notes:
    - "The link list modifier is intended to be used for lists where each item
      is a link. It converts to a finger-friendly link with a large tap area
      on smaller screens."
  patterns:
    - name: Default example
      markup: |
        <ul class="list list__links">
            <li class="list_item">
                <a class="list_link">List item 1</a>
            </li>
            <li class="list_item">
                <a class="list_link">List item 2</a>
            </li>
            <li class="list_item">
                <a class="list_link">List item 3</a>
            </li>
        </ul>
    - name: Link list with icons
      markup: |
        <ul class="list list__links list__icons">
            <li class="list_item">
                <a class="list_link">
                    <span class="cf-icon cf-icon-email list_icon"></span>
                    List item 1
                </a>
            </li>
            <li class="list_item">
                <a class="list_link">
                    <span class="cf-icon cf-icon-phone list_icon"></span>
                    List item 2
                </a>
            </li>
            <li class="list_item">
                <a class="list_link">
                    <span class="cf-icon cf-icon-fax list_icon"></span>
                    List item 3
                </a>
            </li>
        </ul>
  tags:
    - cfgov-misc
*/

.list__links {
  padding-left: 0;
  list-style-type: none;
}

.list__links .list_item {
  margin-left: 0;
}

.list__links .list_item {
  margin-bottom: 0.625em;
}

.list__links.list__icons .list_link {
  margin-bottom: 0.9375em;
  margin-left: 1.5em;
  position: relative;
}

.list__links.list__icons .list_icon {
  position: absolute;
  top: 0.0625em;
  left: -1.625em;
}

/* topdoc
  name: Filtered-by list
  family: cfgov-misc
  notes:
    - "A list of applied filters."
    - "This pattern is subject to change. This initial style simply highlights
      the filters that have been applied. In the future this pattern will evolve
      so that each applied filter can be removed by clicking/tapping it."
  patterns:
    - name: Default example
      markup: |
        <dl class="filtered-by list list__horizontal">
            <dt class="list_item">
                <span class="filtered-by_header">Filtered by</span>
            </dt>
            <dd class="list_item">
                <span class="filtered-by_filter">Lorem,</span>
            </dd>
            <dd class="list_item">
                <span class="filtered-by_filter">Ipsum,</span>
            </dd>
            <dd class="list_item">
                <span class="filtered-by_filter">Dolor,</span>
            </dd>
            <dd class="list_item">
                <span class="filtered-by_filter">Sit,</span>
            </dd>
            <dd class="list_item">
                <span class="filtered-by_filter">Amet,</span>
            </dd>
            <dd class="list_item">
                <span class="filtered-by_filter">Lorem,</span>
            </dd>
            <dd class="list_item">
                <span class="filtered-by_filter">Ipsum,</span>
            </dd>
            <dd class="list_item">
                <span class="filtered-by_filter">Dolor,</span>
            </dd>
            <dd class="list_item">
                <span class="filtered-by_filter">Sit,</span>
            </dd>
            <dd class="list_item">
                <span class="filtered-by_filter">Amet,</span>
            </dd>
            <dd class="list_item">
                <span class="filtered-by_filter">Lorem,</span>
            </dd>
            <dd class="list_item">
                <span class="filtered-by_filter">Ipsum,</span>
            </dd>
            <dd class="list_item">
                <span class="filtered-by_filter">Dolor,</span>
            </dd>
            <dd class="list_item">
                <span class="filtered-by_filter">Sit,</span>
            </dd>
            <dd class="list_item">
                <span class="filtered-by_filter">Amet</span>
            </dd>
        </dl>
    - name: Filters aligned with a button
      markup: |
        <a class="btn btn__secondary"
           style="float:right;"
           href="#">
            Filter
        </a>
        <dl class="filtered-by filtered-by__align-with-btn list list__horizontal">
            <dt class="list_item">
                <span class="filtered-by_header">Filtered by</span>
            </dt>
            <dd class="list_item">
                <span class="filtered-by_filter">Lorem,</span>
            </dd>
            <dd class="list_item">
                <span class="filtered-by_filter">Ipsum,</span>
            </dd>
            <dd class="list_item">
                <span class="filtered-by_filter">Dolor,</span>
            </dd>
            <dd class="list_item">
                <span class="filtered-by_filter">Sit,</span>
            </dd>
            <dd class="list_item">
                <span class="filtered-by_filter">Amet,</span>
            </dd>
        </dl>
  tags:
    - cfgov-misc
*/

.filtered-by {
  margin: 0;
}

.filtered-by__show-on-medium {
  display: none;
}

.filtered-by__show-on-medium {
  display: block;
}

.filtered-by_header {
  font-family: "AvenirNextLTW01-Demi", Arial, sans-serif;
  font-style: normal;
  font-weight: bold;
  letter-spacing: 1px;
  text-transform: uppercase;
  margin-top: 0;
  margin-bottom: 0.35714286em;
  font-size: 0.875em;
  line-height: 1.57142857;
  margin: 0;
  color: #101820;
}

.lt-ie9 .filtered-by_header {
  font-weight: normal !important;
}

.filtered-by__align-with-btn .filtered-by_header {
  display: inline-block;
  padding-top: 0.64285714em;
  line-height: normal;
}

.filtered-by_filter {
  font-family: "AvenirNextLTW01-Regular", Arial, sans-serif;
  font-style: normal;
  font-weight: normal;
  color: #75787b;
}

.filtered-by_filter em,
.filtered-by_filter i {
  font-family: "AvenirNextLTW01-Italic", Arial, sans-serif;
  font-style: italic;
  font-weight: normal;
}

.lt-ie9 .filtered-by_filter em,
.lt-ie9 .filtered-by_filter i {
  font-style: normal !important;
}

.filtered-by_filter strong,
.filtered-by_filter b {
  font-family: "AvenirNextLTW01-Demi", Arial, sans-serif;
  font-style: normal;
  font-weight: bold;
}

.lt-ie9 .filtered-by_filter strong,
.lt-ie9 .filtered-by_filter b {
  font-weight: normal !important;
}

/* topdoc
  name: Share icon
  family: cfgov-misc
  patterns:
    - name: .share-icon (base)
      markup: |
        <a class="share-icon" href="#">
            <span class="cf-icon cf-icon-email-social-square"></span>
            <span class="u-visually-hidden">
                Share by email
            </span>
        </a>
      notes:
        - "Text for screenreaders is added with the .u-visually-hidden element."
      codenotes:
        - |
          Structural cheat sheet:
          -----------------------
          .share-icon
            .cf-icon.cf-icon-name
            .u-visually-hidden
    - name: .share-icon__large (modifier)
      markup: |
        <a class="share-icon share-icon__large" href="#">
            <span class="cf-icon cf-icon-email-social-square"></span>
            <span class="u-visually-hidden">
                Share by email
            </span>
        </a>
      codenotes:
        - .share-icon__large
  tags:
    - cfgov-misc
*/

.share-icon {
  font-size: 1.625em;
  line-height: 1;
  color: #43484e;
  border-color: #43484e;
  border-bottom-width: 0 !important;
}

.share-icon:visited,
.share-icon.visited {
  border-color: #43484e;
  color: #43484e;
}

.share-icon:hover,
.share-icon.hover {
  border-color: #328ed8;
  color: #328ed8;
}

.share-icon:focus,
.share-icon.focus {
  border-color: #328ed8;
  color: #328ed8;
}

.share-icon:active,
.share-icon.active {
  border-color: #43484e;
  color: #43484e;
}

.share-icon__large {
  font-size: 2.1875em;
}

/* topdoc
  name: Line container
  family: cfgov-misc
  notes:
    - ".line-container is meant to contain anything you want with consistent top
      and bottom padding. It uses a margin collapsing trick in CSS to achieve
      this consistency which this is why .line-container_body is needed. The
      only caveat to this consistency is if you place something inside of it
      that has a bottom-margin that is larger than the .line-container padding."
  patterns:
    - name: Basic line container
      markup: |
        <div class="line-container">
            <div class="line-container_body">
                <p>
                    ¯\_(ツ)_/¯<br>
                    There is a light border above and below me!
                </p>
            </div>
        </div>
      codenotes:
        - |
          Structural cheat sheet:
          -----------------------
          .line-container
            .line-container_body
    - name: Line container with no top border or padding (example 1)
      markup: |
        <div class="line-container line-container__no-top">
            <div class="line-container_body">
                <h2 class="header-slug">
                    <span class="header-slug_inner">
                        Blog summary
                    </span>
                </h2>
                <p>
                    Lorem ipsum dolor sit amet, consectetur adipisicing elit.
                    Dolorum ex provident dolorem ipsum molestias eius tenetur
                    doloribus obcaecati illum autem! Fuga commodi natus
                    distinctio accusantium esse ab dolore in aliquid.
                </p>
            </div>
        </div>
      codenotes:
        - |
          Structural cheat sheet:
          -----------------------
          .line-container.line-container__no-top
            .line-container_body
    - name: Line container with no top border or padding (example 2)
      markup: |
        <div class="line-container">
            <div class="line-container_body line-container__no-top">
                <p>
                    <img src="http://placekitten.com/700/200" alt="">
                </p>
                <h2>
                    Photo heading
                </h2>
                <p>
                    Lorem ipsum dolor sit amet, consectetur adipisicing elit.
                    Dolorum ex provident dolorem ipsum molestias eius tenetur
                    doloribus obcaecati illum autem! Fuga commodi natus
                    distinctio accusantium esse ab dolore in aliquid.
                </p>
            </div>
        </div>
  tags:
    - cfgov-misc
*/

.line-container {
  margin: 0 0 1.875em;
  border-top: 1px solid #e3e4e5;
  border-bottom: 1px solid #e3e4e5;
}

.line-container_body {
  margin: 1.625em 0 1.625em;
}

.line-container__no-top {
  border-top: 0;
}

.line-container__no-top .line-container_body {
  margin-top: 0;
}

/* topdoc
  name: Padded container
  family: cfgov-misc
  notes:
    - ".padded-container is meant to contain anything you want with consistent
      padding. It uses a margin collapsing trick in CSS to achieve this
      consistency which this is why .line-container_body is needed. The only
      caveat to this consistency is if you place something inside of it that has
      a bottom-margin that is larger than the .padded-container padding."
  patterns:
    - name: Basic padded container
      markup: |
        <div class="padded-container">
            <div class="padded-container_body">
                <p>
                    ¯\_(ツ)_/¯<br>
                    There is padding all around me!
                </p>
            </div>
        </div>
      codenotes:
        - |
          Structural cheat sheet:
          -----------------------
          .padded-container
            .padded-container_body
  tags:
    - cfgov-misc
*/

.padded-container {
  margin-bottom: 1.875em;
  padding: 1px;
  background: #f1f2f2;
}

.padded-container_body {
  margin: 1.4375em 1.8125em 1.4375em;
}

/* topdoc
  name: EOF
  eof: true
*/

/* ==========================================================================
   cfgov-refresh
   cfgov-post
   ========================================================================== */

/* topdoc
  name: Blog post
  family: cfgov-post
  patterns:
    - name: Default post
      markup: |
        <article class="post">
            <header>
                <a href="#" class="post_slug category-slug">
                    <span class="category-slug_icon cf-icon cf-icon-bullhorn"></span>
                    <span class="u-visually-hidden">Category:</span>
                    Announcements &amp; updates
                </a>
                <h1 class="post_header">
                    A consumer-centered supervision program
                </h1>
                <div class="post_dek">
                    <p>
                        Lorem ipsum dolor sit amet, consectetur adipisicing
                        elit. Quis architecto commodi cupiditate excepturi
                        consequatur sequi quia consectetur est ea laborum
                        saepe earum quidem a necessitatibus modi magni error
                        ab suscipit.
                    </p>
                </div>
                <div class="post_meta">
                    <span class="post_byline">
                        By <a href="#">Firstname&nbsp;Lastname</a> &ndash;
                    </span>
                    <span class="post_date date">
                        Jan 22, 2014
                    </span>
                </div>
                <ul class="post_share list__horizontal">
                    <li class="list_item">
                        <a class="share-icon" href="#">
                            <span class="cf-icon cf-icon-email-social-square"></span>
                            <span class="u-visually-hidden">Share by email</span>
                        </a>
                    </li>
                    <li class="list_item">
                        <a class="share-icon" href="#">
                            <span class="cf-icon cf-icon-facebook-square"></span>
                            <span class="u-visually-hidden">Share on Facebook</span>
                        </a>
                    </li>
                    <li class="list_item">
                        <a class="share-icon" href="#">
                            <span class="cf-icon cf-icon-twitter-square"></span>
                            <span class="u-visually-hidden">Share on Twitter</span>
                        </a>
                    </li>
                    <li class="list_item">
                        <a class="share-icon" href="#">
                            <span class="cf-icon cf-icon-linkedin-square"></span>
                            <span class="u-visually-hidden">Share on LinkedIn</span>
                        </a>
                    </li>
                </ul>
                <img class="post_featured-img" src="http://placekitten.com/740/416" alt="alt text">
            </header>
            <div class="post_body">
                <aside class="post_inset post_inset__right line-container">
                    <div class="line-container_body">
                        <h3>
                            Final list of rural and underserved counties
                        </h3>
                        <p>
                            View or download the list in any of these formats:
                        </p>
                        <ul class="list list__unstyled list__horizontal">
                            <li class="list_item">
                                <a class="list_link" href="#">
                                    CSV
                                </a>
                            </li>
                            <li class="list_item">
                                <a class="list_link" href="#">
                                    XLS
                                </a>
                            </li>
                            <li class="list_item">
                                <a class="list_link" href="#">
                                    PDF <span class="cf-icon cf-icon-pdf"></span>
                                </a>
                            </li>
                        </ul>
                    </div>
                    <div class="line-container_body">
                        <h3>
                            Final list of rural and underserved counties
                        </h3>
                        <p>
                            View or download the list in any of these formats:
                        </p>
                        <ul class="list list__unstyled list__horizontal">
                            <li class="list_item">
                                <a class="list_link" href="#">
                                    CSV
                                </a>
                            </li>
                            <li class="list_item">
                                <a class="list_link" href="#">
                                    XLS
                                </a>
                            </li>
                            <li class="list_item">
                                <a class="list_link" href="#">
                                    PDF <span class="cf-icon cf-icon-pdf"></span>
                                </a>
                            </li>
                        </ul>
                    </div>
                </aside>
                <p>
                    Lorem ipsum dolor sit amet, consectetur adipisicing elit.
                    Cum corrupti tempora nam nihil qui mollitia consectetur
                    corporis nemo culpa dolorum! Laborum at eos deleniti
                    consequatur itaque officiis debitis quisquam! Provident!
                </p>
                <p>
                    Lorem ipsum dolor sit amet, consectetur adipisicing elit.
                    Cum corrupti tempora nam nihil qui mollitia consectetur
                    corporis nemo culpa dolorum! Laborum at eos deleniti
                    consequatur itaque officiis debitis quisquam! Provident!
                </p>
                <p>
                    Lorem ipsum dolor sit amet, consectetur adipisicing elit.
                    Cum corrupti tempora nam nihil qui mollitia consectetur
                    corporis nemo culpa dolorum! Laborum at eos deleniti
                    consequatur itaque officiis debitis quisquam! Provident!
                </p>
                <p>
                    Lorem ipsum dolor sit amet, consectetur adipisicing elit.
                    Cum corrupti tempora nam nihil qui mollitia consectetur
                    corporis nemo culpa dolorum! Laborum at eos deleniti
                    consequatur itaque officiis debitis quisquam! Provident!
                </p>
                <p>
                    Lorem ipsum dolor sit amet, consectetur adipisicing elit.
                    Cum corrupti tempora nam nihil qui mollitia consectetur
                    corporis nemo culpa dolorum! Laborum at eos deleniti
                    consequatur itaque officiis debitis quisquam! Provident!
                </p>
                <aside class="post_inset post_inset__right line-container">
                    <div class="line-container_body pull-quote">
                        <div class="pull-quote_body">
                            Lorem ipsum dolor sit amet, consectetur adipisicing elit.
                            Cum corrupti tempora nam nihil qui mollitia consectetur
                            corporis nemo culpa dolorum!
                        </div>
                        <footer>
                            <cite class="pull-quote_citation">
                                - Author Name
                            </cite>
                        </footer>
                    </div>
                </aside>
                <p>
                    Lorem ipsum dolor sit amet, consectetur adipisicing elit.
                    Cum corrupti tempora nam nihil qui mollitia consectetur
                    corporis nemo culpa dolorum! Laborum at eos deleniti
                    consequatur itaque officiis debitis quisquam! Provident!
                </p>
                <p>
                    Lorem ipsum dolor sit amet, consectetur adipisicing elit.
                    Cum corrupti tempora nam nihil qui mollitia consectetur
                    corporis nemo culpa dolorum! Laborum at eos deleniti
                    consequatur itaque officiis debitis quisquam! Provident!
                </p>
                <p>
                    Lorem ipsum dolor sit amet, consectetur adipisicing elit.
                    Cum corrupti tempora nam nihil qui mollitia consectetur
                    corporis nemo culpa dolorum! Laborum at eos deleniti
                    consequatur itaque officiis debitis quisquam! Provident!
                </p>
                <p>
                    Lorem ipsum dolor sit amet, consectetur adipisicing elit.
                    Cum corrupti tempora nam nihil qui mollitia consectetur
                    corporis nemo culpa dolorum! Laborum at eos deleniti
                    consequatur itaque officiis debitis quisquam! Provident!
                </p>
                <p>
                    Lorem ipsum dolor sit amet, consectetur adipisicing elit.
                    Cum corrupti tempora nam nihil qui mollitia consectetur
                    corporis nemo culpa dolorum! Laborum at eos deleniti
                    consequatur itaque officiis debitis quisquam! Provident!
                </p>
                <aside class="post_inset line-container">
                    <div class="line-container_body pull-quote pull-quote__large">
                        <div class="pull-quote_body">
                            Lorem ipsum dolor sit amet, consectetur adipisicing elit.
                            Cum corrupti tempora nam nihil qui mollitia consectetur
                            corporis nemo culpa dolorum!
                        </div>
                        <footer>
                            <cite class="pull-quote_citation">
                                - Author Name
                            </cite>
                        </footer>
                    </div>
                </aside>
                <p>
                    Lorem ipsum dolor sit amet, consectetur adipisicing elit.
                    Cum corrupti tempora nam nihil qui mollitia consectetur
                    corporis nemo culpa dolorum! Laborum at eos deleniti
                    consequatur itaque officiis debitis quisquam! Provident!
                </p>
                <p>
                    Lorem ipsum dolor sit amet, consectetur adipisicing elit.
                    Cum corrupti tempora nam nihil qui mollitia consectetur
                    corporis nemo culpa dolorum! Laborum at eos deleniti
                    consequatur itaque officiis debitis quisquam! Provident!
                </p>
                <aside class="post_inset post_inset__right line-container line-container__no-top">
                    <h2 class="header-slug">
                        <span class="header-slug_inner">
                            More information
                        </span>
                    </h2>
                    <div class="line-container_body">
                        <ul class="list list__unstyled">
                            <li class="list_item list_item__spaced">
                                <a class="list_link" href="#">
                                    Consumer help
                                </a>
                            </li>
                            <li class="list_item list_item__spaced">
                                <a class="list_link" href="#">
                                    Know before you owe
                                </a>
                            </li>
                            <li class="list_item list_item__spaced">
                                <a class="list_link" href="#">
                                    Submit a complaint
                                </a>
                            </li>
                        </ul>
                    </div>
                </aside>
                <p>
                    Lorem ipsum dolor sit amet, consectetur adipisicing elit.
                    Cum corrupti tempora nam nihil qui mollitia consectetur
                    corporis nemo culpa dolorum! Laborum at eos deleniti
                    consequatur itaque officiis debitis quisquam! Provident!
                </p>
                <p>
                    Lorem ipsum dolor sit amet, consectetur adipisicing elit.
                    Cum corrupti tempora nam nihil qui mollitia consectetur
                    corporis nemo culpa dolorum! Laborum at eos deleniti
                    consequatur itaque officiis debitis quisquam! Provident!
                </p>
                <p>
                    Lorem ipsum dolor sit amet, consectetur adipisicing elit.
                    Cum corrupti tempora nam nihil qui mollitia consectetur
                    corporis nemo culpa dolorum! Laborum at eos deleniti
                    consequatur itaque officiis debitis quisquam! Provident!
                </p>
                <blockquote>
                    <p>
                        Lorem ipsum dolor sit amet, consectetur adipisicing elit.
                        Cum corrupti tempora nam nihil qui mollitia consectetur
                        corporis nemo culpa dolorum! Laborum at eos deleniti
                        consequatur itaque officiis debitis quisquam! Provident!
                    </p>
                    <p>
                        Lorem ipsum dolor sit amet, consectetur adipisicing elit.
                        Cum corrupti tempora nam nihil qui mollitia consectetur
                        corporis nemo culpa dolorum! Laborum at eos deleniti
                        consequatur itaque officiis debitis quisquam! Provident!
                    </p>
                </blockquote>
                <p>
                    Lorem ipsum dolor sit amet, consectetur adipisicing elit.
                    Cum corrupti tempora nam nihil qui mollitia consectetur
                    corporis nemo culpa dolorum! Laborum at eos deleniti
                    consequatur itaque officiis debitis quisquam! Provident!
                </p>
                <p>
                    Lorem ipsum dolor sit amet, consectetur adipisicing elit.
                    Cum corrupti tempora nam nihil qui mollitia consectetur
                    corporis nemo culpa dolorum! Laborum at eos deleniti
                    consequatur itaque officiis debitis quisquam! Provident!
                </p>
                <p>
                    Lorem ipsum dolor sit amet, consectetur adipisicing elit.
                    Cum corrupti tempora nam nihil qui mollitia consectetur
                    corporis nemo culpa dolorum! Laborum at eos deleniti
                    consequatur itaque officiis debitis quisquam! Provident!
                </p>
                <ul>
                    <li>Lorem ipsum dolor sit amet, consectetur adipisicing elit.</li>
                    <li>Lorem ipsum dolor sit amet, consectetur adipisicing elit.</li>
                    <li>Lorem ipsum dolor sit amet, consectetur adipisicing elit.</li>
                </ul>
                <ul>
                    <li>Lorem ipsum dolor sit amet, consectetur adipisicing elit.</li>
                    <li>Lorem ipsum dolor sit amet, consectetur adipisicing elit.</li>
                    <li>Lorem ipsum dolor sit amet, consectetur adipisicing elit.</li>
                </ul>
                <p>
                    Lorem ipsum dolor sit amet, consectetur adipisicing elit.
                    Cum corrupti tempora nam nihil qui mollitia consectetur
                    corporis nemo culpa dolorum! Laborum at eos deleniti
                    consequatur itaque officiis debitis quisquam! Provident!
                </p>
                <p>
                    Lorem ipsum dolor sit amet, consectetur adipisicing elit.
                    Cum corrupti tempora nam nihil qui mollitia consectetur
                    corporis nemo culpa dolorum! Laborum at eos deleniti
                    consequatur itaque officiis debitis quisquam! Provident!
                </p>
                <p>
                    Lorem ipsum dolor sit amet, consectetur adipisicing elit.
                    Cum corrupti tempora nam nihil qui mollitia consectetur
                    corporis nemo culpa dolorum! Laborum at eos deleniti
                    consequatur itaque officiis debitis quisquam! Provident!
                </p>
            </div>
            <footer>
                <div class="tags">
                    <h4 class="tags_header">Topics:</h4>
                    <ul class="tags_list">
                        <li class="tags_tag">
                            <a href="#" class="tags_link">
                                <span class="tags_bullet" aria-hidden="true">&bull;</span>
                                Students
                            </a>
                        </li>
                        <li class="tags_tag">
                            <a href="#" class="tags_link">
                                <span class="tags_bullet" aria-hidden="true">&bull;</span>
                                Consumers
                            </a>
                        </li>
                        <li class="tags_tag">
                            <a href="#" class="tags_link">
                                <span class="tags_bullet" aria-hidden="true">&bull;</span>
                                College loans
                            </a>
                        </li>
                    </ul>
                </div> 
            </footer>
        </article>
      codenotes:
        - |
          Structural sheat sheet:
          -----------------------
          .post
            .post_slug
            .post_header
            .post_dek
            .post_meta
              .post_byline
              .post_date
            .post_share-icon
            .post_featured-img
            .post_body
            .post_inset
      notes:
        - ".post_featured-img uses a 16:9 aspect ratio."
  tags:
    - cfgov-post
*/

.post_header {
  font-family: "AvenirNextLTW01-Regular", Arial, sans-serif;
  font-style: normal;
  font-weight: normal;
  margin-top: 0;
  margin-bottom: 0.73076923em;
  font-size: 1.625em;
  line-height: 1.26923077;
  margin-bottom: 0.5em;
}

.post_header em,
.post_header i {
  font-family: "AvenirNextLTW01-Italic", Arial, sans-serif;
  font-style: italic;
  font-weight: normal;
}

.lt-ie9 .post_header em,
.lt-ie9 .post_header i {
  font-style: normal !important;
}

.post_header strong,
.post_header b {
  font-family: "AvenirNextLTW01-Demi", Arial, sans-serif;
  font-style: normal;
  font-weight: bold;
}

.lt-ie9 .post_header strong,
.lt-ie9 .post_header b {
  font-weight: normal !important;
}

.post_header {
  font-family: "AvenirNextLTW01-Regular", Arial, sans-serif;
  font-style: normal;
  font-weight: normal;
  margin-top: 0;
  margin-bottom: 0.47058824em;
  font-size: 2.125em;
  line-height: 1.29411765;
  margin-bottom: 0.29411765em;
}

.post_header em,
.post_header i {
  font-family: "AvenirNextLTW01-Italic", Arial, sans-serif;
  font-style: italic;
  font-weight: normal;
}

.lt-ie9 .post_header em,
.lt-ie9 .post_header i {
  font-style: normal !important;
}

.post_header strong,
.post_header b {
  font-family: "AvenirNextLTW01-Demi", Arial, sans-serif;
  font-style: normal;
  font-weight: bold;
}

.lt-ie9 .post_header strong,
.lt-ie9 .post_header b {
  font-weight: normal !important;
}

.post_dek {
  margin-top: 0;
  margin-bottom: 1.16666667em;
  font-size: 1.125em;
  font-family: "AvenirNextLTW01-Medium", Arial, sans-serif;
  font-style: normal;
  font-weight: 500;
  line-height: 1.22222222;
  margin-bottom: 1.11111111em;
}

.lt-ie9 .post_dek {
  font-weight: normal !important;
}

.post_meta {
  margin-bottom: 1.125em;
}

.post_byline {
  margin-top: 0;
  margin-bottom: 1.16666667em;
  font-size: 1.125em;
  font-family: "AvenirNextLTW01-Medium", Arial, sans-serif;
  font-style: normal;
  font-weight: 500;
  line-height: 1.22222222;
}

.lt-ie9 .post_byline {
  font-weight: normal !important;
}

.post_featured-img {
  display: block;
  margin: 1em 0;
}

.post_featured-img {
  margin: 1.875em 0 1.25em;
}

.post_body {
  color: #43484e;
}

.post_inset {
  margin: 1.875em 0;
  color: #101820;
}

.post_inset__right {
  float: right;
  width: 15.625em;
  margin-top: 0.3125em;
  margin-left: 1.875em;
}

.popular-stories .list_link,
.related-posts .list_link {
  margin-top: 0;
  margin-bottom: 1.16666667em;
  font-size: 1.125em;
  font-family: "AvenirNextLTW01-Medium", Arial, sans-serif;
  font-style: normal;
  font-weight: 500;
  line-height: 1.22222222;
  color: #101820;
  border-color: #101820;
  border-bottom-width: 0 !important;
}

.lt-ie9 .popular-stories .list_link,
.lt-ie9 .related-posts .list_link {
  font-weight: normal !important;
}

.popular-stories .list_link:visited,
.related-posts .list_link:visited,
.popular-stories .list_link.visited,
.related-posts .list_link.visited {
  border-color: #101820;
  color: #101820;
}

.popular-stories .list_link:hover,
.related-posts .list_link:hover,
.popular-stories .list_link.hover,
.related-posts .list_link.hover {
  border-color: #328ed8;
  color: #328ed8;
}

.popular-stories .list_link:focus,
.related-posts .list_link:focus,
.popular-stories .list_link.focus,
.related-posts .list_link.focus {
  border-color: #328ed8;
  color: #328ed8;
}

.popular-stories .list_link:active,
.related-posts .list_link:active,
.popular-stories .list_link.active,
.related-posts .list_link.active {
  border-color: #101820;
  color: #101820;
}

.popular-stories .list_link,
.related-posts .list_link {
  font-family: "AvenirNextLTW01-Regular", Arial, sans-serif;
  font-style: normal;
  font-weight: normal;
  margin-top: 0;
  margin-bottom: 0.95454545em;
  font-size: 1.375em;
  line-height: 1.27272727;
}

.popular-stories .list_link em,
.related-posts .list_link em,
.popular-stories .list_link i,
.related-posts .list_link i {
  font-family: "AvenirNextLTW01-Italic", Arial, sans-serif;
  font-style: italic;
  font-weight: normal;
}

.lt-ie9 .popular-stories .list_link em,
.lt-ie9 .related-posts .list_link em,
.lt-ie9 .popular-stories .list_link i,
.lt-ie9 .related-posts .list_link i {
  font-style: normal !important;
}

.popular-stories .list_link strong,
.related-posts .list_link strong,
.popular-stories .list_link b,
.related-posts .list_link b {
  font-family: "AvenirNextLTW01-Demi", Arial, sans-serif;
  font-style: normal;
  font-weight: bold;
}

.lt-ie9 .popular-stories .list_link strong,
.lt-ie9 .related-posts .list_link strong,
.lt-ie9 .popular-stories .list_link b,
.lt-ie9 .related-posts .list_link b {
  font-weight: normal !important;
}

/* topdoc
  name: Disqus integration
  family: cfgov-post
  patterns:
    - name: Default layout
      markup: |
        <section class="comments">
            <div id="disqus_thread"></div>
            <script type="text/javascript">
                // * * CONFIGURATION VARIABLES: EDIT BEFORE PASTING INTO YOUR WEBPAGE * * //
                // required: replace example with your forum shortname
                var disqus_shortname = 'cfpbflapjackdemo';

                // * * DON'T EDIT BELOW THIS LINE * * //
                (function() {
                    var dsq = document.createElement('script'); dsq.type = 'text/javascript'; dsq.async = true;
                    dsq.src = '//' + disqus_shortname + '.disqus.com/embed.js';
                    (document.getElementsByTagName('head')[0] || document.getElementsByTagName('body')[0]).appendChild(dsq);
                })();
            </script>
            <noscript>
                Please enable JavaScript to view the
                <a href="http://disqus.com/?ref_noscript">comments powered by Disqus.</a>
            </noscript>
            <a href="http://disqus.com" class="dsq-brlink">
                comments powered by <span class="logo-disqus">Disqus</span>
            </a>
            <p class="comments_policy">
                CF.gov Refresh follows the
                <a href="http://www.consumerfinance.gov/comment-policy">
                    consumerfinance.gov comment policy</a>.
            </p>
        </section>
      codenotes:
        - |
          Structural sheat sheet:
          -----------------------
          .comments
            #disqus_thread
            script
            noscript
            .dsq-brlink
            .comments_policy
      notes:
        - "Will only load on authorized domains."
  tags:
    - cfgov-post
*/

.comments {
  border-top: 1px solid #babbbd;
  margin-top: 3em;
}

.comments_policy {
  color: #75787B;
  font-size: 0.8125em;
  font-style: italic;
}

/* topdoc
  name: EOF
  eof: true
*/

/* ==========================================================================
   cfgov-refresh
   summary
   ========================================================================== */

/* topdoc
  name: Summary
  family: cfgov-summary
  patterns:
    - name: Default summary
      markup: |
        <article class="summary">
            <h1 class="summary_header">
                Preventing illegal discrimination in auto lending
            </h1>
            <p class="summary_text">
                Every year, millions of American families buy a car –
                and it will be one of the most significant purchases they make.
                One key priority for us is protecting consumers from the silent
                pickpocket of discrimination.
            </p>
            <p class="summary_byline">
                By Patrice Ficklin
            </p>
        </article>
      codenotes:
        - |
          Structural cheat sheet:
          -----------------------
          .summary
            .summary_header
            .summary_text
            .summary_byline
  tags:
    - cfgov-summary
*/

.summary {
  display: block;
}

.summary_header {
  color: #101820;
  font-family: "AvenirNextLTW01-Regular", Arial, sans-serif;
  font-style: normal;
  font-weight: normal;
  margin-top: 0;
  margin-bottom: 0.95454545em;
  font-size: 1.375em;
  line-height: 1.27272727;
  margin-bottom: 0.45454545em;
}

a:hover .summary_header,
a.hover .summary_header,
a:focus .summary_header,
a.focus .summary_header {
  color: #328ed8;
}

.summary_header em,
.summary_header i {
  font-family: "AvenirNextLTW01-Italic", Arial, sans-serif;
  font-style: italic;
  font-weight: normal;
}

.lt-ie9 .summary_header em,
.lt-ie9 .summary_header i {
  font-style: normal !important;
}

.summary_header strong,
.summary_header b {
  font-family: "AvenirNextLTW01-Demi", Arial, sans-serif;
  font-style: normal;
  font-weight: bold;
}

.lt-ie9 .summary_header strong,
.lt-ie9 .summary_header b {
  font-weight: normal !important;
}

.summary_header {
  font-family: "AvenirNextLTW01-Regular", Arial, sans-serif;
  font-style: normal;
  font-weight: normal;
  margin-top: 0;
  margin-bottom: 0.73076923em;
  font-size: 1.625em;
  line-height: 1.26923077;
  margin-bottom: 0.34615385em;
}

.summary_header em,
.summary_header i {
  font-family: "AvenirNextLTW01-Italic", Arial, sans-serif;
  font-style: italic;
  font-weight: normal;
}

.lt-ie9 .summary_header em,
.lt-ie9 .summary_header i {
  font-style: normal !important;
}

.summary_header strong,
.summary_header b {
  font-family: "AvenirNextLTW01-Demi", Arial, sans-serif;
  font-style: normal;
  font-weight: bold;
}

.lt-ie9 .summary_header strong,
.lt-ie9 .summary_header b {
  font-weight: normal !important;
}

.summary_text {
  margin-bottom: 0.625em;
  font-family: "AvenirNextLTW01-Regular", Arial, sans-serif;
  font-style: normal;
  font-weight: normal;
  color: #43484e;
}

.summary_text em,
.summary_text i {
  font-family: "AvenirNextLTW01-Italic", Arial, sans-serif;
  font-style: italic;
  font-weight: normal;
}

.lt-ie9 .summary_text em,
.lt-ie9 .summary_text i {
  font-style: normal !important;
}

.summary_text strong,
.summary_text b {
  font-family: "AvenirNextLTW01-Demi", Arial, sans-serif;
  font-style: normal;
  font-weight: bold;
}

.lt-ie9 .summary_text strong,
.lt-ie9 .summary_text b {
  font-weight: normal !important;
}

.summary_byline {
  color: #101820;
  font-family: "AvenirNextLTW01-Regular", Arial, sans-serif;
  font-style: normal;
  font-weight: normal;
}

.summary_byline em,
.summary_byline i {
  font-family: "AvenirNextLTW01-Italic", Arial, sans-serif;
  font-style: italic;
  font-weight: normal;
}

.lt-ie9 .summary_byline em,
.lt-ie9 .summary_byline i {
  font-style: normal !important;
}

.summary_byline strong,
.summary_byline b {
  font-family: "AvenirNextLTW01-Demi", Arial, sans-serif;
  font-style: normal;
  font-weight: bold;
}

.lt-ie9 .summary_byline strong,
.lt-ie9 .summary_byline b {
  font-weight: normal !important;
}

/* topdoc
  name: Layouts
  family: cfgov-summary
  patterns:
    - name: Two columns at large screen
      markup: |
        <article class="summary">
            <h1 class="summary_header">
                Preventing illegal discrimination in auto lending
            </h1>
            <div class="summary_cols">
                <div class="summary_col">
                    <p class="summary_text">
                        Lorem ipsum dolor sit amet, consectetur adipisicing elit. Unde hic
                        praesentium eum eveniet accusamus ad provident neque. Earum numquam
                        tenetur voluptates adipisci expedita reiciendis libero fuga non quas
                        voluptatem nihil.
                    </p>
                </div>
                <div class="summary_col">
                    <p class="summary_text">
                        Lorem ipsum dolor sit amet, consectetur adipisicing elit. Unde hic
                        praesentium eum eveniet accusamus ad provident neque. Earum numquam
                        tenetur voluptates adipisci expedita reiciendis libero fuga non quas
                        voluptatem nihil.
                    </p>
                </div>
            </div>
        </article>
      codenotes:
        - |
          Structural cheat sheet:
          -----------------------
          .summary_cols
            .summary_col
  tags:
    - cfgov-summary
*/

.summary_col + .summary_col {
  margin-top: 1.25em;
}

.summary_cols {
  display: block;
  position: relative;
  margin-left: -15px;
  margin-right: -15px;
}

.summary_col + .summary_col {
  margin-top: 0;
}

.summary_col {
  display: inline-block;
  -webkit-box-sizing: border-box;
  -moz-box-sizing: border-box;
  box-sizing: border-box;
  border: solid transparent;
  border-width: 0 15px;
  margin-right: -0.25em;
  vertical-align: top;
  width: 50%;
}

.ie .summary_col {
  margin-right: -0.26em;
}

.lt-ie8 .summary_col {
  display: inline;
  margin-right: 0;
  zoom: 1;
  behavior: url('/cfgov-refresh/static/vendor/box-sizing-polyfill/boxsizing.htc');
}

/* topdoc
  name: Modifiers
  family: cfgov-summary
  patterns:
    - name: Large header
      markup: |
        <h1 class="summary_header summary_header__large">
            Preventing illegal discrimination in auto lending
        </h1>
      codenotes:
        - .summary_header__large
    - name: Dark text
      markup: |
        <p class="summary_text summary_text__dark">
            Every year, millions of American families buy a car –
            and it will be one of the most significant purchases they make.
            One key priority for us is protecting consumers from the silent
            pickpocket of discrimination.
        </p>
      codenotes:
        - .summary_text__dark
    - name: Max-width text
      markup: |
        <p class="summary_text summary_text__max">
            Every year, millions of American families buy a car –
            and it will be one of the most significant purchases they make.
            One key priority for us is protecting consumers from the silent
            pickpocket of discrimination.
        </p>
      codenotes:
        - .summary_text__max
      notes:
        - "Optionally set a max-width on .summary_text to keep line lengths
          readable."
  tags:
    - cfgov-summary
*/

.summary_header__large {
  font-family: "AvenirNextLTW01-Regular", Arial, sans-serif;
  font-style: normal;
  font-weight: normal;
  margin-top: 0;
  margin-bottom: 0.73076923em;
  font-size: 1.625em;
  line-height: 1.26923077;
  margin-bottom: 0.61538462em;
}

.summary_header__large em,
.summary_header__large i {
  font-family: "AvenirNextLTW01-Italic", Arial, sans-serif;
  font-style: italic;
  font-weight: normal;
}

.lt-ie9 .summary_header__large em,
.lt-ie9 .summary_header__large i {
  font-style: normal !important;
}

.summary_header__large strong,
.summary_header__large b {
  font-family: "AvenirNextLTW01-Demi", Arial, sans-serif;
  font-style: normal;
  font-weight: bold;
}

.lt-ie9 .summary_header__large strong,
.lt-ie9 .summary_header__large b {
  font-weight: normal !important;
}

.summary_header__large {
  font-family: "AvenirNextLTW01-Regular", Arial, sans-serif;
  font-style: normal;
  font-weight: normal;
  margin-top: 0;
  margin-bottom: 0.47058824em;
  font-size: 2.125em;
  line-height: 1.29411765;
  margin-bottom: 0.32352941em;
}

.summary_header__large em,
.summary_header__large i {
  font-family: "AvenirNextLTW01-Italic", Arial, sans-serif;
  font-style: italic;
  font-weight: normal;
}

.lt-ie9 .summary_header__large em,
.lt-ie9 .summary_header__large i {
  font-style: normal !important;
}

.summary_header__large strong,
.summary_header__large b {
  font-family: "AvenirNextLTW01-Demi", Arial, sans-serif;
  font-style: normal;
  font-weight: bold;
}

.lt-ie9 .summary_header__large strong,
.lt-ie9 .summary_header__large b {
  font-weight: normal !important;
}

.summary_text__dark {
  color: #101820;
}

.summary_text__max {
  max-width: 41em;
}

/* topdoc
  name: EOF
  eof: true
*/

/* ==========================================================================
   cfgov-refresh
   cfgov-blog-docs
   ========================================================================== */

/* topdoc
  name: Slugs
  family: cfgov-blog-docs
  patterns:
    - name: Blog slugs
      markup: |
        <a href="#" class="category-slug">
            <span class="category-slug_icon cf-icon cf-icon-bullhorn"></span>
            <span class="u-visually-hidden">Category:</span>
            Announcements & updates
        </a><br>
        <a href="#" class="category-slug">
            <span class="category-slug_icon cf-icon cf-icon-information"></span>
            <span class="u-visually-hidden">Category:</span>
            Consumer information
        </a><br>
        <a href="#" class="category-slug">
            <span class="category-slug_icon cf-icon cf-icon-dialogue"></span>
            <span class="u-visually-hidden">Category:</span>
            Engagement
        </a><br>
        <a href="#" class="category-slug">
            <span class="category-slug_icon cf-icon cf-icon-lightbulb"></span>
            <span class="u-visually-hidden">Category:</span>
            Innovation & data
        </a>
      notes:
        - "Official icons are still being developed, hence the ?."
  tags:
    - cfgov-blog-docs
*/

/* topdoc
  name: Hero
  family: cfgov-blog-docs
  patterns:
    - name: Blog hero
      markup: |
        <section class="hero" style="background-color:#337E7D;">
            <div class="hero_wrapper">
                <a class="hero_card" href="#">
                    <div class="hero_card-bg">
                        <div class="hero_card-padding">
                            <div class="category-slug">
                                <span class="category-slug_icon cf-icon cf-icon-bullhorn"></span>
                                <span class="u-visually-hidden">Category:</span>
                                Category slug
                            </div>
                            <div class="summary">
                                <h1 class="summary_header">Header</h1>
                                <p class="summary_text">Text.</p>
                                <p class="summary_byline">Byline</p>
                            </div>
                        </div>
                    </div>
                </a>
            </div>
            <div class="hero_img-container hero_img-container__small u-flexible-container">
                <div class="hero_img u-flexible-container_inner"
                     style="background-image:url(../static/img/hero-small.png);">
                </div>
            </div>
            <div class="hero_img-container hero_img-container__large">
                <div class="hero_img"
                     style="background-image:url(../static/img/hero-large.png);">
                </div>
            </div>
        </section>
      codenotes:
        - |
          Structural cheat sheet:
          -----------------------
          .hero
            .wrapper
              .hero_card
                .hero_card-bg
                  .hero_card-padding
                    .category-slug (collapsed for brevity)
                    .summary (collapsed for brevity)
            .hero_img-container.hero_img-container__small
              .hero_img
            .hero_img-container.hero_img-container__large
              .hero_img
*/

/* topdoc
  name: Post previews
  family: cfgov-blog-docs
  patterns:
    - name: Featured Topic
      markup: |
        <article class="featured-topic summary">
            <h1 class="summary_header summary_header__large">Featured Topic header</h1>
            <div class="summary_cols">
                <div class="summary_col">
                    <p class="summary_text summary_text__dark">
                        Lorem ipsum dolor sit amet, consectetur adipisicing elit. Unde hic
                        praesentium eum eveniet accusamus ad provident neque. Earum numquam
                        tenetur voluptates adipisci expedita reiciendis libero fuga non quas
                        voluptatem nihil.
                    </p>
                </div>
                <div class="summary_col">
                    <ul class="list list__spaced list__unstyled">
                        <li class="list_item">
                            <span class="category-slug_icon cf-icon cf-icon-bullhorn"></span>
                            <a class="list_link"
                               href="#">
                               Student Debt Domino Effect?
                           </a>
                        </li>
                        <li class="list_item">
                            <span class="category-slug_icon cf-icon cf-icon-contract"></span>
                            <a class="list_link"
                               href="#">
                               CFPB Takes Action Against RealtySouth for Mortgage Disclosure Violations
                           </a>
                        </li>
                        <li class="list_item">
                            <span class="category-slug_icon cf-icon cf-icon-double-quote"></span>
                            <a class="list_link"
                               href="#">
                               Student Debt Domino Effect?
                           </a>
                        </li>
                        <li class="list_item">
                            <span class="category-slug_icon cf-icon cf-icon-microphone"></span>
                            <a class="list_link"
                               href="#">
                               Student Debt Domino Effect?
                           </a>
                        </li>
                    </ul>
                </div>
            </div>
        </article>
      codenotes:
        - |
          .featured-topic.summary
            .summary__header.summary_header__large
            .summary_cols
              .summary_col
                .summary_text
              .summary_col
                .list.list__spaced.list__unstyled
                  .list_item
                    .list_link
    - name: Post preview (no image)
      codenotes:
        - |
          .post-preview
            .meta-header
              .meta-header_right.date
              .meta-header_left.category-slug
            .summary
              .summary_header
              .summary_text
              .summary_byline
      markup: |
        <article class="post-preview">
            <div class="meta-header">
                <span class="meta-header_right date">
                    Nov 4, 2013
                </span>
                <a href="#" class="meta-header_left category-slug">
                    <span class="category-slug_icon cf-icon cf-icon-bullhorn"></span>
                    <span class="u-visually-hidden">Category:</span>
                    Announcements & updates
                </a>
            </div>
            <a class="summary" href="#">
                <h1 class="summary_header">Preventing illegal discrimination in auto lending</h1>
                <p class="summary_text">Every year, millions of American families buy a car – and it will be one of the most significant purchases they make. One key priority for us is protecting consumers from the silent pickpocket of discrimination.</p>
                <p class="summary_byline">By Patrice Ficklin</p>
            </a>
        </article>
    - name: Post preview (with image)
      codenotes:
        - |
          .post-preview
            .meta-header
              .meta-header_right.date
              .meta-header_left.category-slug
            .media-object
              .media-object_image-container
              .media-object_text-container.summary
                .summary_header
                .summary_text
                .summary_byline
      markup: |
        <article class="post-preview">
            <div class="meta-header">
                <span class="meta-header_right date">
                    Nov 4, 2013
                </span>
                <a href="#" class="meta-header_left category-slug">
                    <span class="category-slug_icon cf-icon cf-icon-bullhorn"></span>
                    <span class="u-visually-hidden">Category:</span>
                    Announcements & updates
                </a>
            </div>
            <a class="media-object" href="#">
                <div class="media-object_image-container">
                    <img class="media-object_image" src="http://placekitten.com/290/155" alt="">
                </div>
                <div class="media-object_text-container summary">
                    <h1 class="summary_header">
                        Live from Phoenix!
                    </h1>
                    <p class="summary_text">
                        This event was a training for housing counselors, legal aid
                        attorneys, and other advocates on the new mortgage servicing
                        rules that take effect today.
                    </p>
                    <p class="summary_byline">
                        By Patrice Ficklin
                    </p>
                </div>
            </a>
        </article>
    - name: Press Information
      markup: |
        <div class="press-information">
            <h1 class="header-slug">
                <span class="header-slug_inner">
                    Press information
                </span>
            </h1>
            <p class="short-desc">
                If you want to repbulish the article or have questions about the content,
                please contact the press office.
            </p>
            <p>
                <a class="sans"
                   href="/newsroom/press-resources/">Go to press resources page</a>
            </p>
        </div>
  tags:
    - cfgov-blog-docs
*/

.featured-topic {
  margin-bottom: 3.75em;
}

.post-preview + .post-preview {
  margin-top: 3.125em;
}

.post-pagination {
  margin: 3.375em 0 1.75em;
}

.press-information {
  margin-top: 3.75em;
}

.press-information {
  display: inline-block;
  -webkit-box-sizing: border-box;
  -moz-box-sizing: border-box;
  box-sizing: border-box;
  border: solid transparent;
  border-width: 0 15px;
  margin-right: -0.25em;
  vertical-align: top;
  width: 58.33333333%;
  display: block;
  position: relative;
  margin-left: -15px;
  margin-right: -15px;
}

.ie .press-information {
  margin-right: -0.26em;
}

.lt-ie8 .press-information {
  display: inline;
  margin-right: 0;
  zoom: 1;
  behavior: url('/cfgov-refresh/static/vendor/box-sizing-polyfill/boxsizing.htc');
}

/* topdoc
  name: Post filters
  family: cfgov-blog-docs
  notes:
    - "Post filters are a combination of a few smaller patterns like expandables,
      filtered-by, list, padded-container, and a few form patterns."
  patterns:
    - name: Post filters
      markup: |
        <div class="expandable expandable__expanded">
            <div class="expandable_header expandable_header__spaced">
                <div class="expandable_header-right expandable_header-right__float-on-medium">
                    <a class="expandable_target btn btn__secondary"
                       href="#post-filters-form">
                        Filter posts&nbsp;&nbsp;
                        <span class="expandable_cue-open">
                            <span class="cf-icon cf-icon-down"></span>
                        </span>
                        <span class="expandable_cue-close">
                            <span class="cf-icon cf-icon-up"></span>
                        </span>
                    </a>
                </div>
                <dl class="filtered-by
                           filtered-by__show-on-medium
                           filtered-by__align-with-btn
                           list
                           list__horizontal">
                    <dt class="list_item">
                        <span class="filtered-by_header">Filtered by</span>
                    </dt>
                    <dd class="list_item">
                        <span class="filtered-by_filter">Lorem,</span>
                    </dd>
                    <dd class="list_item">
                        <span class="filtered-by_filter">Ipsum,</span>
                    </dd>
                    <dd class="list_item">
                        <span class="filtered-by_filter">Dolor,</span>
                    </dd>
                    <dd class="list_item">
                        <span class="filtered-by_filter">Sit,</span>
                    </dd>
                    <dd class="list_item">
                        <span class="filtered-by_filter">Amet,</span>
                    </dd>
                </dl>
            </div>
            <div class="expandable_content padded-container">
                <form class="padded-container_body" id="post-filters-form" method="get">
                    <div class="form-l form-l__flush">
                        <div class="form-l_col form-l_col-1-3">
                            <div class="form-group">
                                <label class="form-label-header">
                                    Categories
                                </label>
                                <label class="form-group_item">
                                    <input type="checkbox" name="filter_category" value="consumer">
                                    Announcements &amp; updates
                                </label>
                                <label class="form-group_item">
                                    <input type="checkbox" name="filter_category" value="regulation & compliance">
                                    Consumer information
                                </label>
                                <label class="form-group_item">
                                    <input type="checkbox" name="filter_category" value="innovation">
                                    Engagement
                                </label>
                                <label class="form-group_item">
                                    <input type="checkbox" name="filter_category" value="announcements">
                                    Innovation &amp; data
                                </label>
                            </div>
                        </div>
                        <div class="form-l_col form-l_col-1-3">
                            <div class="form-group">
                                <label class="form-label-header">
                                    Topics
                                </label>
                                <input type="text" name="filter_tags" value="">
                            </div>
                            <div class="form-group">
                                <label class="form-label-header">
                                    Author
                                </label>
                                <input type="text" name="filter_author" value="">
                            </div>
                        </div>
                        <!-- <div class="form-l_col form-l_col-1-3">
                            <div class="form-group">
                                <label class="form-label-header">
                                    Date range
                                </label>
                            </div>
                        </div> -->
                    </div>
                    <div class="form-actions form-actions__right-on-med">
                        <input class="btn btn__warning btn__link form-actions_item js-form_clear"
                               type="button"
                               value="Clear filters">
                        <input class="btn form-actions_item"
                               type="submit"
                               value="Apply filters">
                    </div>
                </form>
            </div>
        </div>
      codenotes:
        - |
          Structural cheat sheet:
          -----------------------
          .expandable
            .expandable_header__spaced
              .expandable_header-right.expandable_header-right__float-on-medium
                .expandable_target.btn.btn__secondary
                  .expandable_cue-open
                    .cf-icon.cf-icon-down
                  .expandable_cue-close
                    .cf-icon.cf-icon-up
              .filtered-by.filtered-by__show-on-medium.filtered-by__align-with-btn.list.list__horizontal
            .expandable_content.padded-container
              .padded-container_body
                .form-l.form-l__flush
                  .form-l_col.form-l_col-1-3
                    .form-group
                      .form-label-header
                      .form-group_item
                  .form-l_col.form-l_col-1-3
                    .form-group
                      .form-label-header
                      .form-group_item
                  .form-l_col.form-l_col-1-3
                    .form-group
                      .form-label-header
                      .form-group_item
                .form-actions.form-actions__right-on-med
  tags:
    - cfgov-blog-docs
*/

/* topdoc
  name: Insets
  family: cfgov-blog-docs
  patterns:
    - name: Inset (default layout and content type)
      markup: |
        <div style="overflow:hidden;">

            <!-- Begin [inset] HTML -->
            <aside class="post_inset post_inset__right line-container">
                <div class="line-container_body pull-quote">
                    <div class="pull-quote_body">
                        Lorem ipsum dolor sit amet, consectetur adipisicing elit.
                        Cum corrupti tempora nam nihil qui mollitia consectetur
                        corporis nemo culpa dolorum!
                    </div>
                </div>
            </aside>
            <!-- End [inset] HTML -->

        </div>
      codenotes:
        - "[inset]Quote text here[/inset]"
        - "[inset layout='float' content='pullquote']Quote text here[/inset]"
      notes:
        - "Insets default to a floating right layout but can also span the full
          width of the article using the layout attribute. They also default to
          a pullquote content type."
    - name: Inset (full layout)
      markup: |
        <div style="overflow:hidden;">

            <!-- Begin [inset] HTML -->
            <aside class="post_inset line-container">
                <div class="line-container_body pull-quote pull-quote__large">
                    <div class="pull-quote_body">
                        Lorem ipsum dolor sit amet, consectetur adipisicing elit.
                        Cum corrupti tempora nam nihil qui mollitia consectetur
                        corporis nemo culpa dolorum!
                    </div>
                </div>
            </aside>
            <!-- End [inset] HTML -->

        </div>
      codenotes:
        - "[inset layout='full']Quote text here[/inset]"
      notes:
        - "Note that .pull-quote needs the .pull-quote__large modifier class."
    - name: Inset (with attribution)
      markup: |
        <div style="overflow:hidden;">

            <!-- Begin [inset] HTML -->
            <aside class="post_inset post_inset__right line-container">
                <div class="line-container_body pull-quote">
                    <div class="pull-quote_body">
                        Lorem ipsum dolor sit amet, consectetur adipisicing elit.
                        Cum corrupti tempora nam nihil qui mollitia consectetur
                        corporis nemo culpa dolorum!
                    </div>
                    <footer>
                        <cite class="pull-quote_citation">
                            - Author Name
                        </cite>
                    </footer>
                </div>
            </aside>
            <!-- End [inset] HTML -->

        </div>
      codenotes:
        - "[inset attribution='Author Name']Quote text here[/inset]"
      notes:
        - "Only the pullquote content type can make use of the atrribution
          attribute."
    - name: Inset (with HTML content)
      markup: |
        <div style="overflow:hidden;">

            <!-- Begin [inset] HTML -->
            <aside class="post_inset post_inset__right line-container">
                <div class="line-container_body">
                    <!-- Begin custon HTML -->
                    <h3>
                        Final list of rural and underserved counties
                    </h3>
                    <p>
                        View or download the list in any of these formats:
                    </p>
                    <ul class="list list__unstyled list__horizontal">
                        <li class="list_item">
                            <a class="list_link" href="#">
                                CSV
                            </a>
                        </li>
                        <li class="list_item">
                            <a class="list_link" href="#">
                                XLS
                            </a>
                        </li>
                        <li class="list_item">
                            <a class="list_link" href="#">
                                PDF <span class="cf-icon cf-icon-pdf"></span>
                            </a>
                        </li>
                    </ul>
                    <!-- End custon HTML -->
                </div>
            </aside>
            <!-- End [inset] HTML -->

        </div>
      codenotes:
        - "[inset content='html']
             Custom HTML here.
           [/inset]"
      notes:
        - "Note that .line-container_body no longer uses the .pull-quote class."
        - "Insets using the html content type should not be allowed to use
          layout='full'."
    - name: More information
      markup: |
        <div style="overflow:hidden;">

            <!-- Begin [moreinfo] HTML -->
            <aside class="post_inset post_inset__right line-container line-container__no-top">
                <div class="line-container_body">
                    <h2 class="header-slug">
                        <span class="header-slug_inner">
                            More information
                        </span>
                    </h2>
                    <ul class="list list__unstyled">
                        <li class="list_item list_item__spaced">
                            <a class="list_link" href="#">
                                Consumer help
                            </a>
                        </li>
                        <li class="list_item list_item__spaced">
                            <a class="list_link" href="#">
                                Know before you owe
                            </a>
                        </li>
                        <li class="list_item list_item__spaced">
                            <a class="list_link" href="#">
                                Submit a complaint
                            </a>
                        </li>
                    </ul>
                </div>
            </aside>
            <!-- End [moreinfo] HTML -->

        </div>
      codenotes:
        - "[moreinfo]"
      notes:
        - "There are no attribute customizations allowed in [moreinfo]."
        - "Note that .line-containeruses the .line-container__no-top modifier."
  tags:
    - cfgov-blog-docs
*/

/* topdoc
  name: EOF
  eof: true
*/

/* ==========================================================================
   cfgov-refresh
   Press resources (Newsroom)
   ========================================================================== */

.press-section + .press-section {
  padding-top: 1.875em;
  border-top: 1px solid #babbbd;
  margin-top: 2.8125em;
}

.press-section_title {
  font-family: "AvenirNextLTW01-Regular", Arial, sans-serif;
  font-style: normal;
  font-weight: normal;
  margin-top: 0;
  margin-bottom: 0.95454545em;
  font-size: 1.375em;
  line-height: 1.27272727;
}

.press-section_title em,
.press-section_title i {
  font-family: "AvenirNextLTW01-Italic", Arial, sans-serif;
  font-style: italic;
  font-weight: normal;
}

.lt-ie9 .press-section_title em,
.lt-ie9 .press-section_title i {
  font-style: normal !important;
}

.press-section_title strong,
.press-section_title b {
  font-family: "AvenirNextLTW01-Demi", Arial, sans-serif;
  font-style: normal;
  font-weight: bold;
}

.lt-ie9 .press-section_title strong,
.lt-ie9 .press-section_title b {
  font-weight: normal !important;
}

.press-contacts_people {
  margin-top: 1.75em;
}

.contact-person {
  font-family: "AvenirNextLTW01-Regular", Arial, sans-serif;
  font-style: normal;
  font-weight: normal;
  margin-bottom: 1.875em;
}

.contact-person em,
.contact-person i {
  font-family: "AvenirNextLTW01-Italic", Arial, sans-serif;
  font-style: italic;
  font-weight: normal;
}

.lt-ie9 .contact-person em,
.lt-ie9 .contact-person i {
  font-style: normal !important;
}

.contact-person strong,
.contact-person b {
  font-family: "AvenirNextLTW01-Demi", Arial, sans-serif;
  font-style: normal;
  font-weight: bold;
}

.lt-ie9 .contact-person strong,
.lt-ie9 .contact-person b {
  font-weight: normal !important;
}

.contact-person {
  margin-bottom: 0.625em;
}

.contact-person_name {
  margin-top: 0;
  margin-bottom: 1.16666667em;
  font-size: 1.125em;
  font-family: "AvenirNextLTW01-Medium", Arial, sans-serif;
  font-style: normal;
  font-weight: 500;
  line-height: 1.22222222;
}

.lt-ie9 .contact-person_name {
  font-weight: normal !important;
}

.contact-person__director {
  margin-top: 1.875em;
}

.contact-person__director .contact-person_photo {
  display: block;
  margin: 0 auto 0.625em;
}

.contact-person__director .contact-person_title {
  font-family: "AvenirNextLTW01-Demi", Arial, sans-serif;
  font-style: normal;
  font-weight: bold;
  letter-spacing: 1px;
  text-transform: uppercase;
  margin-top: 0;
  margin-bottom: 0.41666667em;
  font-size: 0.75em;
  line-height: 1.83333333;
  line-height: 1;
}

.lt-ie9 .contact-person__director .contact-person_title {
  font-weight: normal !important;
}

.contact-person__director .contact-person_name {
  margin-top: 0;
  margin-bottom: 1.16666667em;
  font-size: 1.125em;
  font-family: "AvenirNextLTW01-Medium", Arial, sans-serif;
  font-style: normal;
  font-weight: 500;
  line-height: 1.22222222;
  margin-bottom: 0.83333333em;
}

.lt-ie9 .contact-person__director .contact-person_name {
  font-weight: normal !important;
}

.press-logo_logo {
  text-align: center;
}

.press-section_title {
  font-family: "AvenirNextLTW01-Regular", Arial, sans-serif;
  font-style: normal;
  font-weight: normal;
  margin-top: 0;
  margin-bottom: 0.73076923em;
  font-size: 1.625em;
  line-height: 1.26923077;
  margin-bottom: 1.15384615em;
}

.press-section_title em,
.press-section_title i {
  font-family: "AvenirNextLTW01-Italic", Arial, sans-serif;
  font-style: italic;
  font-weight: normal;
}

.lt-ie9 .press-section_title em,
.lt-ie9 .press-section_title i {
  font-style: normal !important;
}

.press-section_title strong,
.press-section_title b {
  font-family: "AvenirNextLTW01-Demi", Arial, sans-serif;
  font-style: normal;
  font-weight: bold;
}

.lt-ie9 .press-section_title strong,
.lt-ie9 .press-section_title b {
  font-weight: normal !important;
}

.press-contacts_main-contact-list {
  display: block;
  position: relative;
  margin-left: -15px;
  margin-right: -15px;
}

.press-contacts_main-contact-list .list_item {
  display: inline-block;
  -webkit-box-sizing: border-box;
  -moz-box-sizing: border-box;
  box-sizing: border-box;
  border: solid transparent;
  border-width: 0 15px;
  margin-right: -0.25em;
  vertical-align: top;
  width: 50%;
}

.ie .press-contacts_main-contact-list .list_item {
  margin-right: -0.26em;
}

.lt-ie8 .press-contacts_main-contact-list .list_item {
  display: inline;
  margin-right: 0;
  zoom: 1;
  behavior: url('/cfgov-refresh/static/vendor/box-sizing-polyfill/boxsizing.htc');
}

.contact-person__director {
  text-align: center;
}

.contact-person__director .contact-person_title {
  font-family: "AvenirNextLTW01-Demi", Arial, sans-serif;
  font-style: normal;
  font-weight: bold;
  letter-spacing: 1px;
  text-transform: uppercase;
  margin-top: 0;
  margin-bottom: 0.35714286em;
  font-size: 0.875em;
  line-height: 1.57142857;
  line-height: 1;
}

.lt-ie9 .contact-person__director .contact-person_title {
  font-weight: normal !important;
}

.contact-person__director .contact-person_name {
  font-family: "AvenirNextLTW01-Regular", Arial, sans-serif;
  font-style: normal;
  font-weight: normal;
  margin-top: 0;
  margin-bottom: 0.95454545em;
  font-size: 1.375em;
  line-height: 1.27272727;
  margin-bottom: 0.68181818em;
}

.contact-person__director .contact-person_name em,
.contact-person__director .contact-person_name i {
  font-family: "AvenirNextLTW01-Italic", Arial, sans-serif;
  font-style: italic;
  font-weight: normal;
}

.lt-ie9 .contact-person__director .contact-person_name em,
.lt-ie9 .contact-person__director .contact-person_name i {
  font-style: normal !important;
}

.contact-person__director .contact-person_name strong,
.contact-person__director .contact-person_name b {
  font-family: "AvenirNextLTW01-Demi", Arial, sans-serif;
  font-style: normal;
  font-weight: bold;
}

.lt-ie9 .contact-person__director .contact-person_name strong,
.lt-ie9 .contact-person__director .contact-person_name b {
  font-weight: normal !important;
}

.press-logo_logo {
  display: inline-block;
  -webkit-box-sizing: border-box;
  -moz-box-sizing: border-box;
  box-sizing: border-box;
  border: solid transparent;
  border-width: 0 15px;
  margin-right: -0.25em;
  vertical-align: top;
  width: 25%;
  position: relative;
  left: 8.33333333%;
}

.ie .press-logo_logo {
  margin-right: -0.26em;
}

.lt-ie8 .press-logo_logo {
  display: inline;
  margin-right: 0;
  zoom: 1;
  behavior: url('/cfgov-refresh/static/vendor/box-sizing-polyfill/boxsizing.htc');
}

/* ==========================================================================
   cfgov-refresh
   Contact us
   ========================================================================== */

.helpful-terms_header {
  font-family: "AvenirNextLTW01-Demi", Arial, sans-serif;
  font-style: normal;
  font-weight: bold;
  letter-spacing: 1px;
  text-transform: uppercase;
  margin-top: 0;
  margin-bottom: 0.35714286em;
  font-size: 0.875em;
  line-height: 1.57142857;
  margin-right: 0.42857143em;
  vertical-align: middle;
}

.lt-ie9 .helpful-terms_header {
  font-weight: normal !important;
}

.type-and-filter_message {
  display: none;
  font-family: "AvenirNextLTW01-Regular", Arial, sans-serif;
  font-style: normal;
  font-weight: normal;
  margin-top: 0;
  margin-bottom: 0.95454545em;
  font-size: 1.375em;
  line-height: 1.27272727;
  margin: 0.72727273em 0 1.18181818em;
}

.type-and-filter_message em,
.type-and-filter_message i {
  font-family: "AvenirNextLTW01-Italic", Arial, sans-serif;
  font-style: italic;
  font-weight: normal;
}

.lt-ie9 .type-and-filter_message em,
.lt-ie9 .type-and-filter_message i {
  font-style: normal !important;
}

.type-and-filter_message strong,
.type-and-filter_message b {
  font-family: "AvenirNextLTW01-Demi", Arial, sans-serif;
  font-style: normal;
  font-weight: bold;
}

.lt-ie9 .type-and-filter_message strong,
.lt-ie9 .type-and-filter_message b {
  font-weight: normal !important;
}

.type-and-filter_message {
  display: block;
  margin-top: 2.13636364em;
}

.contact-list {
  display: none;
}

.contact-list {
  display: block;
}

.no-js .contact-list {
  display: block;
}

.contact-list_btn {
  width: 100%;
  margin: 1.66666667em 0;
}

.contact-list_btn {
  display: none;
}

.contact-us-map {
  max-width: 330px;
}

.bureau-mission {
  margin-bottom: 2.8125em;
}

.bureau-mission_media .image-container {
  margin-left: 10px;
}

.bureau-mission_section {
  margin-top: 1.875em;
}

.bureau-mission_section + .bureau-mission_section {
  border-top: 1px solid #babbbd;
  padding-top: 1.875em;
}

.bureau-functions {
  border-top: 1px solid #babbbd;
}

.bureau-functions_list {
  font-family: "AvenirNextLTW01-Regular", Arial, sans-serif;
  font-style: normal;
  font-weight: normal;
}

.bureau-functions_list em,
.bureau-functions_list i {
  font-family: "AvenirNextLTW01-Italic", Arial, sans-serif;
  font-style: italic;
  font-weight: normal;
}

.lt-ie9 .bureau-functions_list em,
.lt-ie9 .bureau-functions_list i {
  font-style: normal !important;
}

.bureau-functions_list strong,
.bureau-functions_list b {
  font-family: "AvenirNextLTW01-Demi", Arial, sans-serif;
  font-style: normal;
  font-weight: bold;
}

.lt-ie9 .bureau-functions_list strong,
.lt-ie9 .bureau-functions_list b {
  font-weight: normal !important;
}

.bureau-functions .expandable {
  background-color: inherit;
}

.bureau-bio .media_image {
  width: 125px;
}

.bureau-bio .media_image {
  width: 80px;
}

.bureau-bio_name {
  font-family: "AvenirNextLTW01-Regular", Arial, sans-serif;
  font-style: normal;
  font-weight: normal;
  margin-top: 0;
  margin-bottom: 0.95454545em;
  font-size: 1.375em;
  line-height: 1.27272727;
  margin-bottom: 0.86363636em;
}

.bureau-bio_name em,
.bureau-bio_name i {
  font-family: "AvenirNextLTW01-Italic", Arial, sans-serif;
  font-style: italic;
  font-weight: normal;
}

.lt-ie9 .bureau-bio_name em,
.lt-ie9 .bureau-bio_name i {
  font-style: normal !important;
}

.bureau-bio_name strong,
.bureau-bio_name b {
  font-family: "AvenirNextLTW01-Demi", Arial, sans-serif;
  font-style: normal;
  font-weight: bold;
}

.lt-ie9 .bureau-bio_name strong,
.lt-ie9 .bureau-bio_name b {
  font-weight: normal !important;
}

.bureau-bio_name {
  margin-top: 0;
  margin-bottom: 1.16666667em;
  font-size: 1.125em;
  font-family: "AvenirNextLTW01-Medium", Arial, sans-serif;
  font-style: normal;
  font-weight: 500;
  line-height: 1.22222222;
  margin-bottom: 0.83333333em;
}

.lt-ie9 .bureau-bio_name {
  font-weight: normal !important;
}

.bureau-history {
  position: relative;
}

.bureau-history_image {
  width: 250px;
}

.slick-slider {
  margin-top: 45px;
}

.slick-slider .slick-dots {
  bottom: 0;
  top: -25px;
}

.slick-slider .slick-dots li {
  margin: 0px;
}

.slick-slider .slick-dots li button:before {
  color: #babbbd;
  font-size: 40px;
  opacity: 1;
}

.slick-slider .slick-dots li button:hover:before {
  color: #75787b;
}

.slick-slider .slick-dots li.slick-active button:before {
  opacity: 1;
  color: #75787b;
}

.slick-slider .slick-prev {
  left: 10%;
}

.slick-slider .slick-prev:before {
  content: "\e000";
}

.slick-slider .slick-next {
  right: 10%;
}

.slick-slider .slick-next:before {
  content: "\e002";
}

.slick-slider .slick-prev,
.slick-slider .slick-next {
  height: 30px;
  width: 30px;
  top: 75px;
  z-index: 1000;
}

.slick-slider .slick-prev:hover:before,
.slick-slider .slick-next:hover:before {
  color: #babbbd;
}

.slick-slider .slick-prev:before,
.slick-slider .slick-next:before {
  color: #e3e4e5;
  opacity: 1;
  font-size: 30px;
  font-family: 'CFPB Minicons';
  display: inline-block;
  font-style: normal;
  font-weight: normal;
  line-height: 1;
  -webkit-font-smoothing: antialiased;
}

.org-chart {
  /* On larger screen sizes, the lines of the org chart are drawn with before & after 
       pseudo elements applied to .org-chart_branches & .org-chart_branch.
     */
}

.org-chart {
  width: 530px;
  margin: 0 auto;
}

.org-chart_root {
  margin-left: auto;
  margin-right: auto;
  text-align: center;
}

.org-chart_branches,
.org-chart_nodes {
  list-style-type: none;
  margin: 0;
  padding: 0;
}

.org-chart_branches {
  padding-top: 30px;
  /* :before pseudo element's left border draws a centered vertical line
           down from .org-chart_root to .org-chart_branches.*/
}

.org-chart_branches {
  position: relative;
}

.org-chart_branches:before {
  content: '';
  position: absolute;
  top: 0;
  left: 50%;
  border-left: 1px solid #babbbd;
  width: 0;
  height: 30px;
}

.org-chart_branch {
  /* Borders on .org-chart_branch pseudo elements (:after on first branch, :before on last)
           draw lines connecting the branch headers to the line from .org-chart_root. */
}

.org-chart_branch {
  display: inline-block;
  -webkit-box-sizing: border-box;
  -moz-box-sizing: border-box;
  box-sizing: border-box;
  border: solid transparent;
  border-width: 0 15px;
  margin-right: -0.25em;
  vertical-align: top;
  width: 50%;
  position: relative;
  padding-top: 45px;
  border-width: 0;
}

.ie .org-chart_branch {
  margin-right: -0.26em;
}

.lt-ie8 .org-chart_branch {
  display: inline;
  margin-right: 0;
  zoom: 1;
  behavior: url('/cfgov-refresh/static/vendor/box-sizing-polyfill/boxsizing.htc');
}

.org-chart_branch:before,
.org-chart_branch:after {
  content: '';
  position: absolute;
  top: 0;
  width: 50%;
  height: 30px;
  border-color: #babbbd;
  border-style: solid;
  border-width: 0;
}

.org-chart_branch:first-child {
  padding-right: 15px;
}

.org-chart_branch:first-child:after {
  left: 50%;
  border-width: 1px 0 0 1px;
}

.org-chart_branch.last-child {
  padding-left: 15px;
}

.org-chart_branch.last-child:before {
  right: 50%;
  border-width: 1px 1px 0 0;
}

.org-chart_branch_name {
  margin-top: 0;
  margin-bottom: 1.16666667em;
  font-size: 1.125em;
  font-family: "AvenirNextLTW01-Medium", Arial, sans-serif;
  font-style: normal;
  font-weight: 500;
  line-height: 1.22222222;
  margin-bottom: 0.83333333em;
  text-align: center;
}

.lt-ie9 .org-chart_branch_name {
  font-weight: normal !important;
}

.org-chart_role {
  padding: 15px;
  padding-right: 30px;
  position: relative;
  background: #f1f2f2;
  border-color: #e3e4e5;
  border-style: solid;
  border-width: 1px 0 0 0;
}

.org-chart_node {
  width: 100%;
  /* nested .org-chart_node blocks have different background color & borders */
}

.org-chart_node {
  position: relative;
  margin-bottom: 15px;
}

.org-chart_node .org-chart_nodes {
  border-top: 5px solid #7fb8e6;
}

.org-chart_node .org-chart_nodes .org-chart_node {
  margin-bottom: 0px;
}

.org-chart_node .org-chart_nodes .org-chart_role {
  background: #cce3f5;
  border-color: #E5F1FA;
  border-width: 0 0 1px 0;
}

.org-chart .node_expander {
  position: absolute;
  right: 10px;
  top: 20px;
  z-index: 10;
}

.org-chart .node_expander .expandable_link {
  font-size: 16px;
}

.org-chart #content-slider-container {
  position: relative;
  margin-left: -10px;
}

.org-chart #content-slider-container #content-slider {
  display: none;
}

.org-chart #content-slider-container .slick-slide {
  margin-left: 10px;
}

.org-chart #content-slider-container .slick-slider {
  margin-bottom: 0;
}

.org-chart .content-hide {
  display: none;
  background-color: inherit;
  margin-bottom: 20px;
}

.role {
  display: block;
}

.role_office {
  display: block;
  font-family: "AvenirNextLTW01-Demi", Arial, sans-serif;
  font-style: normal;
  font-weight: bold;
  letter-spacing: 1px;
  text-transform: uppercase;
  margin-top: 0;
  margin-bottom: 0.41666667em;
  font-size: 0.75em;
  line-height: 1.83333333;
}

.lt-ie9 .role_office {
  font-weight: normal !important;
}

.role_name {
  display: block;
  font-family: "AvenirNextLTW01-Medium", Arial, sans-serif;
  font-style: normal;
  font-weight: 500;
}

.lt-ie9 .role_name {
  font-weight: normal !important;
}

.role_title {
  display: block;
  font-family: "AvenirNextLTW01-Regular", Arial, sans-serif;
  font-style: normal;
  font-weight: normal;
}

.role_title em,
.role_title i {
  font-family: "AvenirNextLTW01-Italic", Arial, sans-serif;
  font-style: italic;
  font-weight: normal;
}

.lt-ie9 .role_title em,
.lt-ie9 .role_title i {
  font-style: normal !important;
}

.role_title strong,
.role_title b {
  font-family: "AvenirNextLTW01-Demi", Arial, sans-serif;
  font-style: normal;
  font-weight: bold;
}

.lt-ie9 .role_title strong,
.lt-ie9 .role_title b {
  font-weight: normal !important;
}

.link-text {
  color: #0072ce;
}

.link-text:hover {
  color: #7fb8e6;
}

.link-text:active {
  color: #002d72;
}

/* ==========================================================================
   cfgov-refresh
   media
   ========================================================================== */

/* topdoc
  name: Media 
  family: cfgov-media
  patterns:
    - name: Media object (OOCSS)
      markup: |
        <article class="media">
            <div class="media_image-container">
                <img class="media_image" src="http://placekitten.com/276/155" alt="">
            </div>
            <div class="media_body">
                <p>
                    Lorem ipsum dolor sit amet, consectetur adipisicing elit.
                    Dolorum non sapiente nobis molestias delectus optio ipsam
                    voluptas esse blanditiis ipsa debitis consequuntur excepturi
                    accusantium doloribus dicta fugiat itaque ab porro.
                </p>
            </div>
        </article>
      codenotes:
        - |
          Structural cheat sheet:
          -----------------------
          .media
            .media_image-container
              .media_image
            .media_body
      notes:
        - "Based on Object-oriented CSS' media object. In mobile sizes
           (less than 600px), image container stacks on top of media_body."
    - name: .media_image-container__right modifier
      markup: |
        <article class="media">
            <div class="media_image-container media_image-container__right">
                <img class="media_image" src="http://placekitten.com/276/155" alt="">
            </div>
            <div class="media_body">
                <p>
                    Lorem ipsum dolor sit amet, consectetur adipisicing elit.
                    Dolorum non sapiente nobis molestias delectus optio ipsam
                    voluptas esse blanditiis ipsa debitis consequuntur excepturi
                    accusantium doloribus dicta fugiat itaque ab porro.
                </p>
            </div>
        </article>
      notes:
        - "Image is positioned to right instead of left of content."
        
    - name: .media_image-container__wide-margin modifier
      markup: |
        <article class="media">
            <div class="media_image-container media_image-container__wide-margin">
                <img class="media_image" src="http://placekitten.com/276/155" alt="">
            </div>
            <div class="media_body">
                <p>
                    Lorem ipsum dolor sit amet, consectetur adipisicing elit.
                    Dolorum non sapiente nobis molestias delectus optio ipsam
                    voluptas esse blanditiis ipsa debitis consequuntur excepturi
                    accusantium doloribus dicta fugiat itaque ab porro.
                </p>
            </div>
        </article>
        <article class="media">
            <div class="media_image-container media_image-container__wide-margin media_image-container__right">
                <img class="media_image" src="http://placekitten.com/276/155" alt="">
            </div>
            <div class="media_body">
                <p>
                    Lorem ipsum dolor sit amet, consectetur adipisicing elit.
                    Dolorum non sapiente nobis molestias delectus optio ipsam
                    voluptas esse blanditiis ipsa debitis consequuntur excepturi
                    accusantium doloribus dicta fugiat itaque ab porro.
                </p>
            </div>
        </article>
      notes:
        - "Increased right (or left, when used with .media_image-container__right modifier),
           margin on .media_image-container."
            
    - name: .media__centered modifier
      markup: |
        <article class="media media__centered">
            <div class="media_image-container">
                <img class="media_image" src="http://placekitten.com/276/155" alt="">
            </div>
            <div class="media_body">
                <p>
                    Lorem ipsum dolor sit amet, consectetur adipisicing elit.
                    Dolorum non sapiente nobis molestias delectus optio ipsam
                    voluptas esse blanditiis ipsa debitis consequuntur excepturi
                    accusantium doloribus dicta fugiat itaque ab porro.
                </p>
            </div>
        </article>
      notes:
        - "Content is centered at mobile screen size (less than 600px)."
  tags:
    - cfgov-media
*/

.media {
  display: block;
}

.media:after {
  content: "";
  display: table;
  clear: both;
}

.lt-ie8 .media {
  zoom: 1;
}

.media_image-container {
  float: left;
  margin-right: 15px;
}

.media_image-container.media_image-container__wide-margin {
  margin-right: 30px;
}

.media_image-container__right {
  display: block;
}

.media_image-container__right {
  float: right;
  margin-left: 15px;
  margin-right: 0;
}

.media_image-container__right.media_image-container__wide-margin {
  margin-left: 30px;
  margin-right: 0;
}

.media_image {
  display: block;
}

.media_body {
  display: table-cell;
  width: 10000px;
  vertical-align: top;
}

.lt-ie8 .media_body {
  zoom: 1;
  display: block;
  width: auto;
}

/* topdoc
    name: EOF
    eof: true
*/

/* ==========================================================================
   cfgov-refresh
   History (The Bureau)
   ========================================================================== */

.history-section-expandable {
  -webkit-transition: 0.5s all;
  transition: 0.5s all;
}

.history-section-expandable_header {
  background: #f1f2f2;
}

.history-section-expandable_header {
  padding-right: 30px;
  padding-left: 30px;
}

.history-section-expandable.expandable__expanded {
  padding: 0 15px 30px;
  margin-right: -15px;
  margin-left: -15px;
}

.history-section-expandable.expandable__expanded .history-section-expandable_header {
  margin-top: 0;
}

.history-section-expandable.expandable__expanded {
  margin-right: -30px;
  padding: 0 30px 30px;
  margin-left: -30px;
}

.history-section-expandable .expandable_content {
  margin-bottom: 0;
}

.history-section-expandable .history-section-expandable_content {
  margin: 0;
  overflow: hidden;
}

.history-section-expandable .history-section-expandable_content:before {
  display: none;
}

.history-section-expandable .history-section-expandable_content {
  padding-bottom: 30px;
}

.history-timeline {
  margin: 30px 30px 0;
  overflow: auto;
  -webkit-transition: 0.5s all;
  transition: 0.5s all;
}

.expandable__expanded .history-timeline {
  margin-right: 0;
  margin-left: 0;
}

.history-timeline {
  background-image: -webkit-gradient(linear, left top, left bottom, from(#101820), to(transparent));
  background-image: -webkit-linear-gradient(top, #101820 1px, transparent 1px);
  background-image: linear-gradient(to bottom, #101820 1px, transparent 1px);
  background-position: 10px 0;
  background-repeat: repeat-y;
  -webkit-background-size: 5px 2px;
  background-size: 5px 2px;
}

.history-year {
  font-family: "AvenirNextLTW01-Regular", Arial, sans-serif;
  font-style: normal;
  font-weight: normal;
  margin-top: 0;
  margin-bottom: 0.95454545em;
  font-size: 1.375em;
  line-height: 1.27272727;
  padding: 0.45454545em 0.68181818em;
  border-radius: 0.18181818em;
  margin: 0 0 30px;
  background: #101820;
  color: #ffffff;
  text-align: center;
}

.history-year em,
.history-year i {
  font-family: "AvenirNextLTW01-Italic", Arial, sans-serif;
  font-style: italic;
  font-weight: normal;
}

.lt-ie9 .history-year em,
.lt-ie9 .history-year i {
  font-style: normal !important;
}

.history-year strong,
.history-year b {
  font-family: "AvenirNextLTW01-Demi", Arial, sans-serif;
  font-style: normal;
  font-weight: bold;
}

.lt-ie9 .history-year strong,
.lt-ie9 .history-year b {
  font-weight: normal !important;
}

.history-year {
  width: 3em;
}

.history-list {
  list-style: none;
  padding: 0;
}

.history-item .expandable_link {
  position: absolute;
  right: 0.71428571em;
}

.history-item .expandable_link {
  right: 1.78571429em;
}

.history-item__right {
  clear: right;
}

.history-item__right:before {
  top: 17px;
  left: -47px;
}

.history-item__right:after {
  border-width: 12px 12px 12px 0;
  border-color: transparent #ffffff transparent transparent;
  top: 15px;
  left: -12px;
}

.history-item__left {
  clear: left;
}

.history-item__left:before {
  top: 17px;
  right: -47px;
  left: initial;
}

.history-item__left:after {
  border-width: 12px 0 12px 12px;
  border-color: transparent transparent transparent #ffffff;
  top: 15px;
  right: -12px;
  left: initial;
}

.expandable.history-item {
  position: relative;
  background: white;
  font-family: "AvenirNextLTW01-Regular", Arial, sans-serif;
  font-style: normal;
  font-weight: normal;
}

.expandable.history-item em,
.expandable.history-item i {
  font-family: "AvenirNextLTW01-Italic", Arial, sans-serif;
  font-style: italic;
  font-weight: normal;
}

.lt-ie9 .expandable.history-item em,
.lt-ie9 .expandable.history-item i {
  font-style: normal !important;
}

.expandable.history-item strong,
.expandable.history-item b {
  font-family: "AvenirNextLTW01-Demi", Arial, sans-serif;
  font-style: normal;
  font-weight: bold;
}

.lt-ie9 .expandable.history-item strong,
.lt-ie9 .expandable.history-item b {
  font-weight: normal !important;
}

.expandable.history-item {
  margin-left: 49px;
  clear: right;
}

.expandable.history-item:before {
  top: 17px;
  left: -47px;
}

.expandable.history-item:after {
  border-width: 12px 12px 12px 0;
  border-color: transparent #ffffff transparent transparent;
  top: 15px;
  left: -12px;
}

.expandable.history-item:before {
  content: '';
  display: block;
  width: 11px;
  height: 11px;
  border: 5px solid #101820;
  border-radius: 100%;
  position: absolute;
  background: #2cb34a;
}

.expandable.history-item:after {
  content: '';
  display: block;
  width: 0;
  height: 0;
  border-style: solid;
  position: absolute;
}

.expandable.history-item .expandable_header {
  padding: 1.5625em 30px;
}

.expandable.history-item .expandable_content {
  margin: 0 30px;
}

.history-item_date {
  font-family: "AvenirNextLTW01-Demi", Arial, sans-serif;
  font-style: normal;
  font-weight: bold;
  letter-spacing: 1px;
  text-transform: uppercase;
  margin-top: 0;
  margin-bottom: 0.41666667em;
  font-size: 0.75em;
  line-height: 1.83333333;
  display: block;
  color: #43484e;
}

.lt-ie9 .history-item_date {
  font-weight: normal !important;
}

/* ==========================================================================
   cfgov-refresh
   footer
   ========================================================================== */

/* topdoc
  name: CF.gov site-wide footer
  family: cfgov-footer
  patterns:
    - notes:
        - "For the markup please see _layouts/footer.html."
  tags:
    - cfgov-footer
*/

.footer {
  padding-top: 3.125em;
  padding-bottom: 3.125em;
  border-top: 3px solid #2cb34a;
  background: #f1f2f2;
}

.footer_share-icon-list {
  margin-bottom: 1.875em;
  padding-left: 0;
}

.footer_share-icon-list .list_item {
  display: inline-block;
}

.lt-ie8 .footer_share-icon-list .list_item {
  display: inline;
}

.footer_share-icon-list .list_item {
  margin-right: 0.25em;
  margin-left: 0;
}

.footer_share-icon-list {
  margin-bottom: 0;
}

.footer_nav-list {
  padding-left: 0;
  list-style-type: none;
}

.footer_nav-list .list_item {
  margin-left: 0;
}

.footer_nav-list .list_item {
  margin-bottom: 0.625em;
}

.footer_nav-list.list__icons .list_link {
  margin-bottom: 0.9375em;
  margin-left: 1.5em;
  position: relative;
}

.footer_nav-list.list__icons .list_icon {
  position: absolute;
  top: 0.0625em;
  left: -1.625em;
}

.footer_nav-list .list_link {
  font-size: 1.125em;
  color: #101820;
  border-color: #101820;
}

.footer_nav-list .list_link:visited,
.footer_nav-list .list_link.visited {
  border-color: #101820;
  color: #101820;
}

.footer_nav-list .list_link:hover,
.footer_nav-list .list_link.hover {
  border-color: #101820;
  color: #101820;
}

.footer_nav-list .list_link:focus,
.footer_nav-list .list_link.focus {
  border-color: #101820;
  color: #101820;
}

.footer_nav-list .list_link:active,
.footer_nav-list .list_link.active {
  border-color: #101820;
  color: #101820;
}

.footer_nav-list .list_link {
  margin-right: 1.36363636em;
  font-size: 1.375em;
  font-family: "AvenirNextLTW01-Regular", Arial, sans-serif;
  font-style: normal;
  font-weight: normal;
  border-bottom-width: 0 !important;
}

.footer_nav-list .list_link em,
.footer_nav-list .list_link i {
  font-family: "AvenirNextLTW01-Italic", Arial, sans-serif;
  font-style: italic;
  font-weight: normal;
}

.lt-ie9 .footer_nav-list .list_link em,
.lt-ie9 .footer_nav-list .list_link i {
  font-style: normal !important;
}

.footer_nav-list .list_link strong,
.footer_nav-list .list_link b {
  font-family: "AvenirNextLTW01-Demi", Arial, sans-serif;
  font-style: normal;
  font-weight: bold;
}

.lt-ie9 .footer_nav-list .list_link strong,
.lt-ie9 .footer_nav-list .list_link b {
  font-weight: normal !important;
}

.footer_nav-list .list_link:hover,
.footer_nav-list .list_link.hover,
.footer_nav-list .list_link:focus,
.footer_nav-list .list_link.focus {
  border-bottom-width: 1px !important;
}

.footer_nav-list .list_link.list_link__disabled {
  border-bottom: 1px dotted;
}

.footer_nav-list .list_link.list_link__disabled {
  border-bottom-width: 0 !important;
}

.footer_logo {
  margin-bottom: 0.625em;
}

.footer_logo {
  margin-bottom: 0;
}

.footer_logo .logo {
  width: 218px;
}

.footer_address {
  font-family: "AvenirNextLTW01-Regular", Arial, sans-serif;
  font-style: normal;
  font-weight: normal;
}

.footer_address em,
.footer_address i {
  font-family: "AvenirNextLTW01-Italic", Arial, sans-serif;
  font-style: italic;
  font-weight: normal;
}

.lt-ie9 .footer_address em,
.lt-ie9 .footer_address i {
  font-style: normal !important;
}

.footer_address strong,
.footer_address b {
  font-family: "AvenirNextLTW01-Demi", Arial, sans-serif;
  font-style: normal;
  font-weight: bold;
}

.lt-ie9 .footer_address strong,
.lt-ie9 .footer_address b {
  font-weight: normal !important;
}

.footer_address {
  margin-bottom: 0;
  font-size: 0.75em;
}

.footer_address-word-break {
  display: block;
}

.footer_general-inqueries {
  font-size: 0.75em;
}

.footer_general-inqueries-label {
  display: block;
  margin-bottom: 0.5em;
  font-family: "AvenirNextLTW01-Demi", Arial, sans-serif;
  font-style: normal;
  font-weight: bold;
}

.lt-ie9 .footer_general-inqueries-label {
  font-weight: normal !important;
}

.footer_general-inqueries-label {
  display: block;
  margin-bottom: 0.5em;
}

.footer_general-inqueries .list__links {
  margin-bottom: 0;
  font-size: 1.125em;
  border-top-color: #43484e;
}

.footer_general-inqueries .list_link {
  color: #43484e;
  border-color: #43484e;
}

.footer_general-inqueries .list_link:visited,
.footer_general-inqueries .list_link.visited {
  border-color: #43484e;
  color: #43484e;
}

.footer_general-inqueries .list_link:hover,
.footer_general-inqueries .list_link.hover {
  border-color: #43484e;
  color: #43484e;
}

.footer_general-inqueries .list_link:focus,
.footer_general-inqueries .list_link.focus {
  border-color: #43484e;
  color: #43484e;
}

.footer_general-inqueries .list_link:active,
.footer_general-inqueries .list_link.active {
  border-color: #43484e;
  color: #43484e;
}

.footer_general-inqueries .list_link {
  color: #0072ce;
  border-color: #0072ce;
}

.footer_general-inqueries .list_link:visited,
.footer_general-inqueries .list_link.visited {
  border-color: #005e5d;
  color: #005e5d;
}

.footer_general-inqueries .list_link:hover,
.footer_general-inqueries .list_link.hover {
  border-color: #7fb8e6;
  color: #7fb8e6;
}

.footer_general-inqueries .list_link:focus,
.footer_general-inqueries .list_link.focus {
  border-color: #0072ce;
  color: #0072ce;
}

.footer_general-inqueries .list_link:active,
.footer_general-inqueries .list_link.active {
  border-color: #002d72;
  color: #002d72;
}

.footer_general-inqueries .list_link.footer_general-inqueries-phone {
  color: #101820;
  border-color: #101820;
  border-bottom-width: 0 !important;
  display: block;
  margin-bottom: 0.33333333em;
}

.footer_general-inqueries .list_link.footer_general-inqueries-phone:visited,
.footer_general-inqueries .list_link.footer_general-inqueries-phone.visited {
  border-color: #101820;
  color: #101820;
}

.footer_general-inqueries .list_link.footer_general-inqueries-phone:hover,
.footer_general-inqueries .list_link.footer_general-inqueries-phone.hover {
  border-color: #101820;
  color: #101820;
}

.footer_general-inqueries .list_link.footer_general-inqueries-phone:focus,
.footer_general-inqueries .list_link.footer_general-inqueries-phone.focus {
  border-color: #101820;
  color: #101820;
}

.footer_general-inqueries .list_link.footer_general-inqueries-phone:active,
.footer_general-inqueries .list_link.footer_general-inqueries-phone.active {
  border-color: #101820;
  color: #101820;
}

.footer_list {
  padding-left: 0;
  list-style-type: none;
}

.footer_list .list_item {
  margin-left: 0;
}

.footer_list .list_item {
  margin-bottom: 0.625em;
}

.footer_list.list__icons .list_link {
  margin-bottom: 0.9375em;
  margin-left: 1.5em;
  position: relative;
}

.footer_list.list__icons .list_icon {
  position: absolute;
  top: 0.0625em;
  left: -1.625em;
}

.footer_list .list_link {
  color: #43484e;
  border-color: #43484e;
}

.footer_list .list_link:visited,
.footer_list .list_link.visited {
  border-color: #43484e;
  color: #43484e;
}

.footer_list .list_link:hover,
.footer_list .list_link.hover {
  border-color: #43484e;
  color: #43484e;
}

.footer_list .list_link:focus,
.footer_list .list_link.focus {
  border-color: #43484e;
  color: #43484e;
}

.footer_list .list_link:active,
.footer_list .list_link.active {
  border-color: #43484e;
  color: #43484e;
}

.footer_list .list_link.list_link__disabled {
  border-bottom: 1px dotted;
}

.footer_long-list {
  padding-left: 0;
  list-style-type: none;
}

.footer_long-list .list_item {
  margin-left: 0;
}

.footer_long-list {
  padding-left: 0;
}

.footer_long-list .list_item {
  display: inline-block;
}

.lt-ie8 .footer_long-list .list_item {
  display: inline;
}

.footer_long-list .list_item {
  margin-right: 0.25em;
  margin-left: 0;
}

.footer_long-list .list_item {
  margin-right: 26px;
  margin-bottom: 0.625em;
}

.footer_long-list .list_link {
  font-family: "AvenirNextLTW01-Regular", Arial, sans-serif;
  font-style: normal;
  font-weight: normal;
  color: #101820;
  border-color: #101820;
  border-bottom-width: 0 !important;
}

.footer_long-list .list_link em,
.footer_long-list .list_link i {
  font-family: "AvenirNextLTW01-Italic", Arial, sans-serif;
  font-style: italic;
  font-weight: normal;
}

.lt-ie9 .footer_long-list .list_link em,
.lt-ie9 .footer_long-list .list_link i {
  font-style: normal !important;
}

.footer_long-list .list_link strong,
.footer_long-list .list_link b {
  font-family: "AvenirNextLTW01-Demi", Arial, sans-serif;
  font-style: normal;
  font-weight: bold;
}

.lt-ie9 .footer_long-list .list_link strong,
.lt-ie9 .footer_long-list .list_link b {
  font-weight: normal !important;
}

.footer_long-list .list_link:visited,
.footer_long-list .list_link.visited {
  border-color: #101820;
  color: #101820;
}

.footer_long-list .list_link:hover,
.footer_long-list .list_link.hover {
  border-color: #101820;
  color: #101820;
}

.footer_long-list .list_link:focus,
.footer_long-list .list_link.focus {
  border-color: #101820;
  color: #101820;
}

.footer_long-list .list_link:active,
.footer_long-list .list_link.active {
  border-color: #101820;
  color: #101820;
}

.footer_long-list .list_link:hover,
.footer_long-list .list_link.hover,
.footer_long-list .list_link:focus,
.footer_long-list .list_link.focus {
  border-bottom-width: 1px !important;
}

.footer_long-list .list_link.list_link__disabled:hover {
  border-bottom-width: 0 !important;
}

.footer-pre {
  position: relative;
  margin-bottom: 2.8125em;
}

.footer-pre {
  padding-bottom: 1.875em;
  margin-bottom: 1.875em;
  border-bottom: 1px solid #babbbd;
}

.footer-pre .footer_share-icon-list {
  position: absolute;
  top: -9px;
  right: 0;
}

.footer-pre .footer_nav-list {
  margin-bottom: 0;
}

.footer-pre .footer_nav-list {
  padding-left: 0;
}

.footer-pre .footer_nav-list .list_item {
  display: inline-block;
}

.lt-ie8 .footer-pre .footer_nav-list .list_item {
  display: inline;
}

.footer-pre .footer_nav-list .list_item {
  margin-right: 0.25em;
  margin-left: 0;
}

.footer-pre .footer_nav-list .list_item {
  margin-bottom: 0;
}

.footer-left {
  margin-bottom: 2.8125em;
}

.footer-left .footer_nested-col-group {
  display: block;
  position: relative;
  margin-left: -15px;
  margin-right: -15px;
}

.footer-left .footer_logo {
  display: inline-block;
  -webkit-box-sizing: border-box;
  -moz-box-sizing: border-box;
  box-sizing: border-box;
  border: solid transparent;
  border-width: 0 15px;
  margin-right: -0.25em;
  vertical-align: top;
  width: 50%;
}

.ie .footer-left .footer_logo {
  margin-right: -0.26em;
}

.lt-ie8 .footer-left .footer_logo {
  display: inline;
  margin-right: 0;
  zoom: 1;
  behavior: url('/cfgov-refresh/static/vendor/box-sizing-polyfill/boxsizing.htc');
}

.footer-left .footer_address {
  display: inline-block;
  -webkit-box-sizing: border-box;
  -moz-box-sizing: border-box;
  box-sizing: border-box;
  border: solid transparent;
  border-width: 0 15px;
  margin-right: -0.25em;
  vertical-align: top;
  width: 25%;
}

.ie .footer-left .footer_address {
  margin-right: -0.26em;
}

.lt-ie8 .footer-left .footer_address {
  display: inline;
  margin-right: 0;
  zoom: 1;
  behavior: url('/cfgov-refresh/static/vendor/box-sizing-polyfill/boxsizing.htc');
}

.footer-left .footer_general-inqueries {
  display: inline-block;
  -webkit-box-sizing: border-box;
  -moz-box-sizing: border-box;
  box-sizing: border-box;
  border: solid transparent;
  border-width: 0 15px;
  margin-right: -0.25em;
  vertical-align: top;
  width: 25%;
}

.ie .footer-left .footer_general-inqueries {
  margin-right: -0.26em;
}

.lt-ie8 .footer-left .footer_general-inqueries {
  display: inline;
  margin-right: 0;
  zoom: 1;
  behavior: url('/cfgov-refresh/static/vendor/box-sizing-polyfill/boxsizing.htc');
}

.footer-right {
  padding-bottom: 1.875em;
  margin-bottom: 1.875em;
  border-bottom: 1px solid #babbbd;
}

.footer-right .footer_nested-col-group {
  display: block;
  position: relative;
  margin-left: -15px;
  margin-right: -15px;
}

.footer-right .footer_col {
  display: inline-block;
  -webkit-box-sizing: border-box;
  -moz-box-sizing: border-box;
  box-sizing: border-box;
  border: solid transparent;
  border-width: 0 15px;
  margin-right: -0.25em;
  vertical-align: top;
  width: 25%;
}

.ie .footer-right .footer_col {
  margin-right: -0.26em;
}

.lt-ie8 .footer-right .footer_col {
  display: inline;
  margin-right: 0;
  zoom: 1;
  behavior: url('/cfgov-refresh/static/vendor/box-sizing-polyfill/boxsizing.htc');
}

.footer-right .h6 {
  color: #babbbd;
}

.footer-right .list {
  margin-bottom: 0;
}

.footer-post {
  padding-top: 1.875em;
  margin-top: 1.875em;
  border-top: 1px solid #babbbd;
}

.footer .list_link__disabled {
  color: #babbbd;
  border-color: #babbbd;
}

.footer .list_link__disabled:visited,
.footer .list_link__disabled.visited {
  border-color: #babbbd;
  color: #babbbd;
}

.footer .list_link__disabled:hover,
.footer .list_link__disabled.hover {
  border-color: #babbbd;
  color: #babbbd;
}

.footer .list_link__disabled:focus,
.footer .list_link__disabled.focus {
  border-color: #babbbd;
  color: #babbbd;
}

.footer .list_link__disabled:active,
.footer .list_link__disabled.active {
  border-color: #babbbd;
  color: #babbbd;
}

/* topdoc
    name: EOF
    eof: true
*/

/* ==========================================================================
   cfgov-refresh
   Beta splash page and banner
   ========================================================================== */

.beta-banner {
  padding: 15px 0;
  margin-bottom: 0;
  background: #ffecd1;
  font-family: "AvenirNextLTW01-Regular", Arial, sans-serif;
  font-style: normal;
  font-weight: normal;
  -webkit-transition: padding 0.2s ease-out;
  transition: padding 0.2s ease-out;
}

.beta-banner em,
.beta-banner i {
  font-family: "AvenirNextLTW01-Italic", Arial, sans-serif;
  font-style: italic;
  font-weight: normal;
}

.lt-ie9 .beta-banner em,
.lt-ie9 .beta-banner i {
  font-style: normal !important;
}

.beta-banner strong,
.beta-banner b {
  font-family: "AvenirNextLTW01-Demi", Arial, sans-serif;
  font-style: normal;
  font-weight: bold;
}

.lt-ie9 .beta-banner strong,
.lt-ie9 .beta-banner b {
  font-weight: normal !important;
}

.beta-banner.expandable__expanded {
  padding: 30px 0;
}

.beta-banner_head {
  margin-top: 0;
  margin-bottom: 1.16666667em;
  font-size: 1.125em;
  font-family: "AvenirNextLTW01-Medium", Arial, sans-serif;
  font-style: normal;
  font-weight: 500;
  line-height: 1.22222222;
  margin-bottom: 0;
}

.lt-ie9 .beta-banner_head {
  font-weight: normal !important;
}

.expandable__expanded .beta-banner_head {
  margin-bottom: 0.3125em;
}

.beta-banner_icon {
  color: #ff9e1b;
}

.beta-banner_desc {
  margin-bottom: 0;
}

.beta-banner_btn {
  width: 100%;
  padding: 0.57142857em 1em;
  margin-top: 15px;
}

.beta-banner_btn,
.beta-banner_btn:link,
.beta-banner_btn:visited {
  background-color: #75787b;
  color: #ffffff;
}

.beta-banner_btn:hover,
.beta-banner_btn.hover {
  background-color: #919395;
}

.beta-banner_btn:focus,
.beta-banner_btn.focus {
  background-color: #919395;
  outline-color: #75787b;
}

.beta-banner_btn:active,
.beta-banner_btn.active {
  background-color: #43484e;
}

.beta-banner_btn {
  padding: 0;
  border-bottom: 1px dotted #0072ce;
  border-radius: 0;
  margin: 0.57142857em 0;
  width: auto;
  padding: 15px;
  margin: 0;
  position: absolute;
  top: 1px;
  right: 0;
  color: #101820;
  border-color: #101820;
  border-bottom-width: 0 !important;
  text-transform: lowercase;
}

.beta-banner_btn,
.beta-banner_btn:link,
.beta-banner_btn:visited {
  background-color: transparent;
  color: #0072ce;
}

.beta-banner_btn:hover,
.beta-banner_btn.hover {
  border-bottom: 1px solid #7fb8e6;
  background-color: transparent;
  color: #7fb8e6;
}

.beta-banner_btn:focus,
.beta-banner_btn.focus {
  border-bottom-style: solid;
  background-color: transparent;
  outline: thin dotted #0072ce;
}

.beta-banner_btn:active,
.beta-banner_btn.active {
  border-bottom: 1px solid #002d72;
  background-color: transparent;
  color: #002d72;
}

.beta-banner_btn:visited,
.beta-banner_btn.visited {
  border-color: #101820;
  color: #101820;
}

.beta-banner_btn:hover,
.beta-banner_btn.hover {
  border-color: #43484e;
  color: #43484e;
}

.beta-banner_btn:focus,
.beta-banner_btn.focus {
  border-color: #43484e;
  color: #43484e;
}

.beta-banner_btn:active,
.beta-banner_btn.active {
  border-color: #101820;
  color: #101820;
}

.beta-banner_btn {
  right: 15px;
}

.beta-banner_btn {
  top: -12px;
}

.beta-hero {
  min-height: 420px;
  padding: 1.5625em 15px;
  background: #ccdfdf;
  background-image: url('/static/img/beta-illustration_sm.png');
  background-repeat: no-repeat;
  background-position: center bottom;
  -webkit-background-size: 1176px;
  background-size: 1176px;
  text-align: center;
}

.beta-hero {
  min-height: 520px;
  padding: 30px;
  background-image: url('/static/img/beta-illustration_lg.png');
  -webkit-background-size: 1470px;
  background-size: 1470px;
}

.beta-hero {
  /* Retina-specific stuff here */
  background-image: url('/static/img/beta-illustration_sm@2x.png');
}

.beta-hero_title {
  font-family: "AvenirNextLTW01-Regular", Arial, sans-serif;
  font-style: normal;
  font-weight: normal;
  margin-top: 0;
  margin-bottom: 0.73076923em;
  font-size: 1.625em;
  line-height: 1.26923077;
}

.beta-hero_title em,
.beta-hero_title i {
  font-family: "AvenirNextLTW01-Italic", Arial, sans-serif;
  font-style: italic;
  font-weight: normal;
}

.lt-ie9 .beta-hero_title em,
.lt-ie9 .beta-hero_title i {
  font-style: normal !important;
}

.beta-hero_title strong,
.beta-hero_title b {
  font-family: "AvenirNextLTW01-Demi", Arial, sans-serif;
  font-style: normal;
  font-weight: bold;
}

.lt-ie9 .beta-hero_title strong,
.lt-ie9 .beta-hero_title b {
  font-weight: normal !important;
}

.beta-hero_title {
  margin-bottom: 0.1875em;
  font-size: 3em;
  font-family: "AvenirNextLTW01-Demi", Arial, sans-serif;
  font-style: normal;
  font-weight: bold;
  line-height: 1.25;
}

.lt-ie9 .beta-hero_title {
  font-weight: normal !important;
}

.beta-hero_desc {
  margin-top: 0;
  margin-bottom: 1.16666667em;
  font-size: 1.125em;
  font-family: "AvenirNextLTW01-Medium", Arial, sans-serif;
  font-style: normal;
  font-weight: 500;
  line-height: 1.22222222;
  max-width: 32em;
  margin: 0 auto 1em;
}

.lt-ie9 .beta-hero_desc {
  font-weight: normal !important;
}

.beta-hero_desc {
  font-family: "AvenirNextLTW01-Regular", Arial, sans-serif;
  font-style: normal;
  font-weight: normal;
  margin-top: 0;
  margin-bottom: 0.73076923em;
  font-size: 1.625em;
  line-height: 1.26923077;
  margin-bottom: 1em;
}

.beta-hero_desc em,
.beta-hero_desc i {
  font-family: "AvenirNextLTW01-Italic", Arial, sans-serif;
  font-style: italic;
  font-weight: normal;
}

.lt-ie9 .beta-hero_desc em,
.lt-ie9 .beta-hero_desc i {
  font-style: normal !important;
}

.beta-hero_desc strong,
.beta-hero_desc b {
  font-family: "AvenirNextLTW01-Demi", Arial, sans-serif;
  font-style: normal;
  font-weight: bold;
}

.lt-ie9 .beta-hero_desc strong,
.lt-ie9 .beta-hero_desc b {
  font-weight: normal !important;
}

.progress-charts:after {
  content: "";
  display: table;
  clear: both;
}

.lt-ie8 .progress-charts {
  zoom: 1;
}

.progress-charts_container {
  -webkit-box-sizing: border-box;
  -moz-box-sizing: border-box;
  box-sizing: border-box;
  margin-bottom: 1em;
  position: relative;
  -webkit-background-size: cover;
  background-size: cover;
}

.progress-charts_container:after {
  content: "";
  display: table;
  clear: both;
}

.lt-ie8 .progress-charts_container {
  zoom: 1;
}

.progress-charts_container {
  width: 33.33333333%;
  height: 150px;
  padding: 0 1em;
  float: left;
  text-align: center;
}

.progress-charts_container {
  width: 20%;
}

.progress-charts_chart {
  width: 100px;
  height: 100px;
}

.chart-bg {
  position: relative;
  background: #e3e4e5;
  width: 100%;
  height: 100%;
}

.bar-chart {
  position: absolute;
  bottom: 0;
  background: #ff9e1b;
  width: 100%;
}

.chart-name {
  font-family: "AvenirNextLTW01-Demi", Arial, sans-serif;
  font-style: normal;
  font-weight: bold;
  letter-spacing: 1px;
  text-transform: uppercase;
  margin-top: 0;
  margin-bottom: 0.35714286em;
  font-size: 0.875em;
  line-height: 1.57142857;
}

.lt-ie9 .chart-name {
  font-weight: normal !important;
}<|MERGE_RESOLUTION|>--- conflicted
+++ resolved
@@ -6266,228 +6266,6 @@
   left: -1.875em;
 }
 
-<<<<<<< HEAD
-/* topdoc
-  name: Width utilities
-  family: cf-core
-  patterns:
-    - name: Percent-based
-      markup: |
-        <div class="u-w100pct" style="background: #DBEDD4; margin-bottom: 1px;">
-            <code>.u-w100pct</code>
-        </div>
-        <div class="u-w90pct" style="background: #DBEDD4; margin-bottom: 1px;">
-            <code>.u-w90pct</code>
-        </div>
-        <div class="u-w80pct" style="background: #DBEDD4; margin-bottom: 1px;">
-            <code>.u-w80pct</code>
-        </div>
-        <div class="u-w70pct" style="background: #DBEDD4; margin-bottom: 1px;">
-            <code>.u-w70pct</code>
-        </div>
-        <div class="u-w60pct" style="background: #DBEDD4; margin-bottom: 1px;">
-            <code>.u-w60pct</code>
-        </div>
-        <div class="u-w50pct" style="background: #DBEDD4; margin-bottom: 1px;">
-            <code>.u-w50pct</code>
-        </div>
-        <div class="u-w40pct" style="background: #DBEDD4; margin-bottom: 1px;">
-            <code>.u-w40pct</code>
-        </div>
-        <div class="u-w30pct" style="background: #DBEDD4; margin-bottom: 1px;">
-            <code>.u-w30pct</code>
-        </div>
-        <div class="u-w20pct" style="background: #DBEDD4; margin-bottom: 1px;">
-            <code>.u-w20pct</code>
-        </div>
-        <div class="u-w10pct" style="background: #DBEDD4; margin-bottom: 1px;">
-            <code>.u-w10pct</code>
-        </div>
-        <div class="u-w75pct" style="background: #DBEDD4; margin-bottom: 1px;">
-            <code>.u-w75pct</code>
-        </div>
-        <div class="u-w25pct" style="background: #DBEDD4; margin-bottom: 1px;">
-            <code>.u-w25pct</code>
-        </div>
-        <div class="u-w66pct" style="background: #DBEDD4; margin-bottom: 1px;">
-            <code>.u-w66pct</code>
-        </div>
-        <div class="u-w33pct" style="background: #DBEDD4; margin-bottom: 1px;">
-            <code>.u-w33pct</code>
-        </div>
-      notes:
-        - "Inline styles are for demonstration purposes only, please don't use
-           them."
-  tags:
-    - cf-core
-*/
-
-.u-w100pct {
-  width: 100%;
-}
-
-.u-w90pct {
-  width: 90%;
-}
-
-.u-w80pct {
-  width: 80%;
-}
-
-.u-w70pct {
-  width: 70%;
-}
-
-.u-w60pct {
-  width: 60%;
-}
-
-.u-w50pct {
-  width: 50%;
-}
-
-.u-w40pct {
-  width: 40%;
-}
-
-.u-w30pct {
-  width: 30%;
-}
-
-.u-w20pct {
-  width: 20%;
-}
-
-.u-w10pct {
-  width: 10%;
-}
-
-.u-w75pct {
-  width: 75%;
-}
-
-.u-w25pct {
-  width: 25%;
-}
-
-.u-w66pct {
-  width: 66.66666667%;
-}
-
-.u-w33pct {
-  width: 33.33333333%;
-}
-
-/* topdoc
-  name: Width-specific display
-  family: cf-core
-  patterns:
-    - name: Show on mobile
-      markup: |
-        <section>
-            <p>The the text in the box below is visible only at widths less than 600px</p>
-            <div style="border: 1px solid black; height: 22px; padding: 5px;">
-                <p class="u-show-on-mobile">Visible on mobile</p>
-            </div>
-        </section>
-      codenotes:
-        - ".u-show-on-mobile"
-        - "Uses 'display:block' to toggle display. Would need to be extended
-          for inline use cases."
-      notes:
-        - "Displays an element only at mobile widths."
-    - name: Hide on mobile
-      markup: |
-        <section>
-            <p>The text in the box below is hidden at widths less than 600px</p>
-            <div style="border: 1px solid black; height: 22px; padding: 5px;">
-                <p class="u-hide-on-mobile">Hidden on mobile</p>
-            </div>
-        </section>
-      codenotes:
-        - ".u-hide-on-mobile"
-      notes:
-        - "Hides an element at mobile widths"
-  tags:
-    - cf-core
-*/
-
-.u-show-on-mobile {
-  display: none;
-}
-
-/* topdoc
-  name: Small text utility
-  family: cf-core
-  patterns:
-    - name: .u-small-text (utility class)
-      markup: |
-        Lorem ipsum<br>
-        <span class="u-small-text">dolor sit amet</span>
-      codenotes:
-        - ".u-small-text"
-      notes:
-        - "14px text."
-        - "The utility class should only be used when the default text size is
-           16px. For example you wouldn't want to use the class inside of an
-           `h1` because the `font-size` in the `h1` will make `.u-small-text`
-           bigger than it should be. See the docs for the `.u-small-text()`
-           mixin."
-    - name: .u-small-text() (Less mixin)
-      codenotes:
-        - ".u-small-text(@context)"
-        - |
-          // Mixin usage:
-          .example {
-            font-size: unit(20px / @base-font-size-px, em);
-            small {
-              .u-small-text(20px);
-            }
-          }
-          // Compiles to:
-          .example {
-            font-size: 1.25em;
-          }
-          .example small {
-            font-size: 0.7em;
-          }
-      notes:
-        - "This mixin enables you to easily create consistent small text by
-           passing the context `font-size`."
-  tags:
-    - cf-core
-*/
-
-.u-small-text {
-  font-size: 0.875em;
-}
-
-small {
-  font-size: 0.875em;
-}
-
-/* topdoc
-    name: EOF
-    eof: true
-*/
-
-/* ==========================================================================
-   Capital Framework
-   Base styles
-   ========================================================================== */
-
-/*
- * Source: http://fast.fonts.net/cssapi/44e8c964-4684-44c6-a6e3-3f3da8787b50.css
- * This file has been edited to use absolute URLS so we can concatenate it with
- * all of our other styles.
- */
-
-@font-face {
-  font-family: "AvenirNextLTW01-Regular";
-  src: url("//fast.fonts.net/dv2/2/e9167238-3b3f-4813-a04a-a384394eed42.eot?d44f19a684109620e4841679af90e818b934c450213fb296d217dd76fbd8133e8104ffce1b8d7381e92baf075aac747ded01b441045f936c159eb0f46c11e1f99e958a3e0d6904164b21814766132f7cb38b46df85fb387875d6907338f619856e049c29c288424547a2ca329b1d0251faf8c505bae9c3ec3d5a1e4327f5fdf46ffb088d97582c65a45857e1e0662c2d545166a03c7b024ca17ac3839d703086c5f9fd694b6f5493360c3bcd9d5d427b599ea7651d27005ca2f4c1d0312515f51a323f79b7f5cf1afa2ab67a3ddbfee1&projectId=44e8c964-4684-44c6-a6e3-3f3da8787b50") format("eot");
-  font-style: normal;
-  font-weight: normal;
-=======
 .content__2-1 .content_main {
   display: inline-block;
   -webkit-box-sizing: border-box;
@@ -6498,7 +6276,6 @@
   margin-right: -0.25em;
   vertical-align: top;
   width: 66.66666667%;
->>>>>>> d3918e3a
 }
 
 .ie .content__2-1 .content_main {
@@ -6788,19 +6565,9 @@
   margin-top: 1.875em;
 }
 
-<<<<<<< HEAD
-.superheader {
-  margin-bottom: 0.1875em;
-  font-size: 3em;
-  font-family: "AvenirNextLTW01-Demi", Arial, sans-serif;
-  font-style: normal;
-  font-weight: bold;
-  line-height: 1.25;
-=======
 .block__padded-bottom {
   padding-bottom: 1.875em;
   margin-bottom: 1.875em;
->>>>>>> d3918e3a
 }
 
 .block__sub {
@@ -6848,33 +6615,6 @@
   content: none;
 }
 
-<<<<<<< HEAD
-/* topdoc
-  name: Default link
-  notes:
-    - "Note that the .visited, .hover, .focus, .active classes are for demonstration purposes only and should not 
-      be used in production."
-  family: cf-core
-  patterns:
-    - name: Default state
-      markup: |
-        <a href="#">Default link style</a>
-    - name: Visited state
-      markup: |
-        <a href="#" class="visited">Visited link style</a>
-    - name: Hovered state
-      markup: |
-        <a href="#" class="hover">Hovered link style</a>
-    - name: Focused state
-      markup: |
-        <a href="#" class="focus">Focused link style</a>
-    - name: Active state
-      markup: |
-        <a href="#" class="active">Active link style</a>
-  tags:
-    - cf-core
-*/
-=======
 .content__bleedbar .content_sidebar {
   padding: 1.875em 0.9375em;
   background: #f1f2f2;
@@ -6883,7 +6623,6 @@
 .content__bleedbar {
   overflow: hidden;
 }
->>>>>>> d3918e3a
 
 .content__bleedbar .content_sidebar {
   padding: 3.75em 0 0.9375em 1.875em;
@@ -7705,70 +7444,6 @@
 */
 
 /* topdoc
-<<<<<<< HEAD
-  name: Figure
-  family: cf-core
-  patterns:
-    - name: figure.figure__bordered
-      markup: |
-        <figure class="figure__bordered">
-            <img src="http://placekitten.com/300/300">
-        </figure>
-  tags:
-    - cf-core
-*/
-
-figure {
-  margin-left: 0;
-  margin-right: 0;
-}
-
-figure img {
-  vertical-align: middle;
-}
-
-.figure__bordered img {
-  border: 1px solid #babbbd;
-}
-
-/* topdoc
-  name: Branded list modifier
-  family: cf-core
-  patterns:
-    - name: Branded list
-      markup: |
-        <ul class="list__branded">
-            <li>First item</li>
-            <li>Second item</li>
-            <li>Third item</li>
-        </ul>
-      codenotes:
-        - ".list__branded"
-      notes:
-        - "List that uses brand-color bullets"
-  tags:
-    - cf-core
-*/
-
-.list__branded li {
-  position: relative;
-  list-style-type: none;
-  padding-bottom: 0.75em;
-}
-
-.list__branded li:before {
-  content: "\25AA";
-  position: absolute;
-  color: #2cb34a;
-  font-size: 1.375em;
-  line-height: 1;
-  left: -0.86363636em;
-}
-
-/* topdoc
-  name: EOF
-  eof: true
-=======
   name: Margin utilities
   family: cf-core
   patterns:
@@ -7781,7 +7456,6 @@
         - "Available values: 0, 5, 10, 15, 20, 30, 45, 60."
   tags:
     - cf-core
->>>>>>> d3918e3a
 */
 
 .u-mt0 {
@@ -7849,1615 +7523,8 @@
 }
 
 /* topdoc
-    name: EOF
-    eof: true
-*/
-
-/* ==========================================================================
-   Capital Framework
-   Base styles
-   ========================================================================== */
-
-/*
- * Source: http://fast.fonts.net/cssapi/44e8c964-4684-44c6-a6e3-3f3da8787b50.css
- * This file has been edited to use absolute URLS so we can concatenate it with
- * all of our other styles.
- */
-
-@font-face {
-  font-family: "AvenirNextLTW01-Regular";
-  src: url("//fast.fonts.net/dv2/2/e9167238-3b3f-4813-a04a-a384394eed42.eot?d44f19a684109620e4841679af90e818b934c450213fb296d217dd76fbd8133e8104ffce1b8d7381e92baf075aac747ded01b441045f936c159eb0f46c11e1f99e958a3e0d6904164b21814766132f7cb38b46df85fb387875d6907338f619856e049c29c288424547a2ca329b1d0251faf8c505bae9c3ec3d5a1e4327f5fdf46ffb088d97582c65a45857e1e0662c2d545166a03c7b024ca17ac3839d703086c5f9fd694b6f5493360c3bcd9d5d427b599ea7651d27005ca2f4c1d0312515f51a323f79b7f5cf1afa2ab67a3ddbfee1&projectId=44e8c964-4684-44c6-a6e3-3f3da8787b50") format("eot");
-  font-style: normal;
-  font-weight: normal;
-}
-
-@font-face {
-  font-family: "AvenirNextLTW01-Regular";
-  src: url("//fast.fonts.net/dv2/2/e9167238-3b3f-4813-a04a-a384394eed42.eot?d44f19a684109620e4841679af90e818b934c450213fb296d217dd76fbd8133e8104ffce1b8d7381e92baf075aac747ded01b441045f936c159eb0f46c11e1f99e958a3e0d6904164b21814766132f7cb38b46df85fb387875d6907338f619856e049c29c288424547a2ca329b1d0251faf8c505bae9c3ec3d5a1e4327f5fdf46ffb088d97582c65a45857e1e0662c2d545166a03c7b024ca17ac3839d703086c5f9fd694b6f5493360c3bcd9d5d427b599ea7651d27005ca2f4c1d0312515f51a323f79b7f5cf1afa2ab67a3ddbfee1&projectId=44e8c964-4684-44c6-a6e3-3f3da8787b50");
-  src: url("//fast.fonts.net/dv2/3/1e9892c0-6927-4412-9874-1b82801ba47a.woff?d44f19a684109620e4841679af90e818b934c450213fb296d217dd76fbd8133e8104ffce1b8d7381e92baf075aac747ded01b441045f936c159eb0f46c11e1f99e958a3e0d6904164b21814766132f7cb38b46df85fb387875d6907338f619856e049c29c288424547a2ca329b1d0251faf8c505bae9c3ec3d5a1e4327f5fdf46ffb088d97582c65a45857e1e0662c2d545166a03c7b024ca17ac3839d703086c5f9fd694b6f5493360c3bcd9d5d427b599ea7651d27005ca2f4c1d0312515f51a323f79b7f5cf1afa2ab67a3ddbfee1&projectId=44e8c964-4684-44c6-a6e3-3f3da8787b50") format("woff"), url("//fast.fonts.net/dv2/1/46cf1067-688d-4aab-b0f7-bd942af6efd8.ttf?d44f19a684109620e4841679af90e818b934c450213fb296d217dd76fbd8133e8104ffce1b8d7381e92baf075aac747ded01b441045f936c159eb0f46c11e1f99e958a3e0d6904164b21814766132f7cb38b46df85fb387875d6907338f619856e049c29c288424547a2ca329b1d0251faf8c505bae9c3ec3d5a1e4327f5fdf46ffb088d97582c65a45857e1e0662c2d545166a03c7b024ca17ac3839d703086c5f9fd694b6f5493360c3bcd9d5d427b599ea7651d27005ca2f4c1d0312515f51a323f79b7f5cf1afa2ab67a3ddbfee1&projectId=44e8c964-4684-44c6-a6e3-3f3da8787b50") format("truetype"), url("//fast.fonts.net/dv2/11/52a192b1-bea5-4b48-879f-107f009b666f.svg?d44f19a684109620e4841679af90e818b934c450213fb296d217dd76fbd8133e8104ffce1b8d7381e92baf075aac747ded01b441045f936c159eb0f46c11e1f99e958a3e0d6904164b21814766132f7cb38b46df85fb387875d6907338f619856e049c29c288424547a2ca329b1d0251faf8c505bae9c3ec3d5a1e4327f5fdf46ffb088d97582c65a45857e1e0662c2d545166a03c7b024ca17ac3839d703086c5f9fd694b6f5493360c3bcd9d5d427b599ea7651d27005ca2f4c1d0312515f51a323f79b7f5cf1afa2ab67a3ddbfee1&projectId=44e8c964-4684-44c6-a6e3-3f3da8787b50#52a192b1-bea5-4b48-879f-107f009b666f") format("svg");
-  font-style: normal;
-  font-weight: normal;
-}
-
-@font-face {
-  font-family: "AvenirNextLTW01-Italic";
-  src: url("//fast.fonts.net/dv2/2/d1fddef1-d940-4904-8f6c-17e809462301.eot?d44f19a684109620e4841679af90e818b934c450213fb296d217dd76fbd8133e8104ffce1b8d7381e92baf075aac747ded01b441045f936c159eb0f46c11e1f99e958a3e0d6904164b21814766132f7cb38b46df85fb387875d6907338f619856e049c29c288424547a2ca329b1d0251faf8c505bae9c3ec3d5a1e4327f5fdf46ffb088d97582c65a45857e1e0662c2d545166a03c7b024ca17ac3839d703086c5f9fd694b6f5493360c3bcd9d5d427b599ea7651d27005ca2f4c1d0312515f51a323f79b7f5cf1afa2ab67a3ddbfee1&projectId=44e8c964-4684-44c6-a6e3-3f3da8787b50") format("eot");
-  font-style: italic;
-  font-weight: normal;
-}
-
-@font-face {
-  font-family: "AvenirNextLTW01-Italic";
-  src: url("//fast.fonts.net/dv2/2/d1fddef1-d940-4904-8f6c-17e809462301.eot?d44f19a684109620e4841679af90e818b934c450213fb296d217dd76fbd8133e8104ffce1b8d7381e92baf075aac747ded01b441045f936c159eb0f46c11e1f99e958a3e0d6904164b21814766132f7cb38b46df85fb387875d6907338f619856e049c29c288424547a2ca329b1d0251faf8c505bae9c3ec3d5a1e4327f5fdf46ffb088d97582c65a45857e1e0662c2d545166a03c7b024ca17ac3839d703086c5f9fd694b6f5493360c3bcd9d5d427b599ea7651d27005ca2f4c1d0312515f51a323f79b7f5cf1afa2ab67a3ddbfee1&projectId=44e8c964-4684-44c6-a6e3-3f3da8787b50");
-  src: url("//fast.fonts.net/dv2/3/92b66dbd-4201-4ac2-a605-4d4ffc8705cc.woff?d44f19a684109620e4841679af90e818b934c450213fb296d217dd76fbd8133e8104ffce1b8d7381e92baf075aac747ded01b441045f936c159eb0f46c11e1f99e958a3e0d6904164b21814766132f7cb38b46df85fb387875d6907338f619856e049c29c288424547a2ca329b1d0251faf8c505bae9c3ec3d5a1e4327f5fdf46ffb088d97582c65a45857e1e0662c2d545166a03c7b024ca17ac3839d703086c5f9fd694b6f5493360c3bcd9d5d427b599ea7651d27005ca2f4c1d0312515f51a323f79b7f5cf1afa2ab67a3ddbfee1&projectId=44e8c964-4684-44c6-a6e3-3f3da8787b50") format("woff"), url("//fast.fonts.net/dv2/1/18839597-afa8-4f0b-9abb-4a30262d0da8.ttf?d44f19a684109620e4841679af90e818b934c450213fb296d217dd76fbd8133e8104ffce1b8d7381e92baf075aac747ded01b441045f936c159eb0f46c11e1f99e958a3e0d6904164b21814766132f7cb38b46df85fb387875d6907338f619856e049c29c288424547a2ca329b1d0251faf8c505bae9c3ec3d5a1e4327f5fdf46ffb088d97582c65a45857e1e0662c2d545166a03c7b024ca17ac3839d703086c5f9fd694b6f5493360c3bcd9d5d427b599ea7651d27005ca2f4c1d0312515f51a323f79b7f5cf1afa2ab67a3ddbfee1&projectId=44e8c964-4684-44c6-a6e3-3f3da8787b50") format("truetype"), url("//fast.fonts.net/dv2/11/1de7e6f4-9d4d-47e7-ab23-7d5cf10ab585.svg?d44f19a684109620e4841679af90e818b934c450213fb296d217dd76fbd8133e8104ffce1b8d7381e92baf075aac747ded01b441045f936c159eb0f46c11e1f99e958a3e0d6904164b21814766132f7cb38b46df85fb387875d6907338f619856e049c29c288424547a2ca329b1d0251faf8c505bae9c3ec3d5a1e4327f5fdf46ffb088d97582c65a45857e1e0662c2d545166a03c7b024ca17ac3839d703086c5f9fd694b6f5493360c3bcd9d5d427b599ea7651d27005ca2f4c1d0312515f51a323f79b7f5cf1afa2ab67a3ddbfee1&projectId=44e8c964-4684-44c6-a6e3-3f3da8787b50#1de7e6f4-9d4d-47e7-ab23-7d5cf10ab585") format("svg");
-  font-style: italic;
-  font-weight: normal;
-}
-
-@font-face {
-  font-family: "AvenirNextLTW01-Medium";
-  src: url("//fast.fonts.net/dv2/2/1a7c9181-cd24-4943-a9d9-d033189524e0.eot?d44f19a684109620e4841679af90e818b934c450213fb296d217dd76fbd8133e8104ffce1b8d7381e92baf075aac747ded01b441045f936c159eb0f46c11e1f99e958a3e0d6904164b21814766132f7cb38b46df85fb387875d6907338f619856e049c29c288424547a2ca329b1d0251faf8c505bae9c3ec3d5a1e4327f5fdf46ffb088d97582c65a45857e1e0662c2d545166a03c7b024ca17ac3839d703086c5f9fd694b6f5493360c3bcd9d5d427b599ea7651d27005ca2f4c1d0312515f51a323f79b7f5cf1afa2ab67a3ddbfee1&projectId=44e8c964-4684-44c6-a6e3-3f3da8787b50") format("eot");
-  font-style: normal;
-  font-weight: 500;
-}
-
-@font-face {
-  font-family: "AvenirNextLTW01-Medium";
-  src: url("//fast.fonts.net/dv2/2/1a7c9181-cd24-4943-a9d9-d033189524e0.eot?d44f19a684109620e4841679af90e818b934c450213fb296d217dd76fbd8133e8104ffce1b8d7381e92baf075aac747ded01b441045f936c159eb0f46c11e1f99e958a3e0d6904164b21814766132f7cb38b46df85fb387875d6907338f619856e049c29c288424547a2ca329b1d0251faf8c505bae9c3ec3d5a1e4327f5fdf46ffb088d97582c65a45857e1e0662c2d545166a03c7b024ca17ac3839d703086c5f9fd694b6f5493360c3bcd9d5d427b599ea7651d27005ca2f4c1d0312515f51a323f79b7f5cf1afa2ab67a3ddbfee1&projectId=44e8c964-4684-44c6-a6e3-3f3da8787b50");
-  src: url("//fast.fonts.net/dv2/3/f26faddb-86cc-4477-a253-1e1287684336.woff?d44f19a684109620e4841679af90e818b934c450213fb296d217dd76fbd8133e8104ffce1b8d7381e92baf075aac747ded01b441045f936c159eb0f46c11e1f99e958a3e0d6904164b21814766132f7cb38b46df85fb387875d6907338f619856e049c29c288424547a2ca329b1d0251faf8c505bae9c3ec3d5a1e4327f5fdf46ffb088d97582c65a45857e1e0662c2d545166a03c7b024ca17ac3839d703086c5f9fd694b6f5493360c3bcd9d5d427b599ea7651d27005ca2f4c1d0312515f51a323f79b7f5cf1afa2ab67a3ddbfee1&projectId=44e8c964-4684-44c6-a6e3-3f3da8787b50") format("woff"), url("//fast.fonts.net/dv2/1/63a74598-733c-4d0c-bd91-b01bffcd6e69.ttf?d44f19a684109620e4841679af90e818b934c450213fb296d217dd76fbd8133e8104ffce1b8d7381e92baf075aac747ded01b441045f936c159eb0f46c11e1f99e958a3e0d6904164b21814766132f7cb38b46df85fb387875d6907338f619856e049c29c288424547a2ca329b1d0251faf8c505bae9c3ec3d5a1e4327f5fdf46ffb088d97582c65a45857e1e0662c2d545166a03c7b024ca17ac3839d703086c5f9fd694b6f5493360c3bcd9d5d427b599ea7651d27005ca2f4c1d0312515f51a323f79b7f5cf1afa2ab67a3ddbfee1&projectId=44e8c964-4684-44c6-a6e3-3f3da8787b50") format("truetype"), url("//fast.fonts.net/dv2/11/a89d6ad1-a04f-4a8f-b140-e55478dbea80.svg?d44f19a684109620e4841679af90e818b934c450213fb296d217dd76fbd8133e8104ffce1b8d7381e92baf075aac747ded01b441045f936c159eb0f46c11e1f99e958a3e0d6904164b21814766132f7cb38b46df85fb387875d6907338f619856e049c29c288424547a2ca329b1d0251faf8c505bae9c3ec3d5a1e4327f5fdf46ffb088d97582c65a45857e1e0662c2d545166a03c7b024ca17ac3839d703086c5f9fd694b6f5493360c3bcd9d5d427b599ea7651d27005ca2f4c1d0312515f51a323f79b7f5cf1afa2ab67a3ddbfee1&projectId=44e8c964-4684-44c6-a6e3-3f3da8787b50#a89d6ad1-a04f-4a8f-b140-e55478dbea80") format("svg");
-  font-style: normal;
-  font-weight: 500;
-}
-
-@font-face {
-  font-family: "AvenirNextLTW01-Demi";
-  src: url("//fast.fonts.net/dv2/2/12d643f2-3899-49d5-a85b-ff430f5fad15.eot?d44f19a684109620e4841679af90e818b934c450213fb296d217dd76fbd8133e8104ffce1b8d7381e92baf075aac747ded01b441045f936c159eb0f46c11e1f99e958a3e0d6904164b21814766132f7cb38b46df85fb387875d6907338f619856e049c29c288424547a2ca329b1d0251faf8c505bae9c3ec3d5a1e4327f5fdf46ffb088d97582c65a45857e1e0662c2d545166a03c7b024ca17ac3839d703086c5f9fd694b6f5493360c3bcd9d5d427b599ea7651d27005ca2f4c1d0312515f51a323f79b7f5cf1afa2ab67a3ddbfee1&projectId=44e8c964-4684-44c6-a6e3-3f3da8787b50") format("eot");
-  font-style: normal;
-  font-weight: 700;
-}
-
-@font-face {
-  font-family: "AvenirNextLTW01-Demi";
-  src: url("//fast.fonts.net/dv2/2/12d643f2-3899-49d5-a85b-ff430f5fad15.eot?d44f19a684109620e4841679af90e818b934c450213fb296d217dd76fbd8133e8104ffce1b8d7381e92baf075aac747ded01b441045f936c159eb0f46c11e1f99e958a3e0d6904164b21814766132f7cb38b46df85fb387875d6907338f619856e049c29c288424547a2ca329b1d0251faf8c505bae9c3ec3d5a1e4327f5fdf46ffb088d97582c65a45857e1e0662c2d545166a03c7b024ca17ac3839d703086c5f9fd694b6f5493360c3bcd9d5d427b599ea7651d27005ca2f4c1d0312515f51a323f79b7f5cf1afa2ab67a3ddbfee1&projectId=44e8c964-4684-44c6-a6e3-3f3da8787b50");
-  src: url("//fast.fonts.net/dv2/3/91b50bbb-9aa1-4d54-9159-ec6f19d14a7c.woff?d44f19a684109620e4841679af90e818b934c450213fb296d217dd76fbd8133e8104ffce1b8d7381e92baf075aac747ded01b441045f936c159eb0f46c11e1f99e958a3e0d6904164b21814766132f7cb38b46df85fb387875d6907338f619856e049c29c288424547a2ca329b1d0251faf8c505bae9c3ec3d5a1e4327f5fdf46ffb088d97582c65a45857e1e0662c2d545166a03c7b024ca17ac3839d703086c5f9fd694b6f5493360c3bcd9d5d427b599ea7651d27005ca2f4c1d0312515f51a323f79b7f5cf1afa2ab67a3ddbfee1&projectId=44e8c964-4684-44c6-a6e3-3f3da8787b50") format("woff"), url("//fast.fonts.net/dv2/1/a0f4c2f9-8a42-4786-ad00-fce42b57b148.ttf?d44f19a684109620e4841679af90e818b934c450213fb296d217dd76fbd8133e8104ffce1b8d7381e92baf075aac747ded01b441045f936c159eb0f46c11e1f99e958a3e0d6904164b21814766132f7cb38b46df85fb387875d6907338f619856e049c29c288424547a2ca329b1d0251faf8c505bae9c3ec3d5a1e4327f5fdf46ffb088d97582c65a45857e1e0662c2d545166a03c7b024ca17ac3839d703086c5f9fd694b6f5493360c3bcd9d5d427b599ea7651d27005ca2f4c1d0312515f51a323f79b7f5cf1afa2ab67a3ddbfee1&projectId=44e8c964-4684-44c6-a6e3-3f3da8787b50") format("truetype"), url("//fast.fonts.net/dv2/11/99affa9a-a5e9-4559-bd07-20cf0071852d.svg?d44f19a684109620e4841679af90e818b934c450213fb296d217dd76fbd8133e8104ffce1b8d7381e92baf075aac747ded01b441045f936c159eb0f46c11e1f99e958a3e0d6904164b21814766132f7cb38b46df85fb387875d6907338f619856e049c29c288424547a2ca329b1d0251faf8c505bae9c3ec3d5a1e4327f5fdf46ffb088d97582c65a45857e1e0662c2d545166a03c7b024ca17ac3839d703086c5f9fd694b6f5493360c3bcd9d5d427b599ea7651d27005ca2f4c1d0312515f51a323f79b7f5cf1afa2ab67a3ddbfee1&projectId=44e8c964-4684-44c6-a6e3-3f3da8787b50#99affa9a-a5e9-4559-bd07-20cf0071852d") format("svg");
-  font-style: normal;
-  font-weight: 700;
-}
-
-/* topdoc
-  name: Webfonts
+  name: Width utilities
   family: cf-core
-  patterns:
-    - name: Licensed webfonts
-      notes:
-        - "Avenir Next is included via the licensed-fonts.css file.
-          This file contains absolute links to our paid font service.
-          Fonts included this way will only work on CFPB-registered domains."
-        - "Note that when using Avenir Regular we automatically fix faux italic
-          and bold issues by overriding i, em, b, and strong tags to use the
-          appropriate fonts."
-    - name: Webfont mixins
-      codenotes:
-        - ".webfont-regular()"
-        - ".webfont-italic()"
-        - ".webfont-medium()"
-        - ".webfont-demi()"
-      notes:
-        - "Use these mixins to easily add the Avenir Next font family to your
-          elements."
-        - "To avoid faux bold and italics in Avenir Next, you must use the font
-          family name for that particular style. So when defining an italic or
-          bold style in Avenir Next you need to use the Avenir Next Italic font
-          family. Use the mixins when setting bold or italic text as they also
-          set the appropriate font-weight and font-style."
-        - "These mixins also add the appropriate .lt-ie9 overrides.
-          .lt-ie9 overrides are necessary to override font-style and font-weight
-          each time the webfont is used. These overrides are built into the webfont
-          mixins so you get them automatically. Note that this requires you to
-          use conditional classes on the <html> element:
-          https://github.com/h5bp/html5-boilerplate/blob/v4.3.0/doc/html.md#conditional-html-classes."
-  tags:
-    - cf-core
-*/
-
-/* topdoc
-  name: Type hierarchy
-  family: cf-core
-  patterns:
-    - name: Default body type
-      markup: |
-        <p>Lorem ipsum dolor sit amet, <em>consectetur adipisicing elit</em>, sed do eiusmod <strong>tempor incididunt</strong> ut labore et dolore magna aliqua. Ut enim ad minim veniam, quis nostrud exercitation ullamco laboris nisi ut aliquip ex ea commodo consequat.</p>
-    - name: Heading level 1
-      markup: |
-        <h1>Example heading element</h1>
-        <p class="h1">A non-heading element</p>
-      notes:
-        - Responsive header. At mobile sizes, displays as h2.
-    - name: Heading level 2
-      markup: |
-        <h2>Example heading element</h2>
-        <p class="h2">A non-heading element</p>
-      notes:
-        - Responsive header. At mobile sizes, displays as h3.
-    - name: Heading level 3
-      markup: |
-        <h3>Example heading element</h3>
-        <p class="h3">A non-heading element</p>
-      notes:
-        - Responsive header. At mobile sizes, displays as h4.
-    - name: Heading level 4
-      markup: |
-        <h4>Example heading element</h4>
-        <p class="h4">A non-heading element</p>
-    - name: Heading level 5
-      markup: |
-        <h5>Example heading element</h5>
-        <p class="h5">A non-heading element</p>
-    - name: Heading level 6
-      markup: |
-        <h6>Example heading element</h6>
-        <p class="h6">A non-heading element</p>
-    - name: Super header
-      markup: |
-        <h1 class="superheader">Example super heading</h1>
-        <p class="superheader">Example super heading</p>
-  tags:
-    - cf-core
-*/
-
-body {
-  color: #101820;
-  font-family: Georgia, "Times New Roman", serif;
-  font-size: 100%;
-  line-height: 1.375;
-}
-
-h1,
-.h1,
-h2,
-.h2,
-h3,
-.h3 {
-  font-family: "AvenirNextLTW01-Regular", Arial, sans-serif;
-  font-style: normal;
-  font-weight: normal;
-}
-
-h1 em,
-.h1 em,
-h2 em,
-.h2 em,
-h3 em,
-.h3 em,
-h1 i,
-.h1 i,
-h2 i,
-.h2 i,
-h3 i,
-.h3 i {
-  font-family: "AvenirNextLTW01-Italic", Arial, sans-serif;
-  font-style: italic;
-  font-weight: normal;
-}
-
-.lt-ie9 h1 em,
-.lt-ie9 .h1 em,
-.lt-ie9 h2 em,
-.lt-ie9 .h2 em,
-.lt-ie9 h3 em,
-.lt-ie9 .h3 em,
-.lt-ie9 h1 i,
-.lt-ie9 .h1 i,
-.lt-ie9 h2 i,
-.lt-ie9 .h2 i,
-.lt-ie9 h3 i,
-.lt-ie9 .h3 i {
-  font-style: normal !important;
-}
-
-h1 strong,
-.h1 strong,
-h2 strong,
-.h2 strong,
-h3 strong,
-.h3 strong,
-h1 b,
-.h1 b,
-h2 b,
-.h2 b,
-h3 b,
-.h3 b {
-  font-family: "AvenirNextLTW01-Demi", Arial, sans-serif;
-  font-style: normal;
-  font-weight: bold;
-}
-
-.lt-ie9 h1 strong,
-.lt-ie9 .h1 strong,
-.lt-ie9 h2 strong,
-.lt-ie9 .h2 strong,
-.lt-ie9 h3 strong,
-.lt-ie9 .h3 strong,
-.lt-ie9 h1 b,
-.lt-ie9 .h1 b,
-.lt-ie9 h2 b,
-.lt-ie9 .h2 b,
-.lt-ie9 h3 b,
-.lt-ie9 .h3 b {
-  font-weight: normal !important;
-}
-
-h1,
-.h1 {
-  margin-top: 0;
-  margin-bottom: 0.47058824em;
-  font-size: 2.125em;
-  line-height: 1.29411765;
-}
-
-h2,
-.h2 {
-  margin-top: 0;
-  margin-bottom: 0.73076923em;
-  font-size: 1.625em;
-  line-height: 1.26923077;
-}
-
-h3,
-.h3 {
-  margin-top: 0;
-  margin-bottom: 0.95454545em;
-  font-size: 1.375em;
-  line-height: 1.27272727;
-}
-
-h4,
-.h4 {
-  margin-top: 0;
-  margin-bottom: 1.16666667em;
-  font-size: 1.125em;
-  font-family: "AvenirNextLTW01-Medium", Arial, sans-serif;
-  font-style: normal;
-  font-weight: 500;
-  line-height: 1.22222222;
-}
-
-.lt-ie9 h4,
-.lt-ie9 .h4 {
-  font-weight: normal !important;
-}
-
-h5,
-h6,
-.h5,
-.h6 {
-  font-family: "AvenirNextLTW01-Demi", Arial, sans-serif;
-  font-style: normal;
-  font-weight: bold;
-  letter-spacing: 1px;
-  text-transform: uppercase;
-}
-
-.lt-ie9 h5,
-.lt-ie9 h6,
-.lt-ie9 .h5,
-.lt-ie9 .h6 {
-  font-weight: normal !important;
-}
-
-<<<<<<< HEAD
-.demo-spaced {
-  margin-bottom: 1.625em;
-}
-
-.demo-cols {
-  display: block;
-  position: relative;
-  margin-left: -15px;
-  margin-right: -15px;
-}
-
-.header .demo-col-12,
-.footer .demo-col-12 {
-  display: inline-block;
-  -webkit-box-sizing: border-box;
-  -moz-box-sizing: border-box;
-  box-sizing: border-box;
-  border: solid transparent;
-  border-width: 0 15px;
-  margin-right: -0.25em;
-  vertical-align: top;
-  width: 100%;
-}
-
-.ie .header .demo-col-12,
-.ie .footer .demo-col-12 {
-  margin-right: -0.26em;
-}
-
-.lt-ie8 .header .demo-col-12,
-.lt-ie8 .footer .demo-col-12 {
-  display: inline;
-  margin-right: 0;
-  zoom: 1;
-  behavior: url('/cfgov-refresh/static/vendor/box-sizing-polyfill/boxsizing.htc');
-}
-
-.demo-col-12 {
-  display: inline-block;
-  -webkit-box-sizing: border-box;
-  -moz-box-sizing: border-box;
-  box-sizing: border-box;
-  border: solid transparent;
-  border-width: 0 15px;
-  margin-right: -0.25em;
-  vertical-align: top;
-  width: 100%;
-}
-
-.ie .demo-col-12 {
-  margin-right: -0.26em;
-}
-
-.lt-ie8 .demo-col-12 {
-  display: inline;
-  margin-right: 0;
-  zoom: 1;
-  behavior: url('/cfgov-refresh/static/vendor/box-sizing-polyfill/boxsizing.htc');
-}
-
-.demo-col-6 {
-  display: inline-block;
-  -webkit-box-sizing: border-box;
-  -moz-box-sizing: border-box;
-  box-sizing: border-box;
-  border: solid transparent;
-  border-width: 0 15px;
-  margin-right: -0.25em;
-  vertical-align: top;
-  width: 50%;
-}
-
-.ie .demo-col-6 {
-  margin-right: -0.26em;
-}
-
-.lt-ie8 .demo-col-6 {
-  display: inline;
-  margin-right: 0;
-  zoom: 1;
-  behavior: url('/cfgov-refresh/static/vendor/box-sizing-polyfill/boxsizing.htc');
-}
-
-.header .demo-placeholder,
-.footer .demo-placeholder {
-  margin: 15px;
-}
-
-/* Base styles
-   ========================================================================== */
-
-img {
-  max-width: 100%;
-}
-
-/* Project-specific styles
-   ========================================================================== */
-
-/* ==========================================================================
-   cfgov-refresh
-   capital framework enhancements
-   ========================================================================== */
-=======
-h5,
-.h5 {
-  margin-top: 0;
-  margin-bottom: 0.35714286em;
-  font-size: 0.875em;
-  line-height: 1.57142857;
-}
-
-h6,
-.h6 {
-  margin-top: 0;
-  margin-bottom: 0.41666667em;
-  font-size: 0.75em;
-  line-height: 1.83333333;
-}
-
-.superheader {
-  margin-bottom: 0.1875em;
-  font-size: 3em;
-  font-family: "AvenirNextLTW01-Demi", Arial, sans-serif;
-  font-style: normal;
-  font-weight: bold;
-  line-height: 1.375;
-}
-
-.lt-ie9 .superheader {
-  font-weight: normal !important;
-}
-
-/* topdoc
-  name: Margins
-  family: cf-core
-  patterns:
-    - name: Consistent vertical margins
-      notes:
-        - "Assumes that the font size of each of these items remains the default."
-      markup: |
-        <p>Paragraph margin example</p>
-        <p>Paragraph margin example</p>
-  tags:
-    - cf-core
-*/
-
-p,
-ul,
-ol,
-dl,
-table,
-figure {
-  margin-top: 0;
-  margin-bottom: 1.25em;
-}
-
-figure {
-  margin-left: 0;
-  margin-right: 0;
-}
-
-/* topdoc
-  name: Default link
-  notes:
-    - "Note that the .visited, .hover, .focus, .active classes are for demonstration purposes only and should not 
-      be used in production."
-  family: cf-core
-  patterns:
-    - name: Default state
-      markup: |
-        <a href="#">Default link style</a>
-    - name: Visited state
-      markup: |
-        <a href="#" class="visited">Visited link style</a>
-    - name: Hovered state
-      markup: |
-        <a href="#" class="hover">Hovered link style</a>
-    - name: Focused state
-      markup: |
-        <a href="#" class="focus">Focused link style</a>
-    - name: Active state
-      markup: |
-        <a href="#" class="active">Active link style</a>
-  tags:
-    - cf-core
-*/
-
-a {
-  border-width: 0;
-  border-style: dotted;
-  border-color: #0072ce;
-  color: #0072ce;
-  text-decoration: none;
-}
-
-a:visited,
-a.visited {
-  border-color: #005e5d;
-  color: #005e5d;
-}
-
-a:hover,
-a.hover {
-  border-style: solid;
-  border-color: #7fb8e6;
-  color: #7fb8e6;
-}
-
-a:focus,
-a.focus {
-  border-style: solid;
-  outline: thin dotted;
-}
-
-a:active,
-a.active {
-  border-style: solid;
-  border-color: #002d72;
-  color: #002d72;
-}
-
-/* topdoc
-  name: Underlined links
-  family: cf-core
-  patterns:
-    - name: States
-      notes:
-        - "Note that the .visited, .hover, .focus, .active classes are for demonstration purposes only and should not 
-          be used in production."
-        - "The underline style properties are mostly set above in the a tag.
-          To enable the underline simply set a bottom-border-width as done here."
-      markup: |
-        <p>
-            <a href="#">Default</a>,
-            <a href="#" class="visited">Visited</a>,
-            <a href="#" class="hover">Hovered</a>,
-            <a href="#" class="focus">Focused</a>,
-            <a href="#" class="active">Active</a>
-        </p>
-    - name: Underline conditions
-      notes:
-        - "We're restricting link borders to links within p, li, and dd so that
-          we don't have to override them every time we want a plain link."
-      markup: |
-        <p>
-            <a href="#">A child of a paragraph</a>
-        </p>
-        <ul>
-            <li>
-                <a href="#">A child of a list item</a>
-            </li>
-        </ul>
-        <dl>
-            <dt>
-                Definition list term
-            </dt>
-            <dd>
-                <a href="#">A child of a definition list description</a>
-            </dd>
-        </dl>
-    - name: Exceptions for underlined links
-      notes:
-        - "Inline text links inside of a nav element are not underlined."
-      markup: |
-        <nav>
-            <p>
-                <a href="#">A child of a paragraph</a>
-            </p>
-            <ul>
-                <li>
-                    <a href="#">A child of a list item</a>
-                </li>
-            </ul>
-            <dl>
-                <dt>
-                    Definition list term
-                </dt>
-                <dd>
-                    <a href="#">A child of a definition list description</a>
-                </dd>
-            </dl>
-        </nav>
-  tags:
-    - cf-core
-*/
-
-p a,
-li a,
-dd a {
-  border-bottom-width: 1px;
-}
-
-nav a {
-  border-bottom-width: 0;
-}
-
-/* topdoc
-  name: Lists
-  family: cf-core
-  patterns:
-    - name: Unordered list
-      markup: |
-        <ul>
-            <li>List item</li>
-            <li>List item</li>
-            <li>List item</li>
-        </ul>
-  tags:
-    - cf-core
-*/
-
-ul {
-  list-style: square;
-}
->>>>>>> d3918e3a
-
-/* topdoc
-  name: Tables
-  family: cf-core
-  patterns:
-    - name: Standard table
-      markup: |
-        <table>
-            <thead>
-                <tr>
-                    <th>Column 1 header</th>
-                    <th>Column 2 header</th>
-                    <th>Column 3 header</th>
-                </tr>
-            </thead>
-            <tbody>
-                <tr>
-                    <th>Row 1 header</th>
-                    <td>Row 1, column 2</td>
-                    <td>Row 1, column 3</td>
-                </tr>
-                <tr>
-                    <th>Row 2 header</th>
-                    <td>Row 2, column 2</td>
-                    <td>Row 2, column 3</td>
-                </tr>
-                <tr>
-                    <th>Row 3 header</th>
-                    <td>Row 3, column 2</td>
-                    <td>Row 3, column 3</td>
-                </tr>
-            </tbody>
-        </table>
-    - name: Compact table
-      markup: |
-        <table class="compact-table">
-            <thead>
-                <tr>
-                    <th>Column 1 header</th>
-                    <th>Column 2 header</th>
-                    <th>Column 3 header</th>
-                </tr>
-            </thead>
-            <tbody>
-                <tr>
-                    <th>Row 1 header</th>
-                    <td>Row 1, column 2</td>
-                    <td>Row 1, column 3</td>
-                </tr>
-                <tr>
-                    <th>Row 2 header</th>
-                    <td>Row 2, column 2</td>
-                    <td>Row 2, column 3</td>
-                </tr>
-                <tr>
-                    <th>Row 3 header</th>
-                    <td>Row 3, column 2</td>
-                    <td>Row 3, column 3</td>
-                </tr>
-            </tbody>
-        </table>
-      notes:
-        - Reduces cell padding to 10px.
-  tags:
-<<<<<<< HEAD
-    - cfgov-cf-enhancements
-*/
-
-th,
-td {
-  padding: 0.625em 0.625em;
-  background: #ffffff;
-  vertical-align: top;
-}
-
-tbody > tr:nth-child(odd) > th,
-tbody > tr:nth-child(odd) > td {
-  background: inherit;
-}
-
-thead th {
-  font-family: "AvenirNextLTW01-Demi", Arial, sans-serif;
-  font-style: normal;
-  font-weight: bold;
-  letter-spacing: 1px;
-  text-transform: uppercase;
-  margin-top: 0;
-  margin-bottom: 0.35714286em;
-  font-size: 0.875em;
-  line-height: 1.57142857;
-  padding: 0.57142857em 0.71428571em;
-  margin-bottom: 0;
-  border-bottom: 1px solid #babbbd;
-  background: #f1f2f2;
-  color: #43484e;
-}
-
-.lt-ie9 thead th {
-  font-weight: normal !important;
-}
-
-tbody th {
-  font-family: "AvenirNextLTW01-Medium", Arial, sans-serif;
-  font-style: normal;
-  font-weight: 500;
-}
-
-.lt-ie9 tbody th {
-  font-weight: normal !important;
-}
-
-tbody tr {
-  border-bottom: 1px solid #babbbd;
-}
-
-/* topdoc
-  name: cf-grid column dividers
-  family: cfgov-cf-enhancements
-  notes:
-    - "cf-grid columns use left and right borders for fixed margins which means
-       it's not possible to set visual left and right borders directly on them.
-       Instead we can use the :before pseudo element and position it absolutely.
-       The added benefit of doing it this way is that the border spans the
-       entire height of the next parent using `position: relative;`. This means
-       that the border will always match the height of the tallest column in the
-       row."
-=======
-    - cf-core
-*/
-
-table {
-  font-family: "AvenirNextLTW01-Regular", Arial, sans-serif;
-  font-style: normal;
-  font-weight: normal;
-}
-
-table em,
-table i {
-  font-family: "AvenirNextLTW01-Italic", Arial, sans-serif;
-  font-style: italic;
-  font-weight: normal;
-}
-
-.lt-ie9 table em,
-.lt-ie9 table i {
-  font-style: normal !important;
-}
-
-table strong,
-table b {
-  font-family: "AvenirNextLTW01-Demi", Arial, sans-serif;
-  font-style: normal;
-  font-weight: bold;
-}
-
-.lt-ie9 table strong,
-.lt-ie9 table b {
-  font-weight: normal !important;
-}
-
-th,
-td {
-  padding: 0.75em 0.9375em;
-  background: #f8f8f8;
-}
-
-thead th,
-thead td {
-  color: #ffffff;
-  background: #43484e;
-}
-
-tbody > tr:nth-child(odd) > th,
-tbody > tr:nth-child(odd) > td {
-  background: #f1f2f2;
-}
-
-.compact-table th,
-.compact-table td {
-  padding: 0.4375em 0.625em;
-}
-
-th {
-  font-family: "AvenirNextLTW01-Demi", Arial, sans-serif;
-  font-style: normal;
-  font-weight: bold;
-  text-align: left;
-}
-
-.lt-ie9 th {
-  font-weight: normal !important;
-}
-
-/* topdoc
-  name: Block quote
-  family: cf-core
->>>>>>> d3918e3a
-  patterns:
-    - name: Default block quote
-      markup: |
-        <blockquote cite="link-to-source">
-            Lorem ipsum dolor sit amet, consectetur adipisicing elit. Culpa
-            similique fugit hic eligendi praesentium officiis illum optio iusto
-            commodi eum tempore nisi ad in perferendis enim quo dolores.
-            Reprehenderit similique earum quibusdam possimus vitae esse
-            nesciunt mollitia sed beatae aliquid dolores iure a impedit quam
-            minus eum modi illum ducimus eligendi eveniet labore non sequi
-            voluptate et totam praesentium animi itaque asperiores dolorum
-            sunt laudantium repellat nam commodi. Perspiciatis natus aliquam
-            veniam officiis ducimus voluptatum ut necessitatibus non!
-        </blockquote>
-      notes:
-        - "Use a block quote to quote from an external work. See .pull-quote if
-          you need to highlight an excerpt from the current work."
-        - "It is best practice to document the URL of a quoted work using the
-          cite attribute."
-  tags:
-    - cf-core
-*/
-
-blockquote {
-  margin: 1.25em;
-}
-
-blockquote {
-  margin: 1.75em 2.5em;
-}
-
-/* topdoc
-<<<<<<< HEAD
-  name: Expandables
-  family: cfgov-cf-enhancements
-  patterns:
-    - name: Header right float on medium modifier
-      codenotes:
-        - .expandable_header-right__float-on-medium
-  tags:
-    - cfgov-cf-enhancements
-*/
-
-.expandable_header-right__float-on-medium {
-  float: none;
-}
-
-.expandable_header-right__float-on-medium {
-  float: right;
-=======
-  name: Pull quote
-  family: cf-core
-  patterns:
-    - name: Default pull quote
-      markup: |
-        <aside class="pull-quote">
-            <div class="pull-quote_body">
-                Lorem ipsum dolor sit amet, consectetur adipisicing elit.
-                Cum corrupti tempora nam nihil qui mollitia consectetur
-                corporis nemo culpa dolorum!
-            </div>
-            <footer>
-                <cite class="pull-quote_citation">
-                    - Author Name
-                </cite>
-            <footer>
-        </aside>
-      notes:
-        - "Use a pull quote to highlight excerpts from the current work.
-          This is not to be confused with blockquote which quotes from an
-          external work."
-        - "Since a pull quote is an excerpt and repeats content from the
-          article it's contained within you should use the aside element."
-    - name: Large pull quote
-      markup: |
-        <aside class="pull-quote pull-quote__large">
-            <div class="pull-quote_body">
-                Lorem ipsum dolor sit amet, consectetur adipisicing elit.
-                Cum corrupti tempora nam nihil qui mollitia consectetur
-                corporis nemo culpa dolorum!
-            </div>
-            <footer>
-                <cite class="pull-quote_citation">
-                    - Author Name
-                </cite>
-            <footer>
-        </aside>
-  tags:
-    - cf-core
-*/
-
-.pull-quote_body {
-  font-family: "AvenirNextLTW01-Regular", Arial, sans-serif;
-  font-style: normal;
-  font-weight: normal;
-  margin-top: 0;
-  margin-bottom: 0.95454545em;
-  font-size: 1.375em;
-  line-height: 1.27272727;
-  margin-bottom: 0.54545455em;
-  color: #101820;
-}
-
-.pull-quote_body em,
-.pull-quote_body i {
-  font-family: "AvenirNextLTW01-Italic", Arial, sans-serif;
-  font-style: italic;
-  font-weight: normal;
-}
-
-.lt-ie9 .pull-quote_body em,
-.lt-ie9 .pull-quote_body i {
-  font-style: normal !important;
-}
-
-.pull-quote_body strong,
-.pull-quote_body b {
-  font-family: "AvenirNextLTW01-Demi", Arial, sans-serif;
-  font-style: normal;
-  font-weight: bold;
-}
-
-.lt-ie9 .pull-quote_body strong,
-.lt-ie9 .pull-quote_body b {
-  font-weight: normal !important;
-}
-
-.pull-quote_citation {
-  font-family: "AvenirNextLTW01-Demi", Arial, sans-serif;
-  font-style: normal;
-  font-weight: bold;
-  letter-spacing: 1px;
-  text-transform: uppercase;
-  margin-top: 0;
-  margin-bottom: 0.35714286em;
-  font-size: 0.875em;
-  line-height: 1.57142857;
-  color: #75787b;
-}
-
-.lt-ie9 .pull-quote_citation {
-  font-weight: normal !important;
-}
-
-.pull-quote__large .pull-quote_body {
-  font-family: "AvenirNextLTW01-Regular", Arial, sans-serif;
-  font-style: normal;
-  font-weight: normal;
-  margin-top: 0;
-  margin-bottom: 0.73076923em;
-  font-size: 1.625em;
-  line-height: 1.26923077;
-  margin-bottom: 0.69230769em;
-}
-
-.pull-quote__large .pull-quote_body em,
-.pull-quote__large .pull-quote_body i {
-  font-family: "AvenirNextLTW01-Italic", Arial, sans-serif;
-  font-style: italic;
-  font-weight: normal;
-}
-
-.lt-ie9 .pull-quote__large .pull-quote_body em,
-.lt-ie9 .pull-quote__large .pull-quote_body i {
-  font-style: normal !important;
-}
-
-.pull-quote__large .pull-quote_body strong,
-.pull-quote__large .pull-quote_body b {
-  font-family: "AvenirNextLTW01-Demi", Arial, sans-serif;
-  font-style: normal;
-  font-weight: bold;
-}
-
-.lt-ie9 .pull-quote__large .pull-quote_body strong,
-.lt-ie9 .pull-quote__large .pull-quote_body b {
-  font-weight: normal !important;
-}
-
-/* topdoc
-    name: Form labels
-    family: cf-core
-    notes:
-      - "Visit https://github.com/cfpb/cf-forms for advanced form label patterns."
-    patterns:
-    - name: Default label
-      markup: |
-        <label>Form label</label>
-    - name: Label wrapping a radio or checkbox
-      markup: |
-        <label>
-            <input type="radio">
-            Radio label
-        </label>
-        <label>
-            <input type="checkbox">
-            Checkbox label
-        </label>
-    tags:
-    - cf-core
-*/
-
-label {
-  display: block;
-  margin-bottom: 0.3125em;
-  font-family: "AvenirNextLTW01-Regular", Arial, sans-serif;
-  font-style: normal;
-  font-weight: normal;
-}
-
-label em,
-label i {
-  font-family: "AvenirNextLTW01-Italic", Arial, sans-serif;
-  font-style: italic;
-  font-weight: normal;
-}
-
-.lt-ie9 label em,
-.lt-ie9 label i {
-  font-style: normal !important;
-}
-
-label strong,
-label b {
-  font-family: "AvenirNextLTW01-Demi", Arial, sans-serif;
-  font-style: normal;
-  font-weight: bold;
-}
-
-.lt-ie9 label strong,
-.lt-ie9 label b {
-  font-weight: normal !important;
-}
-
-label input[type="radio"],
-label input[type="checkbox"] {
-  margin-right: 0.375em;
->>>>>>> d3918e3a
-}
-
-/* topdoc
-    name: Form elements
-    family: cf-core
-    notes:
-      - "The .focus class is only included for documentation demos and should
-         not be used in production."
-      - "Visit https://github.com/cfpb/cf-forms for advanced form field patterns."
-    patterns:
-    - name: type="text"
-      markup: |
-        <input type="text" value="Lorem ipsum">
-        <input placeholder="Lorem ipsum" type="text" value="">
-        <input class="focus" type="text" value="Lorem ipsum">
-    - name: type="search"
-      markup: |
-        <input type="search" value="Lorem ipsum">
-        <input placeholder="Lorem ipsum" type="search" value="">
-        <input class="focus" type="search" value="Lorem ipsum">
-    - name: type="email"
-      markup: |
-        <input type="email" value="Lorem ipsum">
-        <input placeholder="Lorem ipsum" type="email" value="">
-        <input class="focus" type="email" value="Lorem ipsum">
-    - name: type="url"
-      markup: |
-        <input type="url" value="Lorem ipsum">
-        <input placeholder="Lorem ipsum" type="url" value="">
-        <input class="focus" type="url" value="Lorem ipsum">
-    - name: type="tel"
-      markup: |
-        <input type="tel" value="Lorem ipsum">
-        <input placeholder="Lorem ipsum" type="tel" value="">
-        <input class="focus" type="tel" value="Lorem ipsum">
-    - name: type="number"
-      markup: |
-        <input type="number" value="1000">
-        <input placeholder="Lorem ipsum" type="number" value="">
-        <input class="focus" type="number" value="1000">
-    - name: textarea
-      markup: |
-        <textarea>Lorem ipsum</textarea>
-        <textarea class="focus">Lorem ipsum</textarea>
-    - name: multi-select
-      markup: |
-        <select multiple>
-            <option value="option1">Lorem</option>
-            <option value="option2">Ipsum</option>
-            <option value="option3">Dolor</option>
-            <option value="option4">Sit</option>
-        </select>
-        <select class="focus" multiple>
-            <option value="option1">Lorem</option>
-            <option value="option2">Ipsum</option>
-            <option value="option3">Dolor</option>
-            <option value="option4">Sit</option>
-        </select>
-    tags:
-    - cf-core
-*/
-
-input[type="text"],
-input[type="search"],
-input[type="email"],
-input[type="url"],
-input[type="tel"],
-input[type="number"],
-textarea,
-select[multiple] {
-  display: inline-block;
-  margin: 0;
-  padding: 0.375em;
-  font-family: Arial, sans-serif;
-  font-size: 1em;
-  background: #ffffff;
-  border: 1px solid #75787b;
-  border-radius: 0;
-  vertical-align: top;
-  -webkit-appearance: none;
-  -webkit-user-modify: read-write-plaintext-only;
-}
-
-::-webkit-search-decoration {
-  -webkit-appearance: none;
-}
-
-input[type="text"]:focus,
-input[type="text"].focus,
-input[type="search"]:focus,
-input[type="search"].focus,
-input[type="email"]:focus,
-input[type="email"].focus,
-input[type="url"]:focus,
-input[type="url"].focus,
-input[type="tel"]:focus,
-input[type="tel"].focus,
-input[type="number"]:focus,
-input[type="number"].focus,
-textarea:focus,
-textarea.focus,
-select[multiple]:focus,
-select[multiple].focus {
-  border: 1px solid #0072ce;
-  outline: 1px solid #0072ce;
-  outline-offset: 0;
-  -webkit-box-shadow: none;
-  box-shadow: none;
-}
-
-::-webkit-input-placeholder {
-  color: #75787b;
-}
-
-::-moz-placeholder {
-  color: #75787b;
-}
-
-:-ms-input-placeholder {
-  color: #75787b;
-}
-
-/* topdoc
-  name: Images
-  family: cf-core
-  patterns:
-    - name: max-width
-      markup: |
-            <img src="http://placekitten.com/800/40" alt="">
-      notes:
-        - "Gives all images a default max-width of 100% of their container."
-  tags:
-    - cf-core
-*/
-
-img {
-  max-width: 100%;
-}
-
-/* topdoc
-  name: EOF
-  eof: true
-*/
-
-/* Demo-specific styles
-   ========================================================================== */
-
-/* ==========================================================================
-   cfgov-refresh
-   demo
-   ========================================================================== */
-
-.beta-banner {
-  padding: 30px 0;
-  background: #ffecd1;
-  font-family: "AvenirNextLTW01-Regular", Arial, sans-serif;
-  font-style: normal;
-  font-weight: normal;
-}
-
-.beta-banner em,
-.beta-banner i {
-  font-family: "AvenirNextLTW01-Italic", Arial, sans-serif;
-  font-style: italic;
-  font-weight: normal;
-}
-
-.lt-ie9 .beta-banner em,
-.lt-ie9 .beta-banner i {
-  font-style: normal !important;
-}
-
-.beta-banner strong,
-.beta-banner b {
-  font-family: "AvenirNextLTW01-Demi", Arial, sans-serif;
-  font-style: normal;
-  font-weight: bold;
-}
-
-.lt-ie9 .beta-banner strong,
-.lt-ie9 .beta-banner b {
-  font-weight: normal !important;
-}
-
-.beta-banner_head {
-  margin-top: 0;
-  margin-bottom: 1.16666667em;
-  font-size: 1.125em;
-  font-family: "AvenirNextLTW01-Medium", Arial, sans-serif;
-  font-style: normal;
-  font-weight: 500;
-  line-height: 1.22222222;
-}
-
-.lt-ie9 .beta-banner_head {
-  font-weight: normal !important;
-}
-
-.beta-banner_icon {
-  color: #ff9e1b;
-}
-
-.beta-banner_desc {
-  margin-bottom: 0;
-}
-
-.beta-banner_close-btn {
-  width: 100%;
-  margin-top: 15px;
-}
-
-.beta-banner_close-btn,
-.beta-banner_close-btn:link,
-.beta-banner_close-btn:visited {
-  background-color: #75787b;
-  color: #ffffff;
-}
-
-.beta-banner_close-btn:hover,
-.beta-banner_close-btn.hover {
-  background-color: #919395;
-}
-
-.beta-banner_close-btn:focus,
-.beta-banner_close-btn.focus {
-  background-color: #919395;
-  outline-color: #75787b;
-}
-
-.beta-banner_close-btn:active,
-.beta-banner_close-btn.active {
-  background-color: #43484e;
-}
-
-.beta-banner_close-btn {
-  padding: 0;
-  border-bottom: 1px dotted #0072ce;
-  border-radius: 0;
-  margin: 0.57142857em 0;
-  width: auto;
-  padding: 15px;
-  margin: 0;
-  position: absolute;
-  top: 0;
-  right: 0;
-  color: #101820;
-  border-color: #101820;
-  border-bottom-width: 0 !important;
-  text-transform: lowercase;
-}
-
-.beta-banner_close-btn,
-.beta-banner_close-btn:link,
-.beta-banner_close-btn:visited {
-  background-color: transparent;
-  color: #0072ce;
-}
-
-.beta-banner_close-btn:hover,
-.beta-banner_close-btn.hover {
-  border-bottom: 1px solid #7fb8e6;
-  background-color: transparent;
-  color: #7fb8e6;
-}
-
-.beta-banner_close-btn:focus,
-.beta-banner_close-btn.focus {
-  border-bottom-style: solid;
-  background-color: transparent;
-  outline: thin dotted #0072ce;
-}
-
-.beta-banner_close-btn:active,
-.beta-banner_close-btn.active {
-  border-bottom: 1px solid #002d72;
-  background-color: transparent;
-  color: #002d72;
-}
-
-.beta-banner_close-btn:visited,
-.beta-banner_close-btn.visited {
-  border-color: #101820;
-  color: #101820;
-}
-
-.beta-banner_close-btn:hover,
-.beta-banner_close-btn.hover {
-  border-color: #43484e;
-  color: #43484e;
-}
-
-.beta-banner_close-btn:focus,
-.beta-banner_close-btn.focus {
-  border-color: #43484e;
-  color: #43484e;
-}
-
-.beta-banner_close-btn:active,
-.beta-banner_close-btn.active {
-  border-color: #101820;
-  color: #101820;
-}
-
-.beta-banner_close-btn {
-  top: -30px;
-}
-
-.demo-placeholder {
-  display: inline-block;
-  padding: 0.57142857em 0.85714286em;
-  color: #75787b;
-  font-family: "AvenirNextLTW01-Regular", Arial, sans-serif;
-  font-style: normal;
-  font-weight: normal;
-  font-size: 0.875em;
-  line-height: 1;
-  border: 2px dashed #babbbd;
-  background: #f8f8f8;
-}
-
-.demo-placeholder em,
-.demo-placeholder i {
-  font-family: "AvenirNextLTW01-Italic", Arial, sans-serif;
-  font-style: italic;
-  font-weight: normal;
-}
-
-.lt-ie9 .demo-placeholder em,
-.lt-ie9 .demo-placeholder i {
-  font-style: normal !important;
-}
-
-.demo-placeholder strong,
-.demo-placeholder b {
-  font-family: "AvenirNextLTW01-Demi", Arial, sans-serif;
-  font-style: normal;
-  font-weight: bold;
-}
-
-.lt-ie9 .demo-placeholder strong,
-.lt-ie9 .demo-placeholder b {
-  font-weight: normal !important;
-}
-
-.demo-logo {
-  margin: 26px 0;
-}
-
-.demo-file-name {
-  font-family: Consolas, monaco, monospace;
-}
-
-.demo-sheer-link {
-  font-family: "AvenirNextLTW01-Regular", Arial, sans-serif;
-  font-style: normal;
-  font-weight: normal;
-  font-size: 0.75em;
-}
-
-.demo-sheer-link em,
-.demo-sheer-link i {
-  font-family: "AvenirNextLTW01-Italic", Arial, sans-serif;
-  font-style: italic;
-  font-weight: normal;
-}
-
-.lt-ie9 .demo-sheer-link em,
-.lt-ie9 .demo-sheer-link i {
-  font-style: normal !important;
-}
-
-.demo-sheer-link strong,
-.demo-sheer-link b {
-  font-family: "AvenirNextLTW01-Demi", Arial, sans-serif;
-  font-style: normal;
-  font-weight: bold;
-}
-
-.lt-ie9 .demo-sheer-link strong,
-.lt-ie9 .demo-sheer-link b {
-  font-weight: normal !important;
-}
-
-.demo-spaced {
-  margin-bottom: 1.625em;
-}
-
-.demo-cols {
-  display: block;
-  position: relative;
-  margin-left: -15px;
-  margin-right: -15px;
-}
-
-.header .demo-col-12,
-.footer .demo-col-12 {
-  display: inline-block;
-  -webkit-box-sizing: border-box;
-  -moz-box-sizing: border-box;
-  box-sizing: border-box;
-  border: solid transparent;
-  border-width: 0 15px;
-  margin-right: -0.25em;
-  vertical-align: top;
-  width: 100%;
-}
-
-.ie .header .demo-col-12,
-.ie .footer .demo-col-12 {
-  margin-right: -0.26em;
-}
-
-.lt-ie8 .header .demo-col-12,
-.lt-ie8 .footer .demo-col-12 {
-  display: inline;
-  margin-right: 0;
-  zoom: 1;
-  behavior: url('/cfgov-refresh/static/vendor/box-sizing-polyfill/boxsizing.htc');
-}
-
-.demo-col-12 {
-  display: inline-block;
-  -webkit-box-sizing: border-box;
-  -moz-box-sizing: border-box;
-  box-sizing: border-box;
-  border: solid transparent;
-  border-width: 0 15px;
-  margin-right: -0.25em;
-  vertical-align: top;
-  width: 100%;
-}
-
-.ie .demo-col-12 {
-  margin-right: -0.26em;
-}
-
-.lt-ie8 .demo-col-12 {
-  display: inline;
-  margin-right: 0;
-  zoom: 1;
-  behavior: url('/cfgov-refresh/static/vendor/box-sizing-polyfill/boxsizing.htc');
-}
-
-.demo-col-6 {
-  display: inline-block;
-  -webkit-box-sizing: border-box;
-  -moz-box-sizing: border-box;
-  box-sizing: border-box;
-  border: solid transparent;
-  border-width: 0 15px;
-  margin-right: -0.25em;
-  vertical-align: top;
-  width: 50%;
-}
-
-.ie .demo-col-6 {
-  margin-right: -0.26em;
-}
-
-.lt-ie8 .demo-col-6 {
-  display: inline;
-  margin-right: 0;
-  zoom: 1;
-  behavior: url('/cfgov-refresh/static/vendor/box-sizing-polyfill/boxsizing.htc');
-}
-
-.header .demo-placeholder,
-.footer .demo-placeholder {
-  margin: 15px;
-}
-
-/* Project-specific styles
-   ========================================================================== */
-
-/* ==========================================================================
-   cfgov-refresh
-   capital framework enhancements
-   ========================================================================== */
-
-/* topdoc
-  name: Proposed Superheader line-height tweak
-  family: cfgov-cf-enhancements
-  notes:
-    - "The current superheader line-height is a little tall.
-       This proposes reducing it."
-  patterns:
-    - name: .superheader
-      markup: |
-        <h1 class="superheader">
-            Here's a long header that will hopefully break
-            break onto two lines.
-        </h1>
-  tags:
-    - cfgov-cf-enhancements
-*/
-
-.superheader {
-  margin-bottom: 0.1875em;
-  font-size: 3em;
-  font-family: "AvenirNextLTW01-Demi", Arial, sans-serif;
-  font-style: normal;
-  font-weight: bold;
-  line-height: 1.25;
-}
-
-.lt-ie9 .superheader {
-  font-weight: normal !important;
-}
-
-/* topdoc
-  name: Small text utility
-  family: cfgov-cf-enhancements
-  patterns:
-    - name: .u-small-text (utility class)
-      markup: |
-        Lorem ipsum<br>
-        <span class="u-small-text">dolor sit amet</span>
-      codenotes:
-        - ".u-small-text"
-      notes:
-        - "14px text."
-        - "The utility class should only be used when the default text size is
-           16px. For example you wouldn't want to use the class inside of an
-           `h1` because the `font-size` in the `h1` will make `.u-small-text`
-           bigger than it should be. See the docs for the `.u-small-text()`
-           mixin."
-    - name: .u-small-text() (Less mixin)
-      codenotes:
-        - ".u-small-text(@context)"
-        - |
-          // Mixin usage:
-          .example {
-            font-size: unit(20px / @base-font-size-px, em);
-            small {
-              .u-small-text(20px);
-            }
-          }
-          // Compiles to:
-          .example {
-            font-size: 1.25em;
-          }
-          .example small {
-            font-size: 0.7em;
-          }
-      notes:
-        - "This mixin enables you to easily create consistent small text by
-           passing the context `font-size`."
-  tags:
-    - cfgov-cf-enhancements
-*/
-
-.u-small-text {
-  font-size: 0.875em;
-}
-
-small {
-  font-size: 0.875em;
-}
-
-/* topdoc
-  name: Width utilities
-  family: cfgov-cf-enhancements
   patterns:
     - name: Percent-based
       markup: |
@@ -9507,7 +7574,7 @@
         - "Inline styles are for demonstration purposes only, please don't use
            them."
   tags:
-    - cfgov-cf-enhancements
+    - cf-core
 */
 
 .u-w100pct {
@@ -9565,6 +7632,1488 @@
 .u-w33pct {
   width: 33.33333333%;
 }
+
+/* topdoc
+  name: Width-specific display
+  family: cf-core
+  patterns:
+    - name: Show on mobile
+      markup: |
+        <section>
+            <p>The the text in the box below is visible only at widths less than 600px</p>
+            <div style="border: 1px solid black; height: 22px; padding: 5px;">
+                <p class="u-show-on-mobile">Visible on mobile</p>
+            </div>
+        </section>
+      codenotes:
+        - ".u-show-on-mobile"
+        - "Uses 'display:block' to toggle display. Would need to be extended
+          for inline use cases."
+      notes:
+        - "Displays an element only at mobile widths."
+    - name: Hide on mobile
+      markup: |
+        <section>
+            <p>The text in the box below is hidden at widths less than 600px</p>
+            <div style="border: 1px solid black; height: 22px; padding: 5px;">
+                <p class="u-hide-on-mobile">Hidden on mobile</p>
+            </div>
+        </section>
+      codenotes:
+        - ".u-hide-on-mobile"
+      notes:
+        - "Hides an element at mobile widths"
+  tags:
+    - cf-core
+*/
+
+.u-show-on-mobile {
+  display: none;
+}
+
+/* topdoc
+  name: Small text utility
+  family: cf-core
+  patterns:
+    - name: .u-small-text (utility class)
+      markup: |
+        Lorem ipsum<br>
+        <span class="u-small-text">dolor sit amet</span>
+      codenotes:
+        - ".u-small-text"
+      notes:
+        - "14px text."
+        - "The utility class should only be used when the default text size is
+           16px. For example you wouldn't want to use the class inside of an
+           `h1` because the `font-size` in the `h1` will make `.u-small-text`
+           bigger than it should be. See the docs for the `.u-small-text()`
+           mixin."
+    - name: .u-small-text() (Less mixin)
+      codenotes:
+        - ".u-small-text(@context)"
+        - |
+          // Mixin usage:
+          .example {
+            font-size: unit(20px / @base-font-size-px, em);
+            small {
+              .u-small-text(20px);
+            }
+          }
+          // Compiles to:
+          .example {
+            font-size: 1.25em;
+          }
+          .example small {
+            font-size: 0.7em;
+          }
+      notes:
+        - "This mixin enables you to easily create consistent small text by
+           passing the context `font-size`."
+  tags:
+    - cf-core
+*/
+
+.u-small-text {
+  font-size: 0.875em;
+}
+
+small {
+  font-size: 0.875em;
+}
+
+/* topdoc
+    name: EOF
+    eof: true
+*/
+
+/* ==========================================================================
+   Capital Framework
+   Base styles
+   ========================================================================== */
+
+/*
+ * Source: http://fast.fonts.net/cssapi/44e8c964-4684-44c6-a6e3-3f3da8787b50.css
+ * This file has been edited to use absolute URLS so we can concatenate it with
+ * all of our other styles.
+ */
+
+@font-face {
+  font-family: "AvenirNextLTW01-Regular";
+  src: url("//fast.fonts.net/dv2/2/e9167238-3b3f-4813-a04a-a384394eed42.eot?d44f19a684109620e4841679af90e818b934c450213fb296d217dd76fbd8133e8104ffce1b8d7381e92baf075aac747ded01b441045f936c159eb0f46c11e1f99e958a3e0d6904164b21814766132f7cb38b46df85fb387875d6907338f619856e049c29c288424547a2ca329b1d0251faf8c505bae9c3ec3d5a1e4327f5fdf46ffb088d97582c65a45857e1e0662c2d545166a03c7b024ca17ac3839d703086c5f9fd694b6f5493360c3bcd9d5d427b599ea7651d27005ca2f4c1d0312515f51a323f79b7f5cf1afa2ab67a3ddbfee1&projectId=44e8c964-4684-44c6-a6e3-3f3da8787b50") format("eot");
+  font-style: normal;
+  font-weight: normal;
+}
+
+@font-face {
+  font-family: "AvenirNextLTW01-Regular";
+  src: url("//fast.fonts.net/dv2/2/e9167238-3b3f-4813-a04a-a384394eed42.eot?d44f19a684109620e4841679af90e818b934c450213fb296d217dd76fbd8133e8104ffce1b8d7381e92baf075aac747ded01b441045f936c159eb0f46c11e1f99e958a3e0d6904164b21814766132f7cb38b46df85fb387875d6907338f619856e049c29c288424547a2ca329b1d0251faf8c505bae9c3ec3d5a1e4327f5fdf46ffb088d97582c65a45857e1e0662c2d545166a03c7b024ca17ac3839d703086c5f9fd694b6f5493360c3bcd9d5d427b599ea7651d27005ca2f4c1d0312515f51a323f79b7f5cf1afa2ab67a3ddbfee1&projectId=44e8c964-4684-44c6-a6e3-3f3da8787b50");
+  src: url("//fast.fonts.net/dv2/3/1e9892c0-6927-4412-9874-1b82801ba47a.woff?d44f19a684109620e4841679af90e818b934c450213fb296d217dd76fbd8133e8104ffce1b8d7381e92baf075aac747ded01b441045f936c159eb0f46c11e1f99e958a3e0d6904164b21814766132f7cb38b46df85fb387875d6907338f619856e049c29c288424547a2ca329b1d0251faf8c505bae9c3ec3d5a1e4327f5fdf46ffb088d97582c65a45857e1e0662c2d545166a03c7b024ca17ac3839d703086c5f9fd694b6f5493360c3bcd9d5d427b599ea7651d27005ca2f4c1d0312515f51a323f79b7f5cf1afa2ab67a3ddbfee1&projectId=44e8c964-4684-44c6-a6e3-3f3da8787b50") format("woff"), url("//fast.fonts.net/dv2/1/46cf1067-688d-4aab-b0f7-bd942af6efd8.ttf?d44f19a684109620e4841679af90e818b934c450213fb296d217dd76fbd8133e8104ffce1b8d7381e92baf075aac747ded01b441045f936c159eb0f46c11e1f99e958a3e0d6904164b21814766132f7cb38b46df85fb387875d6907338f619856e049c29c288424547a2ca329b1d0251faf8c505bae9c3ec3d5a1e4327f5fdf46ffb088d97582c65a45857e1e0662c2d545166a03c7b024ca17ac3839d703086c5f9fd694b6f5493360c3bcd9d5d427b599ea7651d27005ca2f4c1d0312515f51a323f79b7f5cf1afa2ab67a3ddbfee1&projectId=44e8c964-4684-44c6-a6e3-3f3da8787b50") format("truetype"), url("//fast.fonts.net/dv2/11/52a192b1-bea5-4b48-879f-107f009b666f.svg?d44f19a684109620e4841679af90e818b934c450213fb296d217dd76fbd8133e8104ffce1b8d7381e92baf075aac747ded01b441045f936c159eb0f46c11e1f99e958a3e0d6904164b21814766132f7cb38b46df85fb387875d6907338f619856e049c29c288424547a2ca329b1d0251faf8c505bae9c3ec3d5a1e4327f5fdf46ffb088d97582c65a45857e1e0662c2d545166a03c7b024ca17ac3839d703086c5f9fd694b6f5493360c3bcd9d5d427b599ea7651d27005ca2f4c1d0312515f51a323f79b7f5cf1afa2ab67a3ddbfee1&projectId=44e8c964-4684-44c6-a6e3-3f3da8787b50#52a192b1-bea5-4b48-879f-107f009b666f") format("svg");
+  font-style: normal;
+  font-weight: normal;
+}
+
+@font-face {
+  font-family: "AvenirNextLTW01-Italic";
+  src: url("//fast.fonts.net/dv2/2/d1fddef1-d940-4904-8f6c-17e809462301.eot?d44f19a684109620e4841679af90e818b934c450213fb296d217dd76fbd8133e8104ffce1b8d7381e92baf075aac747ded01b441045f936c159eb0f46c11e1f99e958a3e0d6904164b21814766132f7cb38b46df85fb387875d6907338f619856e049c29c288424547a2ca329b1d0251faf8c505bae9c3ec3d5a1e4327f5fdf46ffb088d97582c65a45857e1e0662c2d545166a03c7b024ca17ac3839d703086c5f9fd694b6f5493360c3bcd9d5d427b599ea7651d27005ca2f4c1d0312515f51a323f79b7f5cf1afa2ab67a3ddbfee1&projectId=44e8c964-4684-44c6-a6e3-3f3da8787b50") format("eot");
+  font-style: italic;
+  font-weight: normal;
+}
+
+@font-face {
+  font-family: "AvenirNextLTW01-Italic";
+  src: url("//fast.fonts.net/dv2/2/d1fddef1-d940-4904-8f6c-17e809462301.eot?d44f19a684109620e4841679af90e818b934c450213fb296d217dd76fbd8133e8104ffce1b8d7381e92baf075aac747ded01b441045f936c159eb0f46c11e1f99e958a3e0d6904164b21814766132f7cb38b46df85fb387875d6907338f619856e049c29c288424547a2ca329b1d0251faf8c505bae9c3ec3d5a1e4327f5fdf46ffb088d97582c65a45857e1e0662c2d545166a03c7b024ca17ac3839d703086c5f9fd694b6f5493360c3bcd9d5d427b599ea7651d27005ca2f4c1d0312515f51a323f79b7f5cf1afa2ab67a3ddbfee1&projectId=44e8c964-4684-44c6-a6e3-3f3da8787b50");
+  src: url("//fast.fonts.net/dv2/3/92b66dbd-4201-4ac2-a605-4d4ffc8705cc.woff?d44f19a684109620e4841679af90e818b934c450213fb296d217dd76fbd8133e8104ffce1b8d7381e92baf075aac747ded01b441045f936c159eb0f46c11e1f99e958a3e0d6904164b21814766132f7cb38b46df85fb387875d6907338f619856e049c29c288424547a2ca329b1d0251faf8c505bae9c3ec3d5a1e4327f5fdf46ffb088d97582c65a45857e1e0662c2d545166a03c7b024ca17ac3839d703086c5f9fd694b6f5493360c3bcd9d5d427b599ea7651d27005ca2f4c1d0312515f51a323f79b7f5cf1afa2ab67a3ddbfee1&projectId=44e8c964-4684-44c6-a6e3-3f3da8787b50") format("woff"), url("//fast.fonts.net/dv2/1/18839597-afa8-4f0b-9abb-4a30262d0da8.ttf?d44f19a684109620e4841679af90e818b934c450213fb296d217dd76fbd8133e8104ffce1b8d7381e92baf075aac747ded01b441045f936c159eb0f46c11e1f99e958a3e0d6904164b21814766132f7cb38b46df85fb387875d6907338f619856e049c29c288424547a2ca329b1d0251faf8c505bae9c3ec3d5a1e4327f5fdf46ffb088d97582c65a45857e1e0662c2d545166a03c7b024ca17ac3839d703086c5f9fd694b6f5493360c3bcd9d5d427b599ea7651d27005ca2f4c1d0312515f51a323f79b7f5cf1afa2ab67a3ddbfee1&projectId=44e8c964-4684-44c6-a6e3-3f3da8787b50") format("truetype"), url("//fast.fonts.net/dv2/11/1de7e6f4-9d4d-47e7-ab23-7d5cf10ab585.svg?d44f19a684109620e4841679af90e818b934c450213fb296d217dd76fbd8133e8104ffce1b8d7381e92baf075aac747ded01b441045f936c159eb0f46c11e1f99e958a3e0d6904164b21814766132f7cb38b46df85fb387875d6907338f619856e049c29c288424547a2ca329b1d0251faf8c505bae9c3ec3d5a1e4327f5fdf46ffb088d97582c65a45857e1e0662c2d545166a03c7b024ca17ac3839d703086c5f9fd694b6f5493360c3bcd9d5d427b599ea7651d27005ca2f4c1d0312515f51a323f79b7f5cf1afa2ab67a3ddbfee1&projectId=44e8c964-4684-44c6-a6e3-3f3da8787b50#1de7e6f4-9d4d-47e7-ab23-7d5cf10ab585") format("svg");
+  font-style: italic;
+  font-weight: normal;
+}
+
+@font-face {
+  font-family: "AvenirNextLTW01-Medium";
+  src: url("//fast.fonts.net/dv2/2/1a7c9181-cd24-4943-a9d9-d033189524e0.eot?d44f19a684109620e4841679af90e818b934c450213fb296d217dd76fbd8133e8104ffce1b8d7381e92baf075aac747ded01b441045f936c159eb0f46c11e1f99e958a3e0d6904164b21814766132f7cb38b46df85fb387875d6907338f619856e049c29c288424547a2ca329b1d0251faf8c505bae9c3ec3d5a1e4327f5fdf46ffb088d97582c65a45857e1e0662c2d545166a03c7b024ca17ac3839d703086c5f9fd694b6f5493360c3bcd9d5d427b599ea7651d27005ca2f4c1d0312515f51a323f79b7f5cf1afa2ab67a3ddbfee1&projectId=44e8c964-4684-44c6-a6e3-3f3da8787b50") format("eot");
+  font-style: normal;
+  font-weight: 500;
+}
+
+@font-face {
+  font-family: "AvenirNextLTW01-Medium";
+  src: url("//fast.fonts.net/dv2/2/1a7c9181-cd24-4943-a9d9-d033189524e0.eot?d44f19a684109620e4841679af90e818b934c450213fb296d217dd76fbd8133e8104ffce1b8d7381e92baf075aac747ded01b441045f936c159eb0f46c11e1f99e958a3e0d6904164b21814766132f7cb38b46df85fb387875d6907338f619856e049c29c288424547a2ca329b1d0251faf8c505bae9c3ec3d5a1e4327f5fdf46ffb088d97582c65a45857e1e0662c2d545166a03c7b024ca17ac3839d703086c5f9fd694b6f5493360c3bcd9d5d427b599ea7651d27005ca2f4c1d0312515f51a323f79b7f5cf1afa2ab67a3ddbfee1&projectId=44e8c964-4684-44c6-a6e3-3f3da8787b50");
+  src: url("//fast.fonts.net/dv2/3/f26faddb-86cc-4477-a253-1e1287684336.woff?d44f19a684109620e4841679af90e818b934c450213fb296d217dd76fbd8133e8104ffce1b8d7381e92baf075aac747ded01b441045f936c159eb0f46c11e1f99e958a3e0d6904164b21814766132f7cb38b46df85fb387875d6907338f619856e049c29c288424547a2ca329b1d0251faf8c505bae9c3ec3d5a1e4327f5fdf46ffb088d97582c65a45857e1e0662c2d545166a03c7b024ca17ac3839d703086c5f9fd694b6f5493360c3bcd9d5d427b599ea7651d27005ca2f4c1d0312515f51a323f79b7f5cf1afa2ab67a3ddbfee1&projectId=44e8c964-4684-44c6-a6e3-3f3da8787b50") format("woff"), url("//fast.fonts.net/dv2/1/63a74598-733c-4d0c-bd91-b01bffcd6e69.ttf?d44f19a684109620e4841679af90e818b934c450213fb296d217dd76fbd8133e8104ffce1b8d7381e92baf075aac747ded01b441045f936c159eb0f46c11e1f99e958a3e0d6904164b21814766132f7cb38b46df85fb387875d6907338f619856e049c29c288424547a2ca329b1d0251faf8c505bae9c3ec3d5a1e4327f5fdf46ffb088d97582c65a45857e1e0662c2d545166a03c7b024ca17ac3839d703086c5f9fd694b6f5493360c3bcd9d5d427b599ea7651d27005ca2f4c1d0312515f51a323f79b7f5cf1afa2ab67a3ddbfee1&projectId=44e8c964-4684-44c6-a6e3-3f3da8787b50") format("truetype"), url("//fast.fonts.net/dv2/11/a89d6ad1-a04f-4a8f-b140-e55478dbea80.svg?d44f19a684109620e4841679af90e818b934c450213fb296d217dd76fbd8133e8104ffce1b8d7381e92baf075aac747ded01b441045f936c159eb0f46c11e1f99e958a3e0d6904164b21814766132f7cb38b46df85fb387875d6907338f619856e049c29c288424547a2ca329b1d0251faf8c505bae9c3ec3d5a1e4327f5fdf46ffb088d97582c65a45857e1e0662c2d545166a03c7b024ca17ac3839d703086c5f9fd694b6f5493360c3bcd9d5d427b599ea7651d27005ca2f4c1d0312515f51a323f79b7f5cf1afa2ab67a3ddbfee1&projectId=44e8c964-4684-44c6-a6e3-3f3da8787b50#a89d6ad1-a04f-4a8f-b140-e55478dbea80") format("svg");
+  font-style: normal;
+  font-weight: 500;
+}
+
+@font-face {
+  font-family: "AvenirNextLTW01-Demi";
+  src: url("//fast.fonts.net/dv2/2/12d643f2-3899-49d5-a85b-ff430f5fad15.eot?d44f19a684109620e4841679af90e818b934c450213fb296d217dd76fbd8133e8104ffce1b8d7381e92baf075aac747ded01b441045f936c159eb0f46c11e1f99e958a3e0d6904164b21814766132f7cb38b46df85fb387875d6907338f619856e049c29c288424547a2ca329b1d0251faf8c505bae9c3ec3d5a1e4327f5fdf46ffb088d97582c65a45857e1e0662c2d545166a03c7b024ca17ac3839d703086c5f9fd694b6f5493360c3bcd9d5d427b599ea7651d27005ca2f4c1d0312515f51a323f79b7f5cf1afa2ab67a3ddbfee1&projectId=44e8c964-4684-44c6-a6e3-3f3da8787b50") format("eot");
+  font-style: normal;
+  font-weight: 700;
+}
+
+@font-face {
+  font-family: "AvenirNextLTW01-Demi";
+  src: url("//fast.fonts.net/dv2/2/12d643f2-3899-49d5-a85b-ff430f5fad15.eot?d44f19a684109620e4841679af90e818b934c450213fb296d217dd76fbd8133e8104ffce1b8d7381e92baf075aac747ded01b441045f936c159eb0f46c11e1f99e958a3e0d6904164b21814766132f7cb38b46df85fb387875d6907338f619856e049c29c288424547a2ca329b1d0251faf8c505bae9c3ec3d5a1e4327f5fdf46ffb088d97582c65a45857e1e0662c2d545166a03c7b024ca17ac3839d703086c5f9fd694b6f5493360c3bcd9d5d427b599ea7651d27005ca2f4c1d0312515f51a323f79b7f5cf1afa2ab67a3ddbfee1&projectId=44e8c964-4684-44c6-a6e3-3f3da8787b50");
+  src: url("//fast.fonts.net/dv2/3/91b50bbb-9aa1-4d54-9159-ec6f19d14a7c.woff?d44f19a684109620e4841679af90e818b934c450213fb296d217dd76fbd8133e8104ffce1b8d7381e92baf075aac747ded01b441045f936c159eb0f46c11e1f99e958a3e0d6904164b21814766132f7cb38b46df85fb387875d6907338f619856e049c29c288424547a2ca329b1d0251faf8c505bae9c3ec3d5a1e4327f5fdf46ffb088d97582c65a45857e1e0662c2d545166a03c7b024ca17ac3839d703086c5f9fd694b6f5493360c3bcd9d5d427b599ea7651d27005ca2f4c1d0312515f51a323f79b7f5cf1afa2ab67a3ddbfee1&projectId=44e8c964-4684-44c6-a6e3-3f3da8787b50") format("woff"), url("//fast.fonts.net/dv2/1/a0f4c2f9-8a42-4786-ad00-fce42b57b148.ttf?d44f19a684109620e4841679af90e818b934c450213fb296d217dd76fbd8133e8104ffce1b8d7381e92baf075aac747ded01b441045f936c159eb0f46c11e1f99e958a3e0d6904164b21814766132f7cb38b46df85fb387875d6907338f619856e049c29c288424547a2ca329b1d0251faf8c505bae9c3ec3d5a1e4327f5fdf46ffb088d97582c65a45857e1e0662c2d545166a03c7b024ca17ac3839d703086c5f9fd694b6f5493360c3bcd9d5d427b599ea7651d27005ca2f4c1d0312515f51a323f79b7f5cf1afa2ab67a3ddbfee1&projectId=44e8c964-4684-44c6-a6e3-3f3da8787b50") format("truetype"), url("//fast.fonts.net/dv2/11/99affa9a-a5e9-4559-bd07-20cf0071852d.svg?d44f19a684109620e4841679af90e818b934c450213fb296d217dd76fbd8133e8104ffce1b8d7381e92baf075aac747ded01b441045f936c159eb0f46c11e1f99e958a3e0d6904164b21814766132f7cb38b46df85fb387875d6907338f619856e049c29c288424547a2ca329b1d0251faf8c505bae9c3ec3d5a1e4327f5fdf46ffb088d97582c65a45857e1e0662c2d545166a03c7b024ca17ac3839d703086c5f9fd694b6f5493360c3bcd9d5d427b599ea7651d27005ca2f4c1d0312515f51a323f79b7f5cf1afa2ab67a3ddbfee1&projectId=44e8c964-4684-44c6-a6e3-3f3da8787b50#99affa9a-a5e9-4559-bd07-20cf0071852d") format("svg");
+  font-style: normal;
+  font-weight: 700;
+}
+
+/* topdoc
+  name: Webfonts
+  family: cf-core
+  patterns:
+    - name: Licensed webfonts
+      notes:
+        - "Avenir Next is included via the licensed-fonts.css file.
+          This file contains absolute links to our paid font service.
+          Fonts included this way will only work on CFPB-registered domains."
+        - "Note that when using Avenir Regular we automatically fix faux italic
+          and bold issues by overriding i, em, b, and strong tags to use the
+          appropriate fonts."
+    - name: Webfont mixins
+      codenotes:
+        - ".webfont-regular()"
+        - ".webfont-italic()"
+        - ".webfont-medium()"
+        - ".webfont-demi()"
+      notes:
+        - "Use these mixins to easily add the Avenir Next font family to your
+          elements."
+        - "To avoid faux bold and italics in Avenir Next, you must use the font
+          family name for that particular style. So when defining an italic or
+          bold style in Avenir Next you need to use the Avenir Next Italic font
+          family. Use the mixins when setting bold or italic text as they also
+          set the appropriate font-weight and font-style."
+        - "These mixins also add the appropriate .lt-ie9 overrides.
+          .lt-ie9 overrides are necessary to override font-style and font-weight
+          each time the webfont is used. These overrides are built into the webfont
+          mixins so you get them automatically. Note that this requires you to
+          use conditional classes on the <html> element:
+          https://github.com/h5bp/html5-boilerplate/blob/v4.3.0/doc/html.md#conditional-html-classes."
+  tags:
+    - cf-core
+*/
+
+/* topdoc
+  name: Type hierarchy
+  family: cf-core
+  patterns:
+    - name: Default body type
+      markup: |
+        <p>Lorem ipsum dolor sit amet, <em>consectetur adipisicing elit</em>, sed do eiusmod <strong>tempor incididunt</strong> ut labore et dolore magna aliqua. Ut enim ad minim veniam, quis nostrud exercitation ullamco laboris nisi ut aliquip ex ea commodo consequat.</p>
+    - name: Heading level 1
+      markup: |
+        <h1>Example heading element</h1>
+        <p class="h1">A non-heading element</p>
+      notes:
+        - Responsive header. At mobile sizes, displays as h2.
+    - name: Heading level 2
+      markup: |
+        <h2>Example heading element</h2>
+        <p class="h2">A non-heading element</p>
+      notes:
+        - Responsive header. At mobile sizes, displays as h3.
+    - name: Heading level 3
+      markup: |
+        <h3>Example heading element</h3>
+        <p class="h3">A non-heading element</p>
+      notes:
+        - Responsive header. At mobile sizes, displays as h4.
+    - name: Heading level 4
+      markup: |
+        <h4>Example heading element</h4>
+        <p class="h4">A non-heading element</p>
+    - name: Heading level 5
+      markup: |
+        <h5>Example heading element</h5>
+        <p class="h5">A non-heading element</p>
+    - name: Heading level 6
+      markup: |
+        <h6>Example heading element</h6>
+        <p class="h6">A non-heading element</p>
+    - name: Super header
+      markup: |
+        <h1 class="superheader">Example super heading</h1>
+        <p class="superheader">Example super heading</p>
+  tags:
+    - cf-core
+*/
+
+body {
+  color: #101820;
+  font-family: Georgia, "Times New Roman", serif;
+  font-size: 100%;
+  line-height: 1.375;
+}
+
+h1,
+.h1,
+h2,
+.h2,
+h3,
+.h3 {
+  font-family: "AvenirNextLTW01-Regular", Arial, sans-serif;
+  font-style: normal;
+  font-weight: normal;
+}
+
+h1 em,
+.h1 em,
+h2 em,
+.h2 em,
+h3 em,
+.h3 em,
+h1 i,
+.h1 i,
+h2 i,
+.h2 i,
+h3 i,
+.h3 i {
+  font-family: "AvenirNextLTW01-Italic", Arial, sans-serif;
+  font-style: italic;
+  font-weight: normal;
+}
+
+.lt-ie9 h1 em,
+.lt-ie9 .h1 em,
+.lt-ie9 h2 em,
+.lt-ie9 .h2 em,
+.lt-ie9 h3 em,
+.lt-ie9 .h3 em,
+.lt-ie9 h1 i,
+.lt-ie9 .h1 i,
+.lt-ie9 h2 i,
+.lt-ie9 .h2 i,
+.lt-ie9 h3 i,
+.lt-ie9 .h3 i {
+  font-style: normal !important;
+}
+
+h1 strong,
+.h1 strong,
+h2 strong,
+.h2 strong,
+h3 strong,
+.h3 strong,
+h1 b,
+.h1 b,
+h2 b,
+.h2 b,
+h3 b,
+.h3 b {
+  font-family: "AvenirNextLTW01-Demi", Arial, sans-serif;
+  font-style: normal;
+  font-weight: bold;
+}
+
+.lt-ie9 h1 strong,
+.lt-ie9 .h1 strong,
+.lt-ie9 h2 strong,
+.lt-ie9 .h2 strong,
+.lt-ie9 h3 strong,
+.lt-ie9 .h3 strong,
+.lt-ie9 h1 b,
+.lt-ie9 .h1 b,
+.lt-ie9 h2 b,
+.lt-ie9 .h2 b,
+.lt-ie9 h3 b,
+.lt-ie9 .h3 b {
+  font-weight: normal !important;
+}
+
+h1,
+.h1 {
+  margin-top: 0;
+  margin-bottom: 0.47058824em;
+  font-size: 2.125em;
+  line-height: 1.29411765;
+}
+
+h2,
+.h2 {
+  margin-top: 0;
+  margin-bottom: 0.73076923em;
+  font-size: 1.625em;
+  line-height: 1.26923077;
+}
+
+h3,
+.h3 {
+  margin-top: 0;
+  margin-bottom: 0.95454545em;
+  font-size: 1.375em;
+  line-height: 1.27272727;
+}
+
+h4,
+.h4 {
+  margin-top: 0;
+  margin-bottom: 1.16666667em;
+  font-size: 1.125em;
+  font-family: "AvenirNextLTW01-Medium", Arial, sans-serif;
+  font-style: normal;
+  font-weight: 500;
+  line-height: 1.22222222;
+}
+
+.lt-ie9 h4,
+.lt-ie9 .h4 {
+  font-weight: normal !important;
+}
+
+h5,
+h6,
+.h5,
+.h6 {
+  font-family: "AvenirNextLTW01-Demi", Arial, sans-serif;
+  font-style: normal;
+  font-weight: bold;
+  letter-spacing: 1px;
+  text-transform: uppercase;
+}
+
+.lt-ie9 h5,
+.lt-ie9 h6,
+.lt-ie9 .h5,
+.lt-ie9 .h6 {
+  font-weight: normal !important;
+}
+
+h5,
+.h5 {
+  margin-top: 0;
+  margin-bottom: 0.35714286em;
+  font-size: 0.875em;
+  line-height: 1.57142857;
+}
+
+h6,
+.h6 {
+  margin-top: 0;
+  margin-bottom: 0.41666667em;
+  font-size: 0.75em;
+  line-height: 1.83333333;
+}
+
+.superheader {
+  margin-bottom: 0.1875em;
+  font-size: 3em;
+  font-family: "AvenirNextLTW01-Demi", Arial, sans-serif;
+  font-style: normal;
+  font-weight: bold;
+  line-height: 1.25;
+}
+
+.lt-ie9 .superheader {
+  font-weight: normal !important;
+}
+
+/* topdoc
+  name: Margins
+  family: cf-core
+  patterns:
+    - name: Consistent vertical margins
+      notes:
+        - "Assumes that the font size of each of these items remains the default."
+      markup: |
+        <p>Paragraph margin example</p>
+        <p>Paragraph margin example</p>
+  tags:
+    - cf-core
+*/
+
+p,
+ul,
+ol,
+dl,
+table,
+figure {
+  margin-top: 0;
+  margin-bottom: 1.25em;
+}
+
+/* topdoc
+  name: Default link
+  notes:
+    - "Note that the .visited, .hover, .focus, .active classes are for demonstration purposes only and should not 
+      be used in production."
+  family: cf-core
+  patterns:
+    - name: Default state
+      markup: |
+        <a href="#">Default link style</a>
+    - name: Visited state
+      markup: |
+        <a href="#" class="visited">Visited link style</a>
+    - name: Hovered state
+      markup: |
+        <a href="#" class="hover">Hovered link style</a>
+    - name: Focused state
+      markup: |
+        <a href="#" class="focus">Focused link style</a>
+    - name: Active state
+      markup: |
+        <a href="#" class="active">Active link style</a>
+  tags:
+    - cf-core
+*/
+
+a {
+  border-width: 0;
+  border-style: dotted;
+  border-color: #0072ce;
+  color: #0072ce;
+  text-decoration: none;
+}
+
+a:visited,
+a.visited {
+  border-color: #005e5d;
+  color: #005e5d;
+}
+
+a:hover,
+a.hover {
+  border-style: solid;
+  border-color: #7fb8e6;
+  color: #7fb8e6;
+}
+
+a:focus,
+a.focus {
+  border-style: solid;
+  outline: thin dotted;
+}
+
+a:active,
+a.active {
+  border-style: solid;
+  border-color: #002d72;
+  color: #002d72;
+}
+
+/* topdoc
+  name: Underlined links
+  family: cf-core
+  patterns:
+    - name: States
+      notes:
+        - "Note that the .visited, .hover, .focus, .active classes are for demonstration purposes only and should not 
+          be used in production."
+        - "The underline style properties are mostly set above in the a tag.
+          To enable the underline simply set a bottom-border-width as done here."
+      markup: |
+        <p>
+            <a href="#">Default</a>,
+            <a href="#" class="visited">Visited</a>,
+            <a href="#" class="hover">Hovered</a>,
+            <a href="#" class="focus">Focused</a>,
+            <a href="#" class="active">Active</a>
+        </p>
+    - name: Underline conditions
+      notes:
+        - "We're restricting link borders to links within p, li, and dd so that
+          we don't have to override them every time we want a plain link."
+      markup: |
+        <p>
+            <a href="#">A child of a paragraph</a>
+        </p>
+        <ul>
+            <li>
+                <a href="#">A child of a list item</a>
+            </li>
+        </ul>
+        <dl>
+            <dt>
+                Definition list term
+            </dt>
+            <dd>
+                <a href="#">A child of a definition list description</a>
+            </dd>
+        </dl>
+    - name: Exceptions for underlined links
+      notes:
+        - "Inline text links inside of a nav element are not underlined."
+      markup: |
+        <nav>
+            <p>
+                <a href="#">A child of a paragraph</a>
+            </p>
+            <ul>
+                <li>
+                    <a href="#">A child of a list item</a>
+                </li>
+            </ul>
+            <dl>
+                <dt>
+                    Definition list term
+                </dt>
+                <dd>
+                    <a href="#">A child of a definition list description</a>
+                </dd>
+            </dl>
+        </nav>
+  tags:
+    - cf-core
+*/
+
+p a,
+li a,
+dd a {
+  border-bottom-width: 1px;
+}
+
+nav a {
+  border-bottom-width: 0;
+}
+
+/* topdoc
+  name: Lists
+  family: cf-core
+  patterns:
+    - name: Unordered list
+      markup: |
+        <ul>
+            <li>List item</li>
+            <li>List item</li>
+            <li>List item</li>
+        </ul>
+  tags:
+    - cf-core
+*/
+
+ul {
+  list-style: square;
+}
+
+/* topdoc
+  name: Tables
+  family: cf-core
+  patterns:
+    - name: Standard table
+      markup: |
+        <table>
+            <thead>
+                <tr>
+                    <th>Column 1 header</th>
+                    <th>Column 2 header</th>
+                    <th>Column 3 header</th>
+                </tr>
+            </thead>
+            <tbody>
+                <tr>
+                    <th>Row 1 header</th>
+                    <td>Row 1, column 2</td>
+                    <td>Row 1, column 3</td>
+                </tr>
+                <tr>
+                    <th>Row 2 header</th>
+                    <td>Row 2, column 2</td>
+                    <td>Row 2, column 3</td>
+                </tr>
+                <tr>
+                    <th>Row 3 header</th>
+                    <td>Row 3, column 2</td>
+                    <td>Row 3, column 3</td>
+                </tr>
+            </tbody>
+        </table>
+    - name: Compact table
+      markup: |
+        <table class="compact-table">
+            <thead>
+                <tr>
+                    <th>Column 1 header</th>
+                    <th>Column 2 header</th>
+                    <th>Column 3 header</th>
+                </tr>
+            </thead>
+            <tbody>
+                <tr>
+                    <th>Row 1 header</th>
+                    <td>Row 1, column 2</td>
+                    <td>Row 1, column 3</td>
+                </tr>
+                <tr>
+                    <th>Row 2 header</th>
+                    <td>Row 2, column 2</td>
+                    <td>Row 2, column 3</td>
+                </tr>
+                <tr>
+                    <th>Row 3 header</th>
+                    <td>Row 3, column 2</td>
+                    <td>Row 3, column 3</td>
+                </tr>
+            </tbody>
+        </table>
+      notes:
+        - Reduces cell padding to 10px.
+  tags:
+    - cf-core
+*/
+
+table {
+  font-family: "AvenirNextLTW01-Regular", Arial, sans-serif;
+  font-style: normal;
+  font-weight: normal;
+}
+
+table em,
+table i {
+  font-family: "AvenirNextLTW01-Italic", Arial, sans-serif;
+  font-style: italic;
+  font-weight: normal;
+}
+
+.lt-ie9 table em,
+.lt-ie9 table i {
+  font-style: normal !important;
+}
+
+table strong,
+table b {
+  font-family: "AvenirNextLTW01-Demi", Arial, sans-serif;
+  font-style: normal;
+  font-weight: bold;
+}
+
+.lt-ie9 table strong,
+.lt-ie9 table b {
+  font-weight: normal !important;
+}
+
+th,
+td {
+  padding: 0.75em 0.9375em;
+  background: #f8f8f8;
+}
+
+thead th,
+thead td {
+  color: #ffffff;
+  background: #43484e;
+}
+
+tbody > tr:nth-child(odd) > th,
+tbody > tr:nth-child(odd) > td {
+  background: #f1f2f2;
+}
+
+.compact-table th,
+.compact-table td {
+  padding: 0.4375em 0.625em;
+}
+
+th {
+  font-family: "AvenirNextLTW01-Demi", Arial, sans-serif;
+  font-style: normal;
+  font-weight: bold;
+  text-align: left;
+}
+
+.lt-ie9 th {
+  font-weight: normal !important;
+}
+
+/* topdoc
+  name: Block quote
+  family: cf-core
+  patterns:
+    - name: Default block quote
+      markup: |
+        <blockquote cite="link-to-source">
+            Lorem ipsum dolor sit amet, consectetur adipisicing elit. Culpa
+            similique fugit hic eligendi praesentium officiis illum optio iusto
+            commodi eum tempore nisi ad in perferendis enim quo dolores.
+            Reprehenderit similique earum quibusdam possimus vitae esse
+            nesciunt mollitia sed beatae aliquid dolores iure a impedit quam
+            minus eum modi illum ducimus eligendi eveniet labore non sequi
+            voluptate et totam praesentium animi itaque asperiores dolorum
+            sunt laudantium repellat nam commodi. Perspiciatis natus aliquam
+            veniam officiis ducimus voluptatum ut necessitatibus non!
+        </blockquote>
+      notes:
+        - "Use a block quote to quote from an external work. See .pull-quote if
+          you need to highlight an excerpt from the current work."
+        - "It is best practice to document the URL of a quoted work using the
+          cite attribute."
+  tags:
+    - cf-core
+*/
+
+blockquote {
+  margin: 1.25em;
+}
+
+blockquote {
+  margin: 1.75em 2.5em;
+}
+
+/* topdoc
+  name: Pull quote
+  family: cf-core
+  patterns:
+    - name: Default pull quote
+      markup: |
+        <aside class="pull-quote">
+            <div class="pull-quote_body">
+                Lorem ipsum dolor sit amet, consectetur adipisicing elit.
+                Cum corrupti tempora nam nihil qui mollitia consectetur
+                corporis nemo culpa dolorum!
+            </div>
+            <footer>
+                <cite class="pull-quote_citation">
+                    - Author Name
+                </cite>
+            <footer>
+        </aside>
+      notes:
+        - "Use a pull quote to highlight excerpts from the current work.
+          This is not to be confused with blockquote which quotes from an
+          external work."
+        - "Since a pull quote is an excerpt and repeats content from the
+          article it's contained within you should use the aside element."
+    - name: Large pull quote
+      markup: |
+        <aside class="pull-quote pull-quote__large">
+            <div class="pull-quote_body">
+                Lorem ipsum dolor sit amet, consectetur adipisicing elit.
+                Cum corrupti tempora nam nihil qui mollitia consectetur
+                corporis nemo culpa dolorum!
+            </div>
+            <footer>
+                <cite class="pull-quote_citation">
+                    - Author Name
+                </cite>
+            <footer>
+        </aside>
+  tags:
+    - cf-core
+*/
+
+.pull-quote_body {
+  font-family: "AvenirNextLTW01-Regular", Arial, sans-serif;
+  font-style: normal;
+  font-weight: normal;
+  margin-top: 0;
+  margin-bottom: 0.95454545em;
+  font-size: 1.375em;
+  line-height: 1.27272727;
+  margin-bottom: 0.54545455em;
+  color: #101820;
+}
+
+.pull-quote_body em,
+.pull-quote_body i {
+  font-family: "AvenirNextLTW01-Italic", Arial, sans-serif;
+  font-style: italic;
+  font-weight: normal;
+}
+
+.lt-ie9 .pull-quote_body em,
+.lt-ie9 .pull-quote_body i {
+  font-style: normal !important;
+}
+
+.pull-quote_body strong,
+.pull-quote_body b {
+  font-family: "AvenirNextLTW01-Demi", Arial, sans-serif;
+  font-style: normal;
+  font-weight: bold;
+}
+
+.lt-ie9 .pull-quote_body strong,
+.lt-ie9 .pull-quote_body b {
+  font-weight: normal !important;
+}
+
+.pull-quote_citation {
+  font-family: "AvenirNextLTW01-Demi", Arial, sans-serif;
+  font-style: normal;
+  font-weight: bold;
+  letter-spacing: 1px;
+  text-transform: uppercase;
+  margin-top: 0;
+  margin-bottom: 0.35714286em;
+  font-size: 0.875em;
+  line-height: 1.57142857;
+  color: #75787b;
+}
+
+.lt-ie9 .pull-quote_citation {
+  font-weight: normal !important;
+}
+
+.pull-quote__large .pull-quote_body {
+  font-family: "AvenirNextLTW01-Regular", Arial, sans-serif;
+  font-style: normal;
+  font-weight: normal;
+  margin-top: 0;
+  margin-bottom: 0.73076923em;
+  font-size: 1.625em;
+  line-height: 1.26923077;
+  margin-bottom: 0.69230769em;
+}
+
+.pull-quote__large .pull-quote_body em,
+.pull-quote__large .pull-quote_body i {
+  font-family: "AvenirNextLTW01-Italic", Arial, sans-serif;
+  font-style: italic;
+  font-weight: normal;
+}
+
+.lt-ie9 .pull-quote__large .pull-quote_body em,
+.lt-ie9 .pull-quote__large .pull-quote_body i {
+  font-style: normal !important;
+}
+
+.pull-quote__large .pull-quote_body strong,
+.pull-quote__large .pull-quote_body b {
+  font-family: "AvenirNextLTW01-Demi", Arial, sans-serif;
+  font-style: normal;
+  font-weight: bold;
+}
+
+.lt-ie9 .pull-quote__large .pull-quote_body strong,
+.lt-ie9 .pull-quote__large .pull-quote_body b {
+  font-weight: normal !important;
+}
+
+/* topdoc
+    name: Form labels
+    family: cf-core
+    notes:
+      - "Visit https://github.com/cfpb/cf-forms for advanced form label patterns."
+    patterns:
+    - name: Default label
+      markup: |
+        <label>Form label</label>
+    - name: Label wrapping a radio or checkbox
+      markup: |
+        <label>
+            <input type="radio">
+            Radio label
+        </label>
+        <label>
+            <input type="checkbox">
+            Checkbox label
+        </label>
+    tags:
+    - cf-core
+*/
+
+label {
+  display: block;
+  margin-bottom: 0.3125em;
+  font-family: "AvenirNextLTW01-Regular", Arial, sans-serif;
+  font-style: normal;
+  font-weight: normal;
+}
+
+label em,
+label i {
+  font-family: "AvenirNextLTW01-Italic", Arial, sans-serif;
+  font-style: italic;
+  font-weight: normal;
+}
+
+.lt-ie9 label em,
+.lt-ie9 label i {
+  font-style: normal !important;
+}
+
+label strong,
+label b {
+  font-family: "AvenirNextLTW01-Demi", Arial, sans-serif;
+  font-style: normal;
+  font-weight: bold;
+}
+
+.lt-ie9 label strong,
+.lt-ie9 label b {
+  font-weight: normal !important;
+}
+
+label input[type="radio"],
+label input[type="checkbox"] {
+  margin-right: 0.375em;
+}
+
+/* topdoc
+    name: Form elements
+    family: cf-core
+    notes:
+      - "The .focus class is only included for documentation demos and should
+         not be used in production."
+      - "Visit https://github.com/cfpb/cf-forms for advanced form field patterns."
+    patterns:
+    - name: type="text"
+      markup: |
+        <input type="text" value="Lorem ipsum">
+        <input placeholder="Lorem ipsum" type="text" value="">
+        <input class="focus" type="text" value="Lorem ipsum">
+    - name: type="search"
+      markup: |
+        <input type="search" value="Lorem ipsum">
+        <input placeholder="Lorem ipsum" type="search" value="">
+        <input class="focus" type="search" value="Lorem ipsum">
+    - name: type="email"
+      markup: |
+        <input type="email" value="Lorem ipsum">
+        <input placeholder="Lorem ipsum" type="email" value="">
+        <input class="focus" type="email" value="Lorem ipsum">
+    - name: type="url"
+      markup: |
+        <input type="url" value="Lorem ipsum">
+        <input placeholder="Lorem ipsum" type="url" value="">
+        <input class="focus" type="url" value="Lorem ipsum">
+    - name: type="tel"
+      markup: |
+        <input type="tel" value="Lorem ipsum">
+        <input placeholder="Lorem ipsum" type="tel" value="">
+        <input class="focus" type="tel" value="Lorem ipsum">
+    - name: type="number"
+      markup: |
+        <input type="number" value="1000">
+        <input placeholder="Lorem ipsum" type="number" value="">
+        <input class="focus" type="number" value="1000">
+    - name: textarea
+      markup: |
+        <textarea>Lorem ipsum</textarea>
+        <textarea class="focus">Lorem ipsum</textarea>
+    - name: multi-select
+      markup: |
+        <select multiple>
+            <option value="option1">Lorem</option>
+            <option value="option2">Ipsum</option>
+            <option value="option3">Dolor</option>
+            <option value="option4">Sit</option>
+        </select>
+        <select class="focus" multiple>
+            <option value="option1">Lorem</option>
+            <option value="option2">Ipsum</option>
+            <option value="option3">Dolor</option>
+            <option value="option4">Sit</option>
+        </select>
+    tags:
+    - cf-core
+*/
+
+input[type="text"],
+input[type="search"],
+input[type="email"],
+input[type="url"],
+input[type="tel"],
+input[type="number"],
+textarea,
+select[multiple] {
+  display: inline-block;
+  margin: 0;
+  padding: 0.375em;
+  font-family: Arial, sans-serif;
+  font-size: 1em;
+  background: #ffffff;
+  border: 1px solid #75787b;
+  border-radius: 0;
+  vertical-align: top;
+  -webkit-appearance: none;
+  -webkit-user-modify: read-write-plaintext-only;
+}
+
+::-webkit-search-decoration {
+  -webkit-appearance: none;
+}
+
+input[type="text"]:focus,
+input[type="text"].focus,
+input[type="search"]:focus,
+input[type="search"].focus,
+input[type="email"]:focus,
+input[type="email"].focus,
+input[type="url"]:focus,
+input[type="url"].focus,
+input[type="tel"]:focus,
+input[type="tel"].focus,
+input[type="number"]:focus,
+input[type="number"].focus,
+textarea:focus,
+textarea.focus,
+select[multiple]:focus,
+select[multiple].focus {
+  border: 1px solid #0072ce;
+  outline: 1px solid #0072ce;
+  outline-offset: 0;
+  -webkit-box-shadow: none;
+  box-shadow: none;
+}
+
+::-webkit-input-placeholder {
+  color: #75787b;
+}
+
+::-moz-placeholder {
+  color: #75787b;
+}
+
+:-ms-input-placeholder {
+  color: #75787b;
+}
+
+/* topdoc
+  name: Images
+  family: cf-core
+  patterns:
+    - name: max-width
+      markup: |
+            <img src="http://placekitten.com/800/40" alt="">
+      notes:
+        - "Gives all images a default max-width of 100% of their container."
+  tags:
+    - cf-core
+*/
+
+img {
+  max-width: 100%;
+}
+
+/* topdoc
+  name: Figure
+  family: cf-core
+  patterns:
+    - name: figure.figure__bordered
+      markup: |
+        <figure class="figure__bordered">
+            <img src="http://placekitten.com/300/300">
+        </figure>
+  tags:
+    - cf-core
+*/
+
+figure {
+  margin-left: 0;
+  margin-right: 0;
+}
+
+figure img {
+  vertical-align: middle;
+}
+
+.figure__bordered img {
+  border: 1px solid #babbbd;
+}
+
+/* topdoc
+  name: Branded list modifier
+  family: cf-core
+  patterns:
+    - name: Branded list
+      markup: |
+        <ul class="list__branded">
+            <li>First item</li>
+            <li>Second item</li>
+            <li>Third item</li>
+        </ul>
+      codenotes:
+        - ".list__branded"
+      notes:
+        - "List that uses brand-color bullets"
+  tags:
+    - cf-core
+*/
+
+.list__branded li {
+  position: relative;
+  list-style-type: none;
+  padding-bottom: 0.75em;
+}
+
+.list__branded li:before {
+  content: "\25AA";
+  position: absolute;
+  color: #2cb34a;
+  font-size: 1.375em;
+  line-height: 1;
+  left: -0.86363636em;
+}
+
+/* topdoc
+  name: EOF
+  eof: true
+*/
+
+/* Demo-specific styles
+   ========================================================================== */
+
+/* ==========================================================================
+   cfgov-refresh
+   demo
+   ========================================================================== */
+
+.beta-banner {
+  padding: 30px 0;
+  background: #ffecd1;
+  font-family: "AvenirNextLTW01-Regular", Arial, sans-serif;
+  font-style: normal;
+  font-weight: normal;
+}
+
+.beta-banner em,
+.beta-banner i {
+  font-family: "AvenirNextLTW01-Italic", Arial, sans-serif;
+  font-style: italic;
+  font-weight: normal;
+}
+
+.lt-ie9 .beta-banner em,
+.lt-ie9 .beta-banner i {
+  font-style: normal !important;
+}
+
+.beta-banner strong,
+.beta-banner b {
+  font-family: "AvenirNextLTW01-Demi", Arial, sans-serif;
+  font-style: normal;
+  font-weight: bold;
+}
+
+.lt-ie9 .beta-banner strong,
+.lt-ie9 .beta-banner b {
+  font-weight: normal !important;
+}
+
+.beta-banner_head {
+  margin-top: 0;
+  margin-bottom: 1.16666667em;
+  font-size: 1.125em;
+  font-family: "AvenirNextLTW01-Medium", Arial, sans-serif;
+  font-style: normal;
+  font-weight: 500;
+  line-height: 1.22222222;
+}
+
+.lt-ie9 .beta-banner_head {
+  font-weight: normal !important;
+}
+
+.beta-banner_icon {
+  color: #ff9e1b;
+}
+
+.beta-banner_desc {
+  margin-bottom: 0;
+}
+
+.beta-banner_close-btn {
+  width: 100%;
+  margin-top: 15px;
+}
+
+.beta-banner_close-btn,
+.beta-banner_close-btn:link,
+.beta-banner_close-btn:visited {
+  background-color: #75787b;
+  color: #ffffff;
+}
+
+.beta-banner_close-btn:hover,
+.beta-banner_close-btn.hover {
+  background-color: #919395;
+}
+
+.beta-banner_close-btn:focus,
+.beta-banner_close-btn.focus {
+  background-color: #919395;
+  outline-color: #75787b;
+}
+
+.beta-banner_close-btn:active,
+.beta-banner_close-btn.active {
+  background-color: #43484e;
+}
+
+.beta-banner_close-btn {
+  padding: 0;
+  border-bottom: 1px dotted #0072ce;
+  border-radius: 0;
+  margin: 0.57142857em 0;
+  width: auto;
+  padding: 15px;
+  margin: 0;
+  position: absolute;
+  top: 0;
+  right: 0;
+  color: #101820;
+  border-color: #101820;
+  border-bottom-width: 0 !important;
+  text-transform: lowercase;
+}
+
+.beta-banner_close-btn,
+.beta-banner_close-btn:link,
+.beta-banner_close-btn:visited {
+  background-color: transparent;
+  color: #0072ce;
+}
+
+.beta-banner_close-btn:hover,
+.beta-banner_close-btn.hover {
+  border-bottom: 1px solid #7fb8e6;
+  background-color: transparent;
+  color: #7fb8e6;
+}
+
+.beta-banner_close-btn:focus,
+.beta-banner_close-btn.focus {
+  border-bottom-style: solid;
+  background-color: transparent;
+  outline: thin dotted #0072ce;
+}
+
+.beta-banner_close-btn:active,
+.beta-banner_close-btn.active {
+  border-bottom: 1px solid #002d72;
+  background-color: transparent;
+  color: #002d72;
+}
+
+.beta-banner_close-btn:visited,
+.beta-banner_close-btn.visited {
+  border-color: #101820;
+  color: #101820;
+}
+
+.beta-banner_close-btn:hover,
+.beta-banner_close-btn.hover {
+  border-color: #43484e;
+  color: #43484e;
+}
+
+.beta-banner_close-btn:focus,
+.beta-banner_close-btn.focus {
+  border-color: #43484e;
+  color: #43484e;
+}
+
+.beta-banner_close-btn:active,
+.beta-banner_close-btn.active {
+  border-color: #101820;
+  color: #101820;
+}
+
+.beta-banner_close-btn {
+  top: -30px;
+}
+
+.demo-placeholder {
+  display: inline-block;
+  padding: 0.57142857em 0.85714286em;
+  color: #75787b;
+  font-family: "AvenirNextLTW01-Regular", Arial, sans-serif;
+  font-style: normal;
+  font-weight: normal;
+  font-size: 0.875em;
+  line-height: 1;
+  border: 2px dashed #babbbd;
+  background: #f8f8f8;
+}
+
+.demo-placeholder em,
+.demo-placeholder i {
+  font-family: "AvenirNextLTW01-Italic", Arial, sans-serif;
+  font-style: italic;
+  font-weight: normal;
+}
+
+.lt-ie9 .demo-placeholder em,
+.lt-ie9 .demo-placeholder i {
+  font-style: normal !important;
+}
+
+.demo-placeholder strong,
+.demo-placeholder b {
+  font-family: "AvenirNextLTW01-Demi", Arial, sans-serif;
+  font-style: normal;
+  font-weight: bold;
+}
+
+.lt-ie9 .demo-placeholder strong,
+.lt-ie9 .demo-placeholder b {
+  font-weight: normal !important;
+}
+
+.demo-logo {
+  margin: 26px 0;
+}
+
+.demo-file-name {
+  font-family: Consolas, monaco, monospace;
+}
+
+.demo-sheer-link {
+  font-family: "AvenirNextLTW01-Regular", Arial, sans-serif;
+  font-style: normal;
+  font-weight: normal;
+  font-size: 0.75em;
+}
+
+.demo-sheer-link em,
+.demo-sheer-link i {
+  font-family: "AvenirNextLTW01-Italic", Arial, sans-serif;
+  font-style: italic;
+  font-weight: normal;
+}
+
+.lt-ie9 .demo-sheer-link em,
+.lt-ie9 .demo-sheer-link i {
+  font-style: normal !important;
+}
+
+.demo-sheer-link strong,
+.demo-sheer-link b {
+  font-family: "AvenirNextLTW01-Demi", Arial, sans-serif;
+  font-style: normal;
+  font-weight: bold;
+}
+
+.lt-ie9 .demo-sheer-link strong,
+.lt-ie9 .demo-sheer-link b {
+  font-weight: normal !important;
+}
+
+.demo-spaced {
+  margin-bottom: 1.625em;
+}
+
+.demo-cols {
+  display: block;
+  position: relative;
+  margin-left: -15px;
+  margin-right: -15px;
+}
+
+.header .demo-col-12,
+.footer .demo-col-12 {
+  display: inline-block;
+  -webkit-box-sizing: border-box;
+  -moz-box-sizing: border-box;
+  box-sizing: border-box;
+  border: solid transparent;
+  border-width: 0 15px;
+  margin-right: -0.25em;
+  vertical-align: top;
+  width: 100%;
+}
+
+.ie .header .demo-col-12,
+.ie .footer .demo-col-12 {
+  margin-right: -0.26em;
+}
+
+.lt-ie8 .header .demo-col-12,
+.lt-ie8 .footer .demo-col-12 {
+  display: inline;
+  margin-right: 0;
+  zoom: 1;
+  behavior: url('/cfgov-refresh/static/vendor/box-sizing-polyfill/boxsizing.htc');
+}
+
+.demo-col-12 {
+  display: inline-block;
+  -webkit-box-sizing: border-box;
+  -moz-box-sizing: border-box;
+  box-sizing: border-box;
+  border: solid transparent;
+  border-width: 0 15px;
+  margin-right: -0.25em;
+  vertical-align: top;
+  width: 100%;
+}
+
+.ie .demo-col-12 {
+  margin-right: -0.26em;
+}
+
+.lt-ie8 .demo-col-12 {
+  display: inline;
+  margin-right: 0;
+  zoom: 1;
+  behavior: url('/cfgov-refresh/static/vendor/box-sizing-polyfill/boxsizing.htc');
+}
+
+.demo-col-6 {
+  display: inline-block;
+  -webkit-box-sizing: border-box;
+  -moz-box-sizing: border-box;
+  box-sizing: border-box;
+  border: solid transparent;
+  border-width: 0 15px;
+  margin-right: -0.25em;
+  vertical-align: top;
+  width: 50%;
+}
+
+.ie .demo-col-6 {
+  margin-right: -0.26em;
+}
+
+.lt-ie8 .demo-col-6 {
+  display: inline;
+  margin-right: 0;
+  zoom: 1;
+  behavior: url('/cfgov-refresh/static/vendor/box-sizing-polyfill/boxsizing.htc');
+}
+
+.header .demo-placeholder,
+.footer .demo-placeholder {
+  margin: 15px;
+}
+
+/* Project-specific styles
+   ========================================================================== */
+
+/* ==========================================================================
+   cfgov-refresh
+   capital framework enhancements
+   ========================================================================== */
 
 /* topdoc
   name: Tables
@@ -9654,128 +9203,6 @@
 }
 
 /* topdoc
-  name: Figure updates
-  family: cfgov-cf-enhancements
-  patterns:
-    - name: figure.figure__bordered
-      markup: |
-        <figure class="figure__bordered">
-            <img src="http://placekitten.com/300/300">
-        </figure>
-  tags:
-    - cfgov-cf-enhancements
-*/
-
-figure img {
-  vertical-align: middle;
-}
-
-.figure__bordered img {
-  border: 1px solid #babbbd;
-}
-
-/* topdoc
-  name: Expandables
-  family: cfgov-cf-enhancements
-  patterns:
-    - name: Header right float on medium modifier
-      codenotes:
-        - .expandable_header-right__float-on-medium
-  tags:
-    - cfgov-cf-enhancements
-*/
-
-.expandable_target__btn__secondary {
-  display: inline-block;
-  -webkit-box-sizing: border-box;
-  -moz-box-sizing: border-box;
-  box-sizing: border-box;
-  padding: 0.57142857em 1em;
-  border: 0;
-  border-radius: 0.28571429em;
-  margin: 0;
-  vertical-align: middle;
-  font-family: "AvenirNextLTW01-Medium", Arial, sans-serif;
-  font-style: normal;
-  font-weight: 500;
-  font-size: 0.875em;
-  line-height: normal;
-  text-decoration: none;
-  cursor: pointer;
-  -webkit-transition: .1s;
-  transition: .1s;
-  -webkit-appearance: none;
-}
-
-.lt-ie9 .expandable_target__btn__secondary {
-  font-weight: normal !important;
-}
-
-.expandable_target__btn__secondary,
-.expandable_target__btn__secondary:link,
-.expandable_target__btn__secondary:visited {
-  background-color: #0072ce;
-  color: #ffffff;
-}
-
-.expandable_target__btn__secondary:hover,
-.expandable_target__btn__secondary.hover {
-  background-color: #328ed8;
-}
-
-.expandable_target__btn__secondary:focus,
-.expandable_target__btn__secondary.focus {
-  background-color: #328ed8;
-  outline: 1px dotted #0072ce;
-  outline-offset: 1px;
-}
-
-.expandable_target__btn__secondary:active,
-.expandable_target__btn__secondary.active {
-  background-color: #33578e;
-}
-
-button.expandable_target__btn__secondary::-moz-focus-inner,
-input.expandable_target__btn__secondary::-moz-focus-inner {
-  border: 0;
-}
-
-.expandable_target__btn__secondary + .expandable_target__btn__secondary {
-  margin-left: 0.42857143em;
-}
-
-.expandable_target__btn__secondary,
-.expandable_target__btn__secondary:link,
-.expandable_target__btn__secondary:visited {
-  background-color: #75787b;
-  color: #ffffff;
-}
-
-.expandable_target__btn__secondary:hover,
-.expandable_target__btn__secondary.hover {
-  background-color: #919395;
-}
-
-.expandable_target__btn__secondary:focus,
-.expandable_target__btn__secondary.focus {
-  background-color: #919395;
-  outline-color: #75787b;
-}
-
-.expandable_target__btn__secondary:active,
-.expandable_target__btn__secondary.active {
-  background-color: #43484e;
-}
-
-.expandable_header-right__float-on-medium {
-  float: none;
-}
-
-.expandable_header-right__float-on-medium {
-  float: right;
-}
-
-/* topdoc
   name: cf-grid column dividers
   family: cfgov-cf-enhancements
   notes:
@@ -9842,105 +9269,22 @@
 }
 
 /* topdoc
-  name: Width-specific display
+  name: Expandables
   family: cfgov-cf-enhancements
   patterns:
-    - name: Show on mobile (below 600px)
-      markup: |
-        <section>
-            <p>The the text in the box below is visible only at widths less than 600px</p>
-            <div style="border: 1px solid black; height: 22px; padding: 5px;">
-                <p class="u-show-on-mobile">Visible on mobile</p>
-            </div>
-        </section>
+    - name: Header right float on medium modifier
       codenotes:
-        - ".u-show-on-mobile"
-      notes:
-        - "Displays an element only at widths less than 600px."
-        - "Uses display: block to show the element on mobile. Would need to 
-           be extended for other display types."
-    - name: Hide on mobile (below 600px)
-      markup: |
-        <section>
-            <p>The text in the box below is hidden at widths less than 600px</p>
-            <div style="border: 1px solid black; height: 22px; padding: 5px;">
-                <p class="u-hide-on-mobile">Hidden on mobile</p>
-            </div>
-        </section>
-      codenotes:
-        - ".u-hide-on-mobile"
-      notes:
-        - "Hides an element at widths of less than 600px"
+        - .expandable_header-right__float-on-medium
   tags:
     - cfgov-cf-enhancements
 */
 
-.u-show-on-mobile {
-  display: none;
-}
-
-/* topdoc
-  name: Branded list modifier
-  family: cfgov-cf-enhancements
-  patterns:
-    - name: Branded list
-      markup: |
-        <ul class="list__branded">
-            <li>First item</li>
-            <li>Second item</li>
-            <li>Third item</li>
-        </ul>
-      codenotes:
-        - ".list__branded"
-      notes:
-        - "List that uses CFPB font and brand-color bullets"
-  tags:
-    - cfgov-cf-enhancements
-*/
-
-.list__branded {
-  font-family: "AvenirNextLTW01-Regular", Arial, sans-serif;
-  font-style: normal;
-  font-weight: normal;
-}
-
-.list__branded em,
-.list__branded i {
-  font-family: "AvenirNextLTW01-Italic", Arial, sans-serif;
-  font-style: italic;
-  font-weight: normal;
-}
-
-.lt-ie9 .list__branded em,
-.lt-ie9 .list__branded i {
-  font-style: normal !important;
-}
-
-.list__branded strong,
-.list__branded b {
-  font-family: "AvenirNextLTW01-Demi", Arial, sans-serif;
-  font-style: normal;
-  font-weight: bold;
-}
-
-.lt-ie9 .list__branded strong,
-.lt-ie9 .list__branded b {
-  font-weight: normal !important;
-}
-
-.list__branded li {
-  position: relative;
-  list-style-type: none;
-  padding-bottom: 12px;
-}
-
-.list__branded li:before {
-  content: "\25AA";
-  position: absolute;
-  left: -19px;
-  color: #2cb34a;
-  font-size: 1.375em;
-  line-height: 1;
+.expandable_header-right__float-on-medium {
+  float: none;
+}
+
+.expandable_header-right__float-on-medium {
+  float: right;
 }
 
 /* topdoc
