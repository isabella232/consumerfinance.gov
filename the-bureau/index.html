{% extends "base.html" %}

{% block demo_title -%}
    The Bureau
{%- endblock %}

{% block title -%}
    The Bureau
{%- endblock %}

{% block desc -%}
    Information on the leadership, structure, and history of the CFPB
{%- endblock %}

{% block css -%}
    <link rel="stylesheet" href="/static/vendor/slick-carousel/slick.css">
{%- endblock %}

{% block content %}

    {# Variables #}

    {% set path = '/the-bureau/' %}

    {# Macros #}

    {% import "post-macros.html" as post_macros with context %}


    <main class="content content__1-3" id="main" role="main">

        <!-- .content_bar must come after .content_hero but before .content_wrapper -->
        <div class="content_bar"></div>

        <div class="wrapper content_wrapper">

            <aside class="content_sidebar content__flush-all-on-small">
                {% include "_the-bureau-nav.html" %}
            </aside>

            <div class="content_main content__flush-bottom content__flush-top-on-small">
                
                <h1>Our mission</h1>
                <p class="h3">Our mission is to make markets for consumer financial products and services work for Americans - whether they are applying for a mortgage, choosing among credit cards, or using any number of other consumer financial products.</p>
                <p>Above all, this means ensuring that consumers get the information they need to make the financial decisions they believe are best for themselves and their families - that prices are clear up front, that risks are visible, and that nothing is buried in fine print. In a market that works, consumers should be able to make direct comparisons among products and no provider should be able to use unfair, deceptive, or abusive practices.<p>
                    
                <section class="bureau-mission">
                    
                    <div class="bureau-mission_section">
                        <section class="media media__centered bureau-mission_media">
                            <div class="media_image-container media_image-container__wide-margin">
                                <img class="media_image" src="serve.jpg">
                            </div>
                            <div class="media_body">
                                <h1 class="h3">Serve</h1>
                                <p class="short-desc">An informed consumer is the first line of defense against abusive practices.</p>
                            </div>
                        </section>
                    </div>
                
                    <div class="bureau-mission_section">
                        <section class="media media__centered bureau-mission_media">
                            <div class="media_image-container media_image-container__wide-margin">
                                <img class="media_image" src="lead.jpg">
                            </div>
                            <div class="media_body">
                                <h1 class="h3">Lead</h1>
                                <p class="short-desc">We supervise banks, credit unions, and other financial companies, and we enforce federal consumer financial laws.</p>
                            </div>
                        </section>
                    </div>
                
                    <div class="bureau-mission_section">
                        <section class="media media__centered bureau-mission_media">
                            <div class="media_image-container media_image-container__wide-margin">
                                <img class="media_image" src="innovate.jpg">
                            </div>
                            <div class="media_body">
                                <h1 class="h3">Innovate</h1>
                                <p class="short-desc">We gather and analyze available information to better understand consumers, financial services providers, and consumer financial markets.</p>
                            </div>
                        </section>
                    </div>
                    
                </section><!-- END .bureau-mission -->
                
<<<<<<< HEAD
                <section class="block
                                block__flush-sides
                                block__flush-bottom
                                block__flush-top
                                block__bg
                                block__border-top
                                block__border-bottom">
                    <h1 class="content_title content_title__large">Our core functions</h1>
=======
                <section class="content_block
                                content_block__flush-sides
                                content_block__flush-bottom
                                content_block__flush-top
                                content_block__bg
                                content_block__border-top
                                content_block__border-bottom">
                    <h1 class="h2">Our core functions</h1>
>>>>>>> 8b492fea
                    <p>We work to give consumers the information they need to understand the terms of their agreements with financial companies. We are working to make regulations and guidance as clear and streamlined as possible so providers of consumer financial products and services can follow the rules on their own.</p>
                    
                    <div class="expandable 
                                expandable__expanded 
                                expandable__mobile-only 
                                u-mb0 
                                bureau-functions">
                        <button class="expandable_header 
                                       expandable_header__jump-link 
                                       expandable_target
                                       u-show-on-mobile">
                            <span class="expandable_header-left expandable_label">
                                Expand to see what we do
                            </span>
                            <span class="expandable_header-right expandable_link">
                                <span class="expandable_cue-open">
                                    <span class="cf-icon cf-icon-plus-round"></span>
                                </span>
                                <span class="expandable_cue-close">
                                    <span class="cf-icon cf-icon-minus-round"></span>
                                </span>
                            </span>
                        </button>
                        <div class="expandable_content">
                            <section class="block__padded-top
                                            block__flush-bottom 
                                            block__flush-top">
                                        
                                <h1 class="h4">Congress established the CFPB to protect consumers by carrying out federal consumer financial laws. Among other things, we:</h1>
                                <ul class="list list__branded bureau-functions_list u-mb0">
                                    <li>Write rules, supervise companies, and enforce federal consumer financial protection laws.</li>
                                    <li>Restrict unfair, deceptive, or abusive acts or practices.</li>
                                    <li>Take consumer complaints</li>
                                    <li>Promote financial education</li>
                                </ul>

                                <ul class="list list__branded bureau-functions_list">
                                    <li>Research consumer behavior</li>
                                    <li>Monitor financial markets for new risks to consumers</li>
                                    <li>Enforce laws that outlaw discrimination and other unfair treatment in consumer finance</li>
                                </ul>

                            </section>
                        </div><!-- END .expandable -->
                    </div><!-- END .bureau-functions -->
                </section><!-- END .content-block -->
                
<<<<<<< HEAD
                <section class="block
                                block__padded-top 
                                block__flush-top">
                    <h1 class="content_title content_title__large">CFPB leadership</h1>
                    <p class="content_desc">In January of 2012, President Barack Obama appointed Rich Cordray to be the first Director of the CFPB.</p>
=======
                <section class="content_block
                                content_block__padded-top 
                                content_block__flush-top">
                    <h1 class="h2">CFPB leadership</h1>
                    <p class="short-desc">In January of 2012, President Barack Obama appointed Rich Cordray to be the first Director of the CFPB.</p>
>>>>>>> 8b492fea
                    
                     <div class="block 
                                 block__sub 
                                 content-l 
                                 u-hide-on-mobile">
                                 
                            <section class="content-l_col-1-2">
                                <div class="media bureau-bio">
                                    <div class="media_image-container">
                                        <img class="media_image" src="../static/img/cordray_round_360.jpg">
                                    </div>
                                    <div class="media_body">
                                        <h1 class="h6">Director</h1>
                                        <h2 class="bureau-bio_name">Richard Cordray</h2>
                                        <a class="jump-link" href="about-rich-cordray">
                                            Read bio
                                        </a>
                                    </div>
                                </div>                                
                            </section>
                            
                            <section class="content-l_col-1-2">
                                <div class="media bureau-bio">
                                    <div class="media_image-container">
                                        <img class="media_image" src="../static/img/antonakes_round_360.jpg">
                                    </div>
                                    <div class="media_body">
                                        <h1 class="h6">Deputy Director</h1>
                                        <h2 class="bureau-bio_name">Steve Antonakes</h2>
                                        <a class="jump-link" href="about-steve-antonakes">
                                            Read bio
                                        </a>
                                    </div>
                                </div>
                            </section>
                    </div><!-- END .block bios -->
                    
                    <ul class="list list__links">
                        <li class="list_item u-show-on-mobile">
                            <a class="list_link jump-link" href="about-rich-cordray">
                                Learn more about Director Richard Cordray
                            </a>
                        </li>
                        <li class="list_item u-show-on-mobile">
                            <a class="list_link jump-link" href="about-steve-antonakes">
                                Learn more about Deputy Director Steve Antonakes
                            </a>
                        </li>
                        <li class="list_item">
                            <a class="list_link jump-link" href="#">
                                View our leadership calendar
                            </a>
                        </li>
                        <li class="list_item">
                            <a class="list_link jump-link" href="#">
                                Bureau organizational structure
                            </a>
                        </li>
                    </ul>                    
                </section><!-- END .block leadership -->
                
                <section class="block 
                                block__padded-top 
                                block__border-top 
                                bureau-history">
                    <h1 class="h2 bureau-history_header">CFPB history</h1>
                    <div class="media">
                        <div class="media_image-container media_image-container__wide-margin">
                            <img class="media_image bureau-history_image" src="obama_cordray.jpg">
                        </div>
                        <div class="media_body">
                            <div class="bureau-history_text">
                                <p class="h4">In January of 2012, President Barack Obama appointed Rich Cordray to be the first Director of the CFPB.</p>
                                <a class="jump-link" href="#">
                                    Learn more about our history
                                </a>
                            </div>
                        </div>
                    </div>
                </section><!-- END .bureau-history -->
            </div><!-- END .content_main -->

        </div><!-- END .content_wrapper -->
    </main><!-- END .content -->

{% endblock content %}

{% block javascript %}
    <script src="/static/vendor/slick-carousel/slick.min.js"></script>
    
    <script>
        var carouselHandler;
        
        $('document').ready(function () { 
            
            if (!$('html').hasClass('lt-ie9')) { 
            
                carouselHandler = new BreakpointHandler({
                    breakpoint: 599,
                    type: 'max',
                    enter: function () {
                        $('.bureau-mission').slick({
                            dots: true
                        });
                    },
                    leave: function () {
                        $('.bureau-mission').unslick();
                    }
                });
                
                

                $('.expandable__mobile-only').each(function (i) {
                    new MobileOnlyExpandable($(this), 599);
                });
                
            }
            
        });
        
    </script>
{% endblock javascript %}<|MERGE_RESOLUTION|>--- conflicted
+++ resolved
@@ -84,7 +84,6 @@
                     
                 </section><!-- END .bureau-mission -->
                 
-<<<<<<< HEAD
                 <section class="block
                                 block__flush-sides
                                 block__flush-bottom
@@ -92,17 +91,7 @@
                                 block__bg
                                 block__border-top
                                 block__border-bottom">
-                    <h1 class="content_title content_title__large">Our core functions</h1>
-=======
-                <section class="content_block
-                                content_block__flush-sides
-                                content_block__flush-bottom
-                                content_block__flush-top
-                                content_block__bg
-                                content_block__border-top
-                                content_block__border-bottom">
                     <h1 class="h2">Our core functions</h1>
->>>>>>> 8b492fea
                     <p>We work to give consumers the information they need to understand the terms of their agreements with financial companies. We are working to make regulations and guidance as clear and streamlined as possible so providers of consumer financial products and services can follow the rules on their own.</p>
                     
                     <div class="expandable 
@@ -150,19 +139,11 @@
                     </div><!-- END .bureau-functions -->
                 </section><!-- END .content-block -->
                 
-<<<<<<< HEAD
                 <section class="block
                                 block__padded-top 
                                 block__flush-top">
-                    <h1 class="content_title content_title__large">CFPB leadership</h1>
-                    <p class="content_desc">In January of 2012, President Barack Obama appointed Rich Cordray to be the first Director of the CFPB.</p>
-=======
-                <section class="content_block
-                                content_block__padded-top 
-                                content_block__flush-top">
                     <h1 class="h2">CFPB leadership</h1>
                     <p class="short-desc">In January of 2012, President Barack Obama appointed Rich Cordray to be the first Director of the CFPB.</p>
->>>>>>> 8b492fea
                     
                      <div class="block 
                                  block__sub 
