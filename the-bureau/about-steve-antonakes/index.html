{% extends "base.html" %}
{% import "macros.html" as macros %}

{% block demo_title -%}
    About Steve Antonakes
{%- endblock %}

{% block title -%}
    About Steve Antonakes
{%- endblock %}

{% block desc -%}
    About Steve Antonakes
{%- endblock %}

{% block content %}

    {# Variables #}

    {% set path = '/the-bureau/' %}
    {% set active_page = 'about-steve-antonakes' %}

    {# Macros #}

    {% import "post-macros.html" as post_macros %}

    <main class="content content__1-3" id="main" role="main">

        <!-- .content_bar must come after .content_hero but before .content_wrapper -->
        <div class="content_bar"></div>

        <div class="wrapper content_wrapper">

            <aside class="content_sidebar content__flush-all-on-small">
                {% include "_the-bureau-nav.html" %}
            </aside>

            <div class="content_main content__flush-top-on-small">
                <section>

<<<<<<< HEAD
                    <div class="block block__flush-top">
                        <h1 class="content_title__extra-large">
=======
                    <div class="content_block content_block__flush-top">
                        <h1>
>>>>>>> 8b492fea
                            Deputy Director Steven Antonakes
                        </h1>
                        <p class="h3">
                            Steven L. Antonakes currently serves as the Deputy Director as well as the Associate Director for Supervision, Enforcement, and Fair Lending at the Consumer Financial Protection Bureau (CFPB).
                        </p>
                        <p>
                            <figure class="float-media rwd-crop">
                                <img class="rwd-crop_item"
                                     src="/newsroom/press-resources/201405_cfpb_photo_steve-antonakes_lo-res.jpg"
                                     width="155"
                                     alt="">
                            </figure>
                            He is responsible for the supervision of all banks and non-banks under the CFPB’s jurisdiction and the enforcement of federal consumer protection and fair lending laws. Mr. Antonakes previously served as the CFPB’s Assistant Director of Large Bank Supervision and was charged with establishing the consumer protection supervision program for the largest financial institutions in the country which collectively account for over 75 percent of the nation’s banking assets.
                        </p>
                        <p>
                            Mr. Antonakes began his professional career as an entry level bank examiner with the Commonwealth of Massachusetts Division of Banks in 1990. He later served in numerous managerial capacities before being appointed by successive Governors to serve as the Commissioner of Banks from December 2003 until November 2010, becoming only the second career bank examiner to ever serve in that capacity.
                        </p>
                        <p>
                            Mr. Antonakes also previously served as the first state voting member of the Federal Financial Institutions Examination Council (FFIEC), as the Vice Chairman of the Conference of State Bank Supervisors (CSBS), and as a founding member of the governing board of the Nationwide Mortgage Licensing System (NMLS). In March 2007, Mr. Antonakes received NeighborWorks America’s Government Service Award for his work in combatting foreclosures.
                        </p>
                        <p>
                            Mr. Antonakes received a Bachelor of Arts degree from Penn State University, a Masters of Business Administration from Salem State University, and a Doctorate of Philosophy in Law and Public Policy from Northeastern University.
                        </p>
                        {{ macros.share(self.title(), true) }}
                    </div>
                    
                    <section class="block
                                    block__padded-top
                                    block__padded-bottom
                                    block__border-top u-hide-on-mobile">
                        <div class="content-l">
                            <div class="content-l_col content-l_col-1-2">
                                <div class="media">
                                    <div class="media_image-container
                                                media_image-container__wide-margin">
                                        <img src="antonakes_round_90.jpg" alt="" width="60">
                                    </div>
                                    <div class="media_body">
                                        <h1 class="h4 u-mb5">
                                            Downloads
                                        </h1>
                                        <a class="jump-link jump-link__download"
                                           href="/newsroom/press-resources/201405_cfpb_photo_steve-antonakes_high-res.jpg">
                                            High-res photo
                                        </a>
                                        <a class="jump-link jump-link__download"
                                           href="201410_cfpb_bio_antonakes.pdf">
                                            Biography
                                        </a>
                                    </div>
                                </div>
                            </div>
                            <div class="content-l_col
                                        content-l_col-1-2
                                        content-l_col__before-divider">
                                <h1 class="h4 u-mb5">
                                    Request speaking info
                                </h1>
                                <span class="cf-icon cf-icon-email"></span>
                                <a class="styled-link"
                                   href="mailto:externalaffairs@cfpb.gov">
                                    externalaffairs@cfpb.gov
                                </a>
                            </div>
                        </div>
                    </section>
                    
                    <aside>

<<<<<<< HEAD
                        <section class="block
                                        block__padded-top
                                        block__border-top">
                            <h1 class="content_title__large">
=======
                        <section class="content_block
                                        content_block__padded-top
                                        content_block__border-top">
                            <h1 class="h2">
>>>>>>> 8b492fea
                                More information about Steve Antonakes
                            </h1>
                            <div class="content-l">
                                <div class="content-l_col content-l_col-1-3">
                                    <h2 class="h5">
                                        <span class="cf-icon cf-icon-newspaper"></span>
                                        Newsroom
                                    </h2>
                                    <p class="short-desc">
                                        Lorem ipsum dolor sit amet, consectetur adipisicing elit. Expedita id minima ut nulla.
                                    </p>
                                    <a class="jump-link"
                                       href="/newsroom/?filter_author=Steve+Antonakes">
                                        Read news about the deputy director
                                    </a>
                                </div>
                                <div class="content-l_col content-l_col-1-3">
                                    <h2 class="h5">
                                        <span class="cf-icon cf-icon-newspaper"></span>
                                        Blogs
                                    </h2>
                                    <p class="short-desc">
                                        Lorem ipsum dolor sit amet, consectetur adipisicing elit. Expedita id minima ut nulla.
                                    </p>
                                    <a class="jump-link"
                                       href="/blog/?filter_author=Steve+Antonakes">
                                        Blogs with the deputy director
                                    </a>
                                </div>
                                <div class="content-l_col content-l_col-1-3">
                                    <h2 class="h5">
                                        <span class="cf-icon cf-icon-newspaper"></span>
                                        Calendar
                                    </h2>
                                    <p class="short-desc">
                                        Lorem ipsum dolor sit amet, consectetur adipisicing elit. Expedita id minima ut nulla.
                                    </p>
                                    <a class="jump-link"
                                       href="{{ path + 'leadership-calendar/' }}">
                                        View Deputy Director Antonakes' calendar
                                    </a>
                                </div>
                            </div>
                        </section>

                        <section class="block">
                            <h1 class="header-slug">
                                <span class="header-slug_inner">
                                    Related links
                                </span>
                            </h1>
                            <ul class="u-mb0 list list__unstyled list__links">
                                <li class="list_item">
                                    <a class="list_link jump-link"
                                       href="{{ path + 'about-rich-cordray/' }}">
                                        Learn about Director Richard Cordray
                                    </a>
                                </li>
                                <li class="list_item">
                                    <a class="list_link jump-link"
                                       href="{{ path + 'bureau-structure/' }}">
                                        Bureau organizational structure
                                    </a>
                                </li>
                            </ul>
                        </section>

                    </aside>

                </section>
            </div><!-- END .content_main -->

        </div><!-- END .content_wrapper -->

    </main><!-- END .content -->

{% endblock content %}<|MERGE_RESOLUTION|>--- conflicted
+++ resolved
@@ -38,13 +38,8 @@
             <div class="content_main content__flush-top-on-small">
                 <section>
 
-<<<<<<< HEAD
                     <div class="block block__flush-top">
-                        <h1 class="content_title__extra-large">
-=======
-                    <div class="content_block content_block__flush-top">
                         <h1>
->>>>>>> 8b492fea
                             Deputy Director Steven Antonakes
                         </h1>
                         <p class="h3">
@@ -114,17 +109,10 @@
                     
                     <aside>
 
-<<<<<<< HEAD
                         <section class="block
                                         block__padded-top
                                         block__border-top">
-                            <h1 class="content_title__large">
-=======
-                        <section class="content_block
-                                        content_block__padded-top
-                                        content_block__border-top">
                             <h1 class="h2">
->>>>>>> 8b492fea
                                 More information about Steve Antonakes
                             </h1>
                             <div class="content-l">
