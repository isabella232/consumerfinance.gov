<!DOCTYPE html>
<!--[if lt IE 7]><html class="no-js lt-ie9 lt-ie8 lt-ie7"><![endif]-->
<!--[if IE 7]><html class="no-js lt-ie9 lt-ie8"><![endif]-->
<!--[if IE 8]><html class="no-js lt-ie9"><![endif]-->

<!--[if gt IE 8]><!-->
<html lang="en" class="no-js">
  <!-- <![endif]-->
  <head>
    <meta charset="utf-8">
    <meta http-equiv="X-UA-Compatible" content="IE=edge">
    <title>cfgov-refresh / cf-enhancements docs</title>
    <meta name="viewport" content="width=device-width,initial-scale=1.0">
    <link rel="stylesheet" type="text/css" href="http://fonts.googleapis.com/css?family=Lora:400,700,400italic">
    <link rel="stylesheet" type="text/css" href="static/docs/brackets.css">
    <link rel="stylesheet" type="text/css" href="static/docs/docs.css">
    <link rel="stylesheet" type="text/css" href="../../static/css/main.ie.css">
    <script>
      // Confirm availability of JS and remove no-js class from html
      var docElement = document.documentElement;
      docElement.className = docElement.className.replace(/(^|\s)no-js(\s|$)/, '$1$2');
    </script>
  </head>
  <body>
    <div class="docs-masthead">
      <h1 class="docs-title"><span class="docs-icon">&lt;/&gt;</span> cfgov-refresh / cf-enhancements docs
      </h1><a href="https://github.com/cfpb/cfgov-refresh" class="docs-repo">view the repository</a>
    </div>
    <div id="base-styles" class="docs-component">
      <h2 class="docs-component_header"><span>Base styles</span></h2>
      <div class="docs-patterns">
        <div class="docs-pattern">
          <h3 class="docs-pattern_header">figure</h3>
          <section class="docs-pattern_pattern">
<figure>
    <img src="http://placekitten.com/300/300">
</figure>

          </section>
          <footer class="docs-pattern_footer">
            <pre class="docs-code docs-pattern_markup"><code data-language="html">&lt;figure&gt;
    &lt;img src=&quot;http://placekitten.com/300/300&quot;&gt;
&lt;/figure&gt;</code></pre>
            <form action="http://codepen.io/pen/define" method="POST" target="_blank" class="docs-pattern_footer-edit">
              <input type="hidden" name="data" value="{&amp;quot;css&amp;quot;:&amp;quot;body { padding: 1em; }&amp;quot;,&amp;quot;css_external&amp;quot;:&amp;quot;http://cfpb.github.io/cfgov-refresh/static/css/main.ie.css&amp;quot;,&amp;quot;html&amp;quot;:&amp;quot;\n&lt;figure&gt;\n    &lt;img src=\&amp;quot;http://placekitten.com/300/300\&amp;quot;&gt;\n&lt;/figure&gt;\n&amp;quot;}">
              <input type="submit" value="edit on codepen.io" class="docs-pattern_footer-edit-btn">
            </form>
          </footer>
        </div>
      </div>
      <div class="docs-css">
        <pre class="docs-code"><code data-language="css">
figure {
  margin-left: 0;
  margin-right: 0;
}
</code></pre>
      </div>
    </div>
    <div id="simple-base-style-modifiers" class="docs-component">
      <h2 class="docs-component_header"><span>Simple base style modifiers</span></h2>
      <div class="docs-patterns">
        <div class="docs-pattern">
          <h3 class="docs-pattern_header">figure.figure__bordered</h3>
          <section class="docs-pattern_pattern">
<figure class="figure__bordered">
    <img src="http://placekitten.com/300/300">
</figure>

          </section>
          <footer class="docs-pattern_footer">
            <pre class="docs-code docs-pattern_markup"><code data-language="html">&lt;figure class=&quot;figure__bordered&quot;&gt;
    &lt;img src=&quot;http://placekitten.com/300/300&quot;&gt;
&lt;/figure&gt;</code></pre>
            <form action="http://codepen.io/pen/define" method="POST" target="_blank" class="docs-pattern_footer-edit">
              <input type="hidden" name="data" value="{&amp;quot;css&amp;quot;:&amp;quot;body { padding: 1em; }&amp;quot;,&amp;quot;css_external&amp;quot;:&amp;quot;http://cfpb.github.io/cfgov-refresh/static/css/main.ie.css&amp;quot;,&amp;quot;html&amp;quot;:&amp;quot;\n&lt;figure class=\&amp;quot;figure__bordered\&amp;quot;&gt;\n    &lt;img src=\&amp;quot;http://placekitten.com/300/300\&amp;quot;&gt;\n&lt;/figure&gt;\n&amp;quot;}">
              <input type="submit" value="edit on codepen.io" class="docs-pattern_footer-edit-btn">
            </form>
          </footer>
        </div>
      </div>
      <div class="docs-css">
        <pre class="docs-code"><code data-language="css">
.figure__bordered img {
  border: 1px solid #babbbd;
}
</code></pre>
      </div>
    </div>
<<<<<<< HEAD
    <div id="super-input" class="docs-component">
      <h2 class="docs-component_header"><span>Super input</span></h2>
      <div class="docs-patterns">
        <div class="docs-pattern">
          <h3 class="docs-pattern_header">.input__super</h3>
          <section class="docs-pattern_pattern">
<input class="input__super" type="text" value="Super input"></input>
<button class="btn btn__super">Super</button>

          </section>
          <footer class="docs-pattern_footer">
            <pre class="docs-code docs-pattern_markup"><code data-language="html">&lt;input class=&quot;input__super&quot; type=&quot;text&quot; value=&quot;Super input&quot;&gt;&lt;/input&gt;
&lt;button class=&quot;btn btn__super&quot;&gt;Super&lt;/button&gt;</code></pre>
            <form action="http://codepen.io/pen/define" method="POST" target="_blank" class="docs-pattern_footer-edit">
              <input type="hidden" name="data" value="{&amp;quot;css&amp;quot;:&amp;quot;body { padding: 1em; }&amp;quot;,&amp;quot;css_external&amp;quot;:&amp;quot;http://cfpb.github.io/cfgov-refresh/static/css/main.ie.css&amp;quot;,&amp;quot;html&amp;quot;:&amp;quot;\n&lt;input class=\&amp;quot;input__super\&amp;quot; type=\&amp;quot;text\&amp;quot; value=\&amp;quot;Super input\&amp;quot;&gt;&lt;/input&gt;\n&lt;button class=\&amp;quot;btn btn__super\&amp;quot;&gt;Super&lt;/button&gt;\n&amp;quot;}">
              <input type="submit" value="edit on codepen.io" class="docs-pattern_footer-edit-btn">
            </form>
            <ul class="docs-notes">
              <li>An input that matches the height of a super button.</li>
            </ul>
          </footer>
        </div>
      </div>
      <div class="docs-css">
        <pre class="docs-code"><code data-language="css">
.input__super[type=&quot;text&quot;],
.input__super[type=&quot;search&quot;],
.input__super[type=&quot;email&quot;],
.input__super[type=&quot;url&quot;],
.input__super[type=&quot;tel&quot;],
.input__super[type=&quot;number&quot;] {
  padding: 0.55555556em;
  font-size: 1.125em;
}
</code></pre>
      </div>
    </div>
=======
>>>>>>> 03e26fc8
    <div id="expandables" class="docs-component">
      <h2 class="docs-component_header"><span>Expandables</span></h2>
      <div class="docs-patterns">
        <div class="docs-pattern">
          <h3 class="docs-pattern_header">Header right float on medium modifier</h3>
          <footer class="docs-pattern_footer">
            <ul class="docs-codenotes">
              <li>
                <pre class="docs-code"><code>.expandable_header-right__float-on-medium</code></pre>
              </li>
            </ul>
          </footer>
        </div>
      </div>
      <div class="docs-css">
        <pre class="docs-code"><code data-language="css">
.expandable_target__btn__secondary {
  display: inline-block;
  -webkit-box-sizing: border-box;
  -moz-box-sizing: border-box;
  box-sizing: border-box;
  padding: 0.57142857em 1em;
  border: 0;
  border-radius: 0.28571429em;
  margin: 0;
  vertical-align: middle;
  font-family: &quot;AvenirNextLTW01-Medium&quot;, Arial, sans-serif;
  font-style: normal;
  font-weight: 500;
  font-size: 0.875em;
  line-height: normal;
  text-decoration: none;
  cursor: pointer;
  -webkit-transition: .1s;
  transition: .1s;
  -webkit-appearance: none;
}

.lt-ie9 .expandable_target__btn__secondary {
  font-weight: normal !important;
}

.lt-ie9 .expandable_target__btn__secondary {
  font-weight: normal !important;
}

.expandable_target__btn__secondary,
.expandable_target__btn__secondary:link,
.expandable_target__btn__secondary:visited {
  background-color: #0072ce;
  color: #ffffff;
}

.expandable_target__btn__secondary:hover,
.expandable_target__btn__secondary.hover {
  background-color: #328ed8;
}

.expandable_target__btn__secondary:focus,
.expandable_target__btn__secondary.focus {
  background-color: #328ed8;
  outline: 1px dotted #0072ce;
  outline-offset: 1px;
}

.expandable_target__btn__secondary:active,
.expandable_target__btn__secondary.active {
  background-color: #33578e;
}

button.expandable_target__btn__secondary::-moz-focus-inner,
input.expandable_target__btn__secondary::-moz-focus-inner {
  border: 0;
}

.expandable_target__btn__secondary + .expandable_target__btn__secondary {
  margin-left: 0.42857143em;
}

.expandable_target__btn__secondary,
.expandable_target__btn__secondary:link,
.expandable_target__btn__secondary:visited {
  background-color: #75787b;
  color: #ffffff;
}

.expandable_target__btn__secondary:hover,
.expandable_target__btn__secondary.hover {
  background-color: #919395;
}

.expandable_target__btn__secondary:focus,
.expandable_target__btn__secondary.focus {
  background-color: #919395;
  outline-color: #75787b;
}

.expandable_target__btn__secondary:active,
.expandable_target__btn__secondary.active {
  background-color: #43484e;
}

.expandable_header-right__float-on-medium {
  float: none;
}

.expandable_header-right__float-on-medium {
  float: right;
}

.expandable_header-right__float-on-medium {
  float: right;
}
</code></pre>
      </div>
    </div>
    <div id="cf-grid-column-dividers" class="docs-component">
      <h2 class="docs-component_header"><span>cf-grid column dividers</span></h2>
      <div class="docs-component_intro">
        <ul class="docs-notes">
          <li>cf-grid columns use left and right borders for fixed margins which means it's not possible to set visual left and right borders directly on them. Instead we can use the :before pseudo element and position it absolutely. The added benefit of doing it this way is that the border spans the entire height of the next parent using `position: relative;`. This means that the border will always match the height of the tallest column in the row.</li>
        </ul>
      </div>
      <div class="docs-patterns">
        <div class="docs-pattern">
          <h3 class="docs-pattern_header">Classes</h3>
          <footer class="docs-pattern_footer">
            <ul class="docs-codenotes">
              <li>
                <pre class="docs-code"><code>.grid_column__top-divider</code></pre>
              </li>
              <li>
                <pre class="docs-code"><code>.grid_column__left-divider</code></pre>
              </li>
            </ul>
          </footer>
        </div>
        <div class="docs-pattern">
          <h3 class="docs-pattern_header">Usage</h3>
          <footer class="docs-pattern_footer">
            <ul class="docs-codenotes">
              <li>
                <pre class="docs-code"><code>.my-column-1-2 {

    // Creates a column that spans 6 out of 12 columns.
    .grid_column(6, 12);

    // Add a top divider only at screen 599px and smaller.
    .respond-to-max(599px {
        .grid_column__top-divider();
    });

    // Add a left divider only at screen 600px and larger.
    .respond-to-min(600px, {
        .grid_column__left-divider();
    });

}</code></pre>
              </li>
            </ul>
          </footer>
        </div>
      </div>
      <div class="docs-css">
        <pre class="docs-code"><code data-language="css">
.grid_column__top-divider:before {
  content: &quot;&quot;;
  display: block;
  height: 1px;
  margin-bottom: 1.875em;
  background-color: #babbbd;
}

.grid_column__left-divider {
  padding-left: 30px;
}

.grid_column__left-divider:before {
  content: &quot;&quot;;
  position: absolute;
  top: 0;
  bottom: 0;
  width: 1px;
  display: block;
  background-color: #babbbd;
  margin-left: -45px;
}
</code></pre>
      </div>
    </div>
    <script src="static/docs/main.min.js"></script>
  </body>
</html><|MERGE_RESOLUTION|>--- conflicted
+++ resolved
@@ -87,46 +87,6 @@
 </code></pre>
       </div>
     </div>
-<<<<<<< HEAD
-    <div id="super-input" class="docs-component">
-      <h2 class="docs-component_header"><span>Super input</span></h2>
-      <div class="docs-patterns">
-        <div class="docs-pattern">
-          <h3 class="docs-pattern_header">.input__super</h3>
-          <section class="docs-pattern_pattern">
-<input class="input__super" type="text" value="Super input"></input>
-<button class="btn btn__super">Super</button>
-
-          </section>
-          <footer class="docs-pattern_footer">
-            <pre class="docs-code docs-pattern_markup"><code data-language="html">&lt;input class=&quot;input__super&quot; type=&quot;text&quot; value=&quot;Super input&quot;&gt;&lt;/input&gt;
-&lt;button class=&quot;btn btn__super&quot;&gt;Super&lt;/button&gt;</code></pre>
-            <form action="http://codepen.io/pen/define" method="POST" target="_blank" class="docs-pattern_footer-edit">
-              <input type="hidden" name="data" value="{&amp;quot;css&amp;quot;:&amp;quot;body { padding: 1em; }&amp;quot;,&amp;quot;css_external&amp;quot;:&amp;quot;http://cfpb.github.io/cfgov-refresh/static/css/main.ie.css&amp;quot;,&amp;quot;html&amp;quot;:&amp;quot;\n&lt;input class=\&amp;quot;input__super\&amp;quot; type=\&amp;quot;text\&amp;quot; value=\&amp;quot;Super input\&amp;quot;&gt;&lt;/input&gt;\n&lt;button class=\&amp;quot;btn btn__super\&amp;quot;&gt;Super&lt;/button&gt;\n&amp;quot;}">
-              <input type="submit" value="edit on codepen.io" class="docs-pattern_footer-edit-btn">
-            </form>
-            <ul class="docs-notes">
-              <li>An input that matches the height of a super button.</li>
-            </ul>
-          </footer>
-        </div>
-      </div>
-      <div class="docs-css">
-        <pre class="docs-code"><code data-language="css">
-.input__super[type=&quot;text&quot;],
-.input__super[type=&quot;search&quot;],
-.input__super[type=&quot;email&quot;],
-.input__super[type=&quot;url&quot;],
-.input__super[type=&quot;tel&quot;],
-.input__super[type=&quot;number&quot;] {
-  padding: 0.55555556em;
-  font-size: 1.125em;
-}
-</code></pre>
-      </div>
-    </div>
-=======
->>>>>>> 03e26fc8
     <div id="expandables" class="docs-component">
       <h2 class="docs-component_header"><span>Expandables</span></h2>
       <div class="docs-patterns">
