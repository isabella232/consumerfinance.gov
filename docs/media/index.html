--- conflicted
+++ resolved
@@ -134,10 +134,36 @@
 .lt-ie8 .media {
   zoom: 1;
 }
+.media:after {
+  content: &quot;&quot;;
+  display: table;
+  clear: both;
+}
+.lt-ie8 .media {
+  zoom: 1;
+}
 @media only all and (min-width: 37.5em) {
   .media_image-container {
     float: left;
     margin-right: 15px;
+  }
+}
+@media only all and (min-width: 37.5em) {
+  .media_image-container {
+    float: left;
+    margin-right: 15px;
+  }
+}
+@media only all and (max-width: 37.4375em) {
+  .media_image-container {
+    margin-left: 0 !important;
+    margin-right: 0 !important;
+  }
+}
+@media only all and (max-width: 37.4375em) {
+  .media_image-container {
+    margin-left: 0 !important;
+    margin-right: 0 !important;
   }
 }
 .media_image-container__right {
@@ -150,11 +176,23 @@
     margin-right: 0;
   }
 }
+@media only all and (min-width: 37.5em) {
+  .media_image-container__right {
+    float: right;
+    margin-left: 15px;
+    margin-right: 0;
+  }
+}
 .media_image-container__wide-margin {
   margin-right: 30px;
 }
 .media_image {
   display: block;
+}
+@media only all and (max-width: 37.4375em) {
+  .media_body {
+    margin-top: 15px;
+  }
 }
 @media only all and (max-width: 37.4375em) {
   .media_body {
@@ -168,13 +206,17 @@
     vertical-align: top;
   }
 }
+@media only all and (min-width: 37.5em) {
+  .media_body {
+    display: table-cell;
+    width: 10000px;
+    vertical-align: top;
+  }
+}
 .lt-ie8 .media_body {
   zoom: 1;
   display: block;
   width: auto;
-<<<<<<< HEAD
-}</code></pre>
-=======
 }
 @media only all and (max-width: 37.4375em) {
   .media__centered {
@@ -209,9 +251,7 @@
     margin-left: auto;
     margin-right: auto;
   }
-}
-</code></pre>
->>>>>>> eb7cfeb4
+}</code></pre>
       </div>
     </div>
     <script src="static/docs/main.min.js"></script>
