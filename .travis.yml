--- conflicted
+++ resolved
@@ -41,19 +41,9 @@
   - gulp test:unit
   - gulp test:coveralls
 
-<<<<<<< HEAD
-env:
-    - TOXENV=py27 DJANGO_SETTINGS_MODULE=cfgov.settings.test WORDPRESS=http://www.consumerfinance.gov
-
-cache:
-  - pip
-  - directories:
-    - node_modules
-=======
 after_success:
   - coverage combine
   - coveralls
 
 # notifications:
-#   webhooks: https://coveralls.io/webhook?repo_token=COVERALLS_REPO_TOKEN
->>>>>>> 92a68ddb
+#   webhooks: https://coveralls.io/webhook?repo_token=COVERALLS_REPO_TOKEN