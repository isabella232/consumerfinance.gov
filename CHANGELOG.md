--- conflicted
+++ resolved
@@ -44,11 +44,8 @@
 - Forms and other bits for two new Owning a Home feedback modules
 - django.middleware.locale.LocaleMiddleware, which controls translation in a current thread context.
 - `conference_export` management command added to export conference registrations.
-<<<<<<< HEAD
 - Add ability to individually customize the content of social media share links
 - Added CSV download option to v1_feedback django_admin page
-=======
->>>>>>> 3d6008c9
 
 ### Changed
 - Eregs/ip updated to version 1.0.3.
