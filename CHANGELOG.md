--- conflicted
+++ resolved
@@ -17,11 +17,8 @@
 
 ### Added
 
-<<<<<<< HEAD
 - Ability to run using HTTP locally with `./runserver.sh ssl`.
 
-=======
->>>>>>> c783c127
 ### Changed
 
 ### Removed
