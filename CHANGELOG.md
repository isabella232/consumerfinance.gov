All notable changes to this project will be documented in this file.

## How this repo is versioned

We use an adaptation of [Semantic Versioning 2.0.0](http://semver.org).
Given the `MAJOR.MINOR.PATCH` pattern, here is how we decide to increment:

- The MAJOR number will be incremented for major redesigns that require the user
  to relearn how to accomplish tasks on the site.
- The MINOR number will be incremented when new content or features are added.
- The PATCH number will be incremented for all other changes that do not rise
  to the level of a MAJOR or MINOR update.

---------------------------------------

## Unreleased - unreleased

### Added
- Added `setup.sh` script for bootstrapping the project.
- Added insertTarget and insertLocation options to cf_notifier plugins
- Added `box-sizing-polyfill` to `exportsOverride` as needed for
  `grunt-bower-task` to work correctly. `box-sizing-polyfill`
  is installed by cf-grid.
- Added `grunt watch:js` task for completeness.
- Added vendor directory variable to `main.less`.
- Added warning for concat:cf-less Grunt task when sourcefiles are missing.
- Added toplevel navigation items config file for removing hardcoded
  navigation menu items.

### Changed
- Relaxed ESLint `key-spacing` rule to warning.
- Refactored breakpoint-handler module into separate class modules
  and utility function.
- PascalCase ContentSlider module to properly designate class status.
- Reduced complexity of validation and notification plugins
- Changed vendor directory to `src/vendor` and updated paths.
- Changed to using `jit-grunt` in place of `load-grunt-tasks`.
- Updated contact us filter to use new notifications
  (replacing type-and-filter messaging with cf_notifier)
- Replaced placeholder Activity Feed on FOIA faq page with actual Activity Feed
- Sped up notification animations

### Fixed
- Fixed an issue where scripts were being initialized out of order
- Fixed most of the warnings in validation and notification plugins

### Removed
- Removes `copy:static-legacy` and `grunt-contrib-copy` package.
- Removed unneeded entries from `exportsOverride` in `bower.json`.
- Gitignored CF fonts, "chosen" images, and other vendor files from repo,
  which are slated for eventual removal.


## 3.0.0-1.1.0 - 2015-05-20

### Added
- Added `--quiet` grunt CLI flag for suppressing linter warnings.
- Added JS unit testing and code coverage through Mocha and Istanbul.
- Added cf-notifications stylesheet to style notifications
- Added cf_notifier plugin for sending UI notifications
- Added cf_formValidator plugin for validating form inputs
- Added Grunt `build` task and set it as default.
- Added hero and YouTube video functionality to the '/the-bureau/' page.
- Added ajax subscription submission.
- Initiative folder and files for Initiative pages
- Added custom template for FOIA faqs page
<<<<<<< HEAD
- Added `setup.sh` script for bootstrapping the project.
- Added custom template for FOIA records page.
=======
>>>>>>> 3a481af4

### Changed
- Updated grunt-browserify to `^3.8.0`.
- Updated grunt-eslint to `^13.0.0`.
- Moved eslint config file to home directory.
- Moved jQuery download to package.json.
- Updated grunt-banner to `^0.4.0` and updates banner ascii art and format.
- Changed bower.json authors array field to use `homepage` in place of `url`,
  and adds `email` field.
- Adds path variables to Gruntfile.
- Updated form-validation script to use cf_formValidator and cf_notifier
- Changed Grunt `jsdev` and `cssdev` to `js` and `css`.
- Moved testing to build task.
- Updated 404 image to the latest image provided by the design team.
- Office folder and files for Office pages
- Updated template for office pages

### Fixed
- Fixed macro on offices page template
- Fixed subscribe macro in events archive and archive single, and press resources
- Sheer indexing error when related posts are deleted
- Office and Initiative processors
- Slick carousel site-wide JS error.
- Fixed issue with some contacts not showing phone numbers and email addresses

### Removed
- Removed string-replace:static-legacy Grunt task.
- Alert.js plugin
- alert macro
- Unused index.html file from /initiatives/
- Unnecessary setting of template variables


## 3.0.0-1.0.1 - 2015-05-18

### Fixed
- Replaced missing string_score library for the type-and-filter plugin

## 3.0.0-1.0.0

### Added
- Added labels to the phone/email/fax/mail icons on `/contact-us/` page
- Added ability to scrub plural terms in typeAndFilter jQuery plugin
- `.respond-to-retina` mixin for media queries targeting Retina iOS devices
- Scroll to top functionality on footer
- Added `/modules/util/web-storage-proxy.js` utility module.
- Added `/modules/util/js-loader.js` utility module.
- Adds ESLint check for `@todo` jsdoc syntax.
- Updated ESLint configuration to match version `0.20.0.`
  Adds enforcement of `no-dupe-args` and `no-duplicate-case` rules,
  and warnings for `no-continue` and `operator-linebreak` rules.
- Adding mocha tests to `grunt test`

### Changed

- Updated mailing addresses in `/contact-us/` sidebar
- Added `browserify` package and its dependencies
  and refactored codebase to use Browserify for JS modules.
- Added additional ESLint option flags in `space-in-brackets` rule.
- Changed ESLint indent amount to 2 spaces from 4 to match CFPB front-end standards.
- Turns off ESLint `func-names` setting because it's too verbose for the gain it provides.
- Added ability to scrub plural terms in typeAndFilter jQuery plugin
- Updated `grunt` to `~0.4.5`.
- Updated `grunt-eslint` to version `12.0.0.`
- Updated `jquery` to `^1.11.3`.
- Replaced `grunt-uglify` with `uglifyify`.
- Updated mailing addresses in `/contact-us` sidebar
- Reverted navs from Contact Us redacting
- Updated footer to match new designs
- Refactored email subscribe form

### Fixed
- Improvements and fixes to `/contact-us/` page


### Removed

- Removed demo text suffix from page titles.


## 3.0.0-0.3.0 - 2015-04-23

### Added
- Added Privacy Policy page.
- Added Event Request a Speaker page.
- Added settings to enable the `/blog/` and `/newsroom/` RSS feeds.
- Added `brand-palette.less` and `cf-theme-overrides.less`.
- Added `block__border` to `cf-enhancements.less` to provide borders around blocks.
- Added alert to form validation failure
- Added .env config for easier project setup
- Added Event processor

### Changed
- Added styles to 500 and 404 error pages.
- Updated content on 500 and 404 error pages.
- Added full width button modifier for buttons on smaller screens.
- Updated ESLint configuration to the latest ESLint release (v0.18.0).
- Updated `/newsroom/` and `/blog/` post sidebars to add description
  and date, and to update styles.
- Updated icons to use livestream icon instead of wifi icon.
- Updated blog post spacing to be consistent with overall-project spacing.
- Updated round step-by-step slug icons to central-align numbers.
- The name "Watchroom" to "Featured Topic"
- Updated cf-buttons to 1.4.2.
- Updates cf-layout to 0.3.0.
- Changed block background to 5% gray.
- Updated contact us content
- Improved Elasticsearch mappings
- Improved README and INSTALL docs

### Fixed
- Updated related links module on `/newsroom/`.
- Added small screen styles to helpful terms vertical list
  on `/contact-us/` page.
- Updated multi-line icon list styles.
- Fixed missing `jump-link__right` modifier from `/featured-topic.html`.
- Fixed an issue within `/newsroom/` and `/activity-log/` filters where selecting "Blog"
  and another category would return zero results.
- Fixed issue in filters where an input whitespace would prevent suggestions from showing.
- Fixed HTML, typos, and grammatical errors.
- Fixed line height issue in Chosen select boxes
- Updated Google Tag Manager ID from testing account to production account.
- Fixed whistleblower slug on contact us


## 3.0.0-0.2.3 - 2015-03-23

### Changed
- Updated events to match design
- Updated markup with new Isocons
- Updated email form to remove topics
- Updated footer to match new design
- Updated content throughout site
- Updated less files to cleanup code

### Fixed
- Fixed filtering when partial dates are used
- Updated processors to match WordPress API output
- Added sub-nav for mobile devices in instances where hero is present
- Added breakpoint range for main nav on med sized device screens
- Updated the expandable layout for multiple lines of text
- Updated list icons for multiple lines of text
- Added titles to pages that were missing them
- Updated broken links
- Lots more typos


## 3.0.0-0.2.2 - 2015-03-17

### Added
- New Events Archive landing page (with borrowed post data)
- New Events Archive detail page (with borrowed post data)
- New eslint settings file

### Changed
- Updated archived events landing page to display events, filters and pagination
- Updated the Gruntfile for eslint over jshint
- Switched from ElasticSearch queries to filters
- Updated form macro layout to account for optional content
- Updated macro arguments for clearer conditions
- Updated events list for new CF media block
- Updated static content
- General code cleanup

### Fixed
- Events filter showing no results text while displaying found results
- Settings file for PDFReactor
- JS errors
- General layout issues
- Lots of typos


## 3.0.0-0.2.1 - 2015-03-03

### Added
- New Upcoming Events landing page (with borrowed post data)
- New Upcoming Event detail page (with borrowed post data)
- Created new table modifier for simple small screen tables


## 0.2.0 - 2014-12-29

Apologies for ignoring our versioning for five months.

### Added
- Newsroom, Contact Us, About the Bureau, Offices, Doing Business with Us,
  Activity Log, and Budget sections.
- Many new design patterns.
- Tests

### Changed
- Significant template structure overhaul.

### Fixed
- Tons of stuff.


## 0.1.0 - 2014-07-14

Initial release. Contains fully functioning blog section.<|MERGE_RESOLUTION|>--- conflicted
+++ resolved
@@ -64,11 +64,8 @@
 - Added ajax subscription submission.
 - Initiative folder and files for Initiative pages
 - Added custom template for FOIA faqs page
-<<<<<<< HEAD
 - Added `setup.sh` script for bootstrapping the project.
 - Added custom template for FOIA records page.
-=======
->>>>>>> 3a481af4
 
 ### Changed
 - Updated grunt-browserify to `^3.8.0`.
