All notable changes to this project will be documented in this file.

## How this repo is versioned

We use an adaptation of [Semantic Versioning 2.0.0](http://semver.org).
Given the `MAJOR.MINOR.PATCH` pattern, here is how we decide to increment:

- The MAJOR number will be incremented for major redesigns that require the user
  to relearn how to accomplish tasks on the site.
- The MINOR number will be incremented when new content or features are added.
- The PATCH number will be incremented for all other changes that do not rise
  to the level of a MAJOR or MINOR update.

---------------------------------------

## Unreleased - unreleased

### Added

- Added ability to scrub plural terms in typeAndFilter jQuery plugin

### Changed

- Updated mailing addresses in `/contact-us` sidebar
- Reverted navs from Contact Us redacting

### Fixed


## 3.0.0-0.3.0 - 2015-04-23

### Added
- Added Privacy Policy page.
- Added Event Request a Speaker page.
- Added settings to enable the `/blog/` and `/newsroom/` RSS feeds.
- Added `brand-palette.less` and `cf-theme-overrides.less`.
- Added `block__border` to `cf-enhancements.less` to provide borders around blocks.
- Added alert to form validation failure
- Added .env config for easier project setup
<<<<<<< HEAD
- Added labels to the phone/email/fax/mail icons on `/contact-us/` page
=======
- Added Event processor
>>>>>>> 44f9bb4f

### Changed
- Added styles to 500 and 404 error pages.
- Updated content on 500 and 404 error pages.
- Added full width button modifier for buttons on smaller screens.
- Updated ESLint configuration to the latest ESLint release (v0.18.0).
- Updated `/newsroom/` and `/blog/` post sidebars to add description
  and date, and to update styles.
- Updated icons to use livestream icon instead of wifi icon.
- Updated blog post spacing to be consistent with overall-project spacing.
- Updated round step-by-step slug icons to central-align numbers.
- The name "Watchroom" to "Featured Topic"
- Updated cf-buttons to 1.4.2.
- Updates cf-layout to 0.3.0.
- Changed block background to 5% gray.
- Updated contact us content
- Improved Elasticsearch mappings
- Improved README and INSTALL docs

### Fixed
- Updated related links module on `/newsroom/`.
- Added small screen styles to helpful terms vertical list
  on `/contact-us/` page.
- Updated multi-line icon list styles.
- Fixed missing `jump-link__right` modifier from `/featured-topic.html`.
- Fixed an issue within `/newsroom/` and `/activity-log/` filters where selecting "Blog"
  and another category would return zero results.
- Fixed issue in filters where an input whitespace would prevent suggestions from showing.
- Fixed HTML, typos, and grammatical errors.
- Fixed line height issue in Chosen select boxes
- Updated Google Tag Manager ID from testing account to production account.
- Fixed whistleblower slug on contact us
- Improvements and fixes to `/contact-us/` page


## 3.0.0-0.2.3 - 2015-03-23

### Changed
- Updated events to match design
- Updated markup with new Isocons
- Updated email form to remove topics
- Updated footer to match new design
- Updated content throughout site
- Updated less files to cleanup code

### Fixed
- Fixed filtering when partial dates are used
- Updated processors to match WordPress API output
- Added sub-nav for mobile devices in instances where hero is present
- Added breakpoint range for main nav on med sized device screens
- Updated the expandable layout for multiple lines of text
- Updated list icons for multiple lines of text
- Added titles to pages that were missing them
- Updated broken links
- Lots more typos


## 3.0.0-0.2.2 - 2015-03-17

### Added
- New Events Archive landing page (with borrowed post data)
- New Events Archive detail page (with borrowed post data)
- New eslint settings file

### Changed
- Updated archived events landing page to display events, filters and pagination
- Updated the Gruntfile for eslint over jshint
- Switched from ElasticSearch queries to filters
- Updated form macro layout to account for optional content
- Updated macro arguments for clearer conditions
- Updated events list for new CF media block
- Updated static content
- General code cleanup

### Fixed
- Events filter showing no results text while displaying found results
- Settings file for PDFReactor
- JS errors
- General layout issues
- Lots of typos


## 3.0.0-0.2.1 - 2015-03-03

### Added
- New Upcoming Events landing page (with borrowed post data)
- New Upcoming Event detail page (with borrowed post data)
- Created new table modifier for simple small screen tables


## 0.2.0 - 2014-12-29

Apologies for ignoring our versioning for five months.

### Added
- Newsroom, Contact Us, About the Bureau, Offices, Doing Business with Us,
  Activity Log, and Budget sections.
- Many new design patterns.
- Tests

### Changed
- Significant template structure overhaul.

### Fixed
- Tons of stuff.


## 0.1.0 - 2014-07-14

Initial release. Contains fully functioning blog section.<|MERGE_RESOLUTION|>--- conflicted
+++ resolved
@@ -17,14 +17,16 @@
 
 ### Added
 
+- Added labels to the phone/email/fax/mail icons on `/contact-us/` page
 - Added ability to scrub plural terms in typeAndFilter jQuery plugin
 
 ### Changed
 
-- Updated mailing addresses in `/contact-us` sidebar
+- Updated mailing addresses in `/contact-us/` sidebar
 - Reverted navs from Contact Us redacting
 
 ### Fixed
+- Improvements and fixes to `/contact-us/` page
 
 
 ## 3.0.0-0.3.0 - 2015-04-23
@@ -37,11 +39,7 @@
 - Added `block__border` to `cf-enhancements.less` to provide borders around blocks.
 - Added alert to form validation failure
 - Added .env config for easier project setup
-<<<<<<< HEAD
-- Added labels to the phone/email/fax/mail icons on `/contact-us/` page
-=======
 - Added Event processor
->>>>>>> 44f9bb4f
 
 ### Changed
 - Added styles to 500 and 404 error pages.
@@ -74,7 +72,6 @@
 - Fixed line height issue in Chosen select boxes
 - Updated Google Tag Manager ID from testing account to production account.
 - Fixed whistleblower slug on contact us
-- Improvements and fixes to `/contact-us/` page
 
 
 ## 3.0.0-0.2.3 - 2015-03-23
