All notable changes to this project will be documented in this file.

## How this repo is versioned

We use an adaptation of [Semantic Versioning 2.0.0](http://semver.org).
Given the `MAJOR.MINOR.PATCH` pattern, here is how we decide to increment:

- The MAJOR number will be incremented for major redesigns that require the user
  to relearn how to accomplish tasks on the site.
- The MINOR number will be incremented when new content or features are added.
- The PATCH number will be incremented for all other changes that do not rise
  to the level of a MAJOR or MINOR update.

---------------------------------------

## Unreleased

### Added
- Created new `WAGTAIL_CAREERS` feature flag to toggle from Django to Wagtail careers pages.
- Production settings now use ManifestStaticFilesStorage
<<<<<<< HEAD
- New environment variable to store the Akamai object ID
=======
- Added a 'run_travis.sh' script to enable separate JS and Python test coverage reporting
- AbstractFormBlock to be used as a base class for modules requiring Django Forms
- wagtail_hooks.py function `form_module_handlers` used by `CFGOVPage.get_context()`
>>>>>>> 03e71f57

### Changed
- Refactored heroes to support the new "bleeding" format.
- In templates, ALL static file references now use Django's `static` tag/function
- In CSS/Less, references to other assets are now relative
- Optimized Travis build by removing unnecessary steps.
<<<<<<< HEAD
- `flush_akamai` function to call Akamai API endpoint that flushes entire site instead, since this is faster than flushing an individual page
- Only proceed with an Akamai flush if it is an existing page
=======
- Refactored heroes to support the new "bleeding" format.
- `CFGOVPage.get_context()` now uses wagtail hooks to call functions registered with the hook name `cfgovpage_context_handlers`
- `CFGOVPage.serve()` calls `CFGOVPage.serve_post()` to handle POST requests
- Changed label names for the half-width / third-width link blobs.
>>>>>>> 03e71f57

### Removed
- `max-height` styling on info unit images
- Reference to publish_eccu repo

### Fixed
- Corrected Spanish-language label for sharing module


## 3.9.0

### Added
- Logging configuration to `local.py`
- Author names are now displayed in alphabetical order by last name, falls back on first name if necessary
- Ability to output sharing links within an Image and Text 50/50 Group module
- Added a test for get_browsefilterable_posts function of the sublanding page
- Data migration sets up site root and careers pages
- Wagtail User editor now enforces unique email addresses when creating/editing users.
- Default button text color and spacing overrides to `.m-global-search_trigger` in nemo stylesheet so that search button will be visible on pages that use `base_nonresponsive` template
- New `@flag_required` decorator for Django views
- Added TableBlock definition to organisms and models that use Table
- Added `cfgov/templates/wagtailadmin/js/table-block.js` to override the default form TableBlock inputs. ( This file was copied from Wagtail ).
- Added `cfgov/templates/wagtailadmin/table_input.html` to override the default form TableBlock inputs. ( This file was copied from Wagtail ).

### Changed
- Special characters no longer break the multiselect in the filter form
- Updated gulp-istanbul npm module to version `1.1.1` from `0.10.3`.
- Updated del npm module to version `2.2.2` from `2.2.0`.
- Updated gulp-autoprefixer npm module to version `3.1.1` from `3.1.0`.
- Updated gulp-changed npm module to version `1.3.2` from `1.3.0`.
- Updated gulp-header npm module to version `1.8.8` from `1.7.1`.
- Updated gulp-imagemin npm module to version `3.0.3` from `3.0.2`.
- Updated gulp-less npm module to version `3.1.0` from `3.0.5`.
- Updated gulp-load-plugins npm module to version `1.2.4` from `1.2.0`.
- Updated validate.js npm module to version `0.10.0` from `0.9.0`.
- Updated webpack npm module to version `1.13.2` from `1.12.14`.
- Updated webpack-stream npm module to version `3.2.0` from `3.1.0`.
- Updated es5-shim npm module to version `4.5.9` from `4.5.7`.
- Updated gulp-rename npm module to version `1.2.2` from `1.1.0`.
- Replaces deprecated gulp-cssmin with gulp-clean-css.
- Updated admin page sidefoot 'Related links' label and icon to read 'Related content'
- Feature flag methods now take an explicit `request` object to determine what site to check the flag against
- Migrated previous Table data to new TableBlocks
- Modified `cfgov/cfgov/settings/base.py` to add wagtailadmin to the STATICFILES_DIRS path.
- Modified `cfgov/jinja2/v1/_includes/organisms/table.html` to work with the Wagtail TableBlock component.
- Modified `cfgov/v1/__init__.py` to add the linebreaksbr.
- Modified `cfgov/v1/atomic_elements/organisms.py` to create classes which inherit from the TableBlock classes. This allowed us to control which templates where used for rendering the Wagtail admin and table.
- Modified `cfgov/v1/models/browse_page.py`, `cfgov/v1/models/learn_page.py`, and `cfgov/v1/models/sublanding_page.py` to use the new AtomicTableBlock.
- Modified `cfgov/v1/wagtail_hooks.py` to add load new script for the admin.


### Removed
- Unused functions `author_name` and `item_author_name` from `v1/feeds.py`
- Unused npm module map-stream.
- Custom method `most_common` since python lib offers similar function
- Icon for old Table from admin panel (this field will need to be removed in a future release)

### Fixed
- Post preview organism template used tag/author names instead of slugs that
caused bad link formation
- Fixed an issue w/ the email signup not utilizing the Gov Delivery JSON view for instant error/success feedback.
- Fixed an issue w/ the form validation skipping any validation types other than `required`.


## 3.8.2

### Changed
- Updated copy on Students and Recent Graduates Careers page.


## 3.8.1

### Added
- Google Optimize code on `find-a-housing-counselor` page


## 3.8.0

### Added
- Author names are now displayed in alphabetical order by last name, falls back on first name if necessary
- Ability to output sharing links within an Image and Text 50/50 Group module

### Changed

### Removed
- Unused functions `author_name` and `item_author_name` from `v1/feeds.py`


## 3.7.2

### Changed
- Added support for Spanish-language cue labels to the Expandables organism.
- Added support for Spanish-language heading to the Social Media molecule.
- Removed the leadership calendar print template from the "base.html" inheritence hiearchy
- restores the django logging config we used before cfgov-refresh


## 3.7.1
- always use "localhost" when setting the base URL for PDFReactor


## 3.7.0

### Added
- Added new conference url in the nav

### Changed
- Updated Protractor to version `4.0.2` from `3.2.1`.
- Updated large checkboxes to match the spec.
- Updated Capital Framework to version `3.6.1` from `3.4.0`.
- Updated imagemin to version `3.0.2` from `2.4.0`.
- Updated documentation npm module to version `4.0.0-beta5` from `4.0.0-beta2`.
- Updated gulp-uglify npm module to version `2.0.0` from `1.5.3`.
- Updated eslintrc dot-notation rule to support `catch` block in a Promise.
- Updated `gulp test:perf` task to use a Promise.
- Added `.eslintrc` override for gulp tasks to allow process.exit and console logging.
- Updated mocha npm module to version `3.0.2` from `2.4.5`.
- Updated gulp-mocha npm module to version `3.0.1` from `2.2.0`.

### Removed
- Unused `sinon-chai` npm package.

### Fixed
- Updated banner-footer-webpack-plugin to use git URL instead of `0.0.1`.


## 3.6.0

### Added
- Page revision management: http://docs.wagtail.io/en/v1.4.1/releases/1.4.html#page-revision-management,available at e.g. http://127.0.0.1:8000/admin/pages/64/revisions/
- Redesigned userbar: http://docs.wagtail.io/en/v1.4.1/releases/1.4.html#redesigned-userbar
- Multiple document uploader: http://docs.wagtail.io/en/v1.4.1/releases/1.4.html#multiple-document-uploader
- Improved link handling: http://docs.wagtail.io/en/v1.5/releases/1.5.html#improved-link-handling-in-rich-text
- New users created via the Wagtail admin will automatically receive a password reset email.

### Changed
- Many browser tests have been rewritten as Python unit tests
- A new spec suite "integration" encompasses tests from a few directories that were not named appropriately.
- Gulp test has been updated as there are no longer any browser tests to run by default
- `content_panels` are no longer defined in `AbstractFilterPage`; defined in its subclasses instead
- Upgraded Wagtail from 1.3 to 1.5.2
- Consolidated all environment variables in config/environment.js.
- Ignored `console.log` in tests and enforced `no-process`.
- Updated `STAGING_HOSTNAME` to `DJANGO_STAGING_HOSTNAME` environment var.
- Allows passing of port to `runserver.sh`.
- Updated browse-filterable test suite to properly nest pagination tests.
- Updated pagination to support multiple pagination molecules on a single page.

### Removed
- Unused `SELENIUM_URL` environment variable.
- Removed unused `interactiveTestPort` test variable.
- Squashed all migrations
- `initial_test_data.py` as the tests create the data they need now.

### Fixed
- Added misnamed and unreferenced environment variables to .env.
- Moved pagination tests from /organisms/ to /molecules/ where they belong.


## 3.4.0 2016-07-12

### Added
- leadership calendar Django app
- Frontend: Added ability to auto-fix linter error with the `--fix`
  flag on the linter task.

### Changed
- Updated ESLint to `2.13.1` from `2.7.0`.
- Fixed job ordering on Careers home page to be consistent with Current Openings page.

### Removed

### Fixed
- Fix scheduled publishing

## 3.0.0-3.3.22 – 2016-06-22

### Added

- Added nonresponsive header script for non-v1 sections of the site

### Changed
- Datetimes are now saved in UTC and rendered in Eastern timezone when displayed in templates.
- Django timezone setting changed to America/New_York.
- Updated home page stats and date.
- Rebuilt Nemo Grunt tasks in Gulp and moved built files to static_built directory.

### Removed

### Fixed

- Fixed layout bug in Latest Updates on Home Page.
- Fixed spacing of Home Hero content.
- Fixed spacing issues in the pre-footer.


## 3.0.0-3.3.21-hotfix – 2016-06-10

### Added
- Added "Getting an Auto Loan" to the mega menu

### Changed
- Invalid filterable list input returns empty paginated object instead of empty list in page_sets

### Removed

### Fixed


## 3.0.0-3.3.21 – 2016-06-08

### Added
- Ability to use Social Media molecule as a Wagtail module in the Sidefoot.
- Frontend: Added task for generating JavaScript code docs with `gulp docs`.
- Test for `most_common` util
- Browser tests for most of the organisms generated by Wagtail
- `cfgov/scripts/_atomic_helpers.py` to provide streamfield data
- Test for present, past, and future event states

### Changes
- Use bare value of RichText field if value type is not RichText.
- Check against Activity Log topics when generating View More link.
- Breadcrumb and sidenav link generation gets most appropriate version of page.
- Made Text Introduction's `has_rule` option have an effect.
- Tidied up some of the template logic around using `render_block`.
- Changed class of FCM category slug to remove extra spacing.
- Updated gulp task to write both responsive and non-responsive styles for ondemand needs.
- Updated the test fixture for ondemand includes to allow for the nonresponsive stylesheet to be loaded for visual testing.
- Use bare value of RichText field if value type is not RichText
- Check against Activity Log topics when generating View More link
- initial_test_data script now uses streamfield block data from a new file called `_atomic_helpers.py`
- `when` now compares datetimes against the current time in ET, not UTC
- `when` optionally uses the event stream's start time, if there is one
- Promotes Expandables from molecule to organism
- Changes global banner expandable Less to resolve cascade issue
- Maintain order and uniqueness in JS file lists by using `OrderedDict` instead of `set`
- `user_save_callback` updated to expire a password if it's for a new user

### Removed
- Event RSVP email link button.
- `atomicName` parameter from `checkDom` atomic helper.
- Unused function `get_related_posts_categories`
- Unused gov delivery view function in jobmanager
- PostPreview organism from streamfield block choices since it was unused
- Custom classes `CFGOVUserEditForm`, `CFGOVUserCreationForm` and functions `create_user` and `edit_user`
- Custom redirects for creating a user and resetting the password
- `convert_to_datetime` since it duplicated logic in `_convert_date`

### Fixed


## 3.0.0-3.3.20 - 2016-05-24

### Added

### Changes

### Removed

### Fixed

- get_browsefilterable_posts() call to get_page_set

## 3.0.0-3.3.19 - 2016-05-23

### Changes
- Frontend: Added `destroyInitFlag()` method to `atomic-helpers.js`.
- Frontend: Added `destroy()` method to `Expandables.js` to allow
  reversing calls to `init()`.
- Frontend: Added extra small tests to bureau structure page.

### Fixed
- Frontend: Fixed issue where cloned expandables were not initializing
  on the bureau structure page.
- Frontend: Removed `self` references in ContentSlider.
- Newsroom fixed to render all categories when no filters are selected.

## 3.0.0-3.3.18 - 2016-05-20

## Added
- missing publish_eccu requirements

### Changes
- Frontend: Added `destroyInitFlag()` method to `atomic-helpers.js`.
- Frontend: Added `destroy()` method to `Expandables.js` to allow
  reversing calls to `init()`.
- Frontend: Added extra small tests to bureau structure page.

### Removed

- Removed activities-block.html

### Fixed
- Frontend: Fixed issue where cloned expandables were not initializing
  on the bureau structure page.
- Frontend: Removed `self` references in ContentSlider.


## 3.0.0-3.3.17 - 2016-05-20

### Added
- Missing token provider for forms submitted by JS
- Ability to refresh akamai cache on page publish
- Adding Acceptance tests for the Video Player
- Adding Validation code and url param fix for Ustream player

### Changes
- Rename Events body field => Subheading
- Switch render location of live/future body fields to under the map (new body location)
- Change date used for post preview from date published to actual event date.
- Fixes issue with spacing after the last item in a full-width component
- Adding Validation code and url param fix for Ustream player.

### Removed

### Fixed

## 3.0.0-3.3.16 - 2016-05-19

### Added
- `parse_links` calls on rich text fields on the rest of the fields
- Add unit tests for filterable list functions
- Added browser tests for the multiselect.
- Fix category filtering
- Ability to refresh akamai cache on page publish

### Changes
- filterable_context.py -> filterable_list.py
- Refactored the filterable list logic for modularity and testability
- Rename Events body field => Subheading
- Switch render location of live/future body fields to under the map (new body location)
- Change date used for post preview from date published to actual event date.

### Removed

### Fixed

- Removed wrapping `<p>` tag on a form field's description field output,
  since it's a rich text field that provides its own markup.
- Fixed issue with single careers layout.

## 3.0.0-3.3.15 - 2016-05-16

### Added

### Changes

- Updated Capital Framework to latest.
- Updated stats on homepage to match CCDB landing.

### Removed

- Removed acting Dept Directors from Leadership calendar filter.
- Removed obsolete module kbclick.js.

### Fixed

- Fixed a validation bug in the Multiselect.
- Fixed issue with spacing after the last-child.


## 3.0.0-3.3.14 - 2016-05-11

### Added

### Changes

- Fixed Password Reset Flow
- Fixed saving of Legacy Blog Pages

### Removed

### Fixed


## 3.0.0-3.3.13 - 2016-05-11

### Added
- Added print styles to hide major site features that aren't print applicable.
- Added base pagination browser tests.
- Image Text 50 50 Organism to Blog Page
- Moved django-commons into the project

### Changed

- Updated static version of the org chart.

### Removed

### Fixed

- Fixed an issue where the header only had 15px of spacing instead of 30.
- Fixed the spacing around info-units groups and breadcrumbs.
- Fixed duplicate Protractor tests.
- Fixed issue with page jump form.

## 3.0.0-3.3.12 - 2016-05-05

### Added
- Additional page template tests
- RegComment organism: New option to use a generic link for commenting at
  Regulations.gov or going directly to the specified document's comment form.
- Additional molecule tests

### Changed
- Updated event times to show EDT.
- Frontend: Added init flag when initializing atomic components.


## 3.0.0-3.3.11 - 2016-05-03

### Added
- Front end: Added No Fear Act link to footer.

### Changed
- RSS Feeds for all Filterable Pages
- Animated Gif Support
- Ensure files uploaded as .PDFs get a download icon
- Handle govdelivery job subscriptions via a Django form
- Refactored HousingCounselor form to use USZipCodeField() in order to not strip leading zeros


## 3.3.0-3.3.10 - 2016-04-28

### Fixed
- Typo in reg comment form


## 3.0.0-3.3.9 - 2016-04-28

### Added

- Added tests for the public methods in the Multiselect
- API client for Regulations.gov Comment API
- reg-comment organism and Wagtail module for adding it to a page

### Changed

- Make further reading and list filter results distinct

### Removed

### Fixed


## 3.0.0-3.3.3 - 2016-04-21

### Added

- Added unit test specs for all files to test (excluding config, polyfills and jQuery plugins).
- Added no-js and js classes to the on-demand header.
- Added link to Livestream FAQ.
- Flag for database routing for content.consumerfinance.gov.
- Added the Digital Gov search script.

### Changed

- Hid overflow-x at mobile sizes on document body.
- Added `halt()` and `clearTransitions()` methods to transition behaviors.
- Updated the content on doing-business-with-us and doing-business-with-us/upcoming-procurement-needs based on EA feedback.

### Removed

- Removed resolved TODOs and old macros replaced by atomic components.

### Fixed

- Fixed an issue where the multiselect couldn't be closed.
- Fixed the browser tests for the recent change to wagtail pages.
- Fixed the mobile menu for on-demand django pages.
- Fixed disappearing search close button when swapping device orientation.


## 3.0.0-3.3.2 - 2016-04-11

### Added

- Adds a max-selections checker to the Multiselect.
- Remove inline CSS when running sheer_index.
- Abstracted dom events for easier reuse throughout the project.
- Added npm shrinkwrap and snyk dependency monitoring
- Tests `share_the_page` wagtail hook and associated functions

### Changed

- Updated Global Search to set search trigger to invisible,
  since hidden is overridden.
- Defaulted Related posts slug title to 'Further Reading' and made it a field in wagtail.
- Enabled gov delivery subscriptions to work on wagtail pages
- randomized formfieldWithButton Id and included name field for post requests.
- Update Director's Bio and Deputy Director's Bio
- Update the leadership calendar copy and links
- Updated the placeholders in wagtail filterable list controls.
- Updated footer to atomic footer.
- Pinned our NPM dependencies.
- Updated Capital Framework to 3.3.0
- Changed U.S. flag image paths to be root-relative
- Refactored wagtail hook `share_the_page`

### Removed

- Removed `gulp beep` task for optional alerting when the build process
  has completed.
- Remove Disqus comments from blog pages
- Removed sitespeed.io gulp task

### Fixed

- Fixed paths to templates that were moved in to /about-us.
- Update biographies for director bios.
- Fixed issue with bad values in the multiselect.
- Fixed the missing logon on IE 8.
- Fixed an issue w/ the spacing on the hero.
- Fixed issue where missing images were breaking the hero layout

## 3.0.0-3.2.1 - 2016-03-21

### Added

- Added Featured Menu Content Molecule.
- Added Global Banner Molecule.
- Added Digital Privacy Policy to the footer.
- Added tests for dom-traverse functions
- Added default values for the View more text and URL.
- Dynamically create the View more URL if there are tags
- Add an EXTERNAL_ICON_PATTERN to handle icons and links separately
- Added specific Blog/Newsroom Categories to Related Post options
- base.html now checks for page (seo) title if exists
- Added a space before the external icon
- Added validation for Youtube URLs.

### Changed

- Abstracted create and queryOneout of the multiselect.
- Simplified array searching in the Multiselect.
- Updated the home hero to it’s own molecule.
- Updated the layout for the level 1 menu items to distribute them more evenly
  across the header.
- Abstracted the string utils from the Multiselect.
- .gov links have an external icon
- Updated the Hero Macro for the new overlay hero styles.
- Updated article template to render all categories
- Append bureau title on every template rendered
- Changing the times we receive for calendar events to match our db.
- Updated `external-site/index.html` to use the full params of whatever's being passed in.
- Changed copy on `/the-bureau/`
- Updated titles and names in the Bureau Structure page

### Removed

- Removed Georgia usage for the time being.
- Removed ICS download placeholder from events.

### Fixed

 - Fixed active filter notification on Browse Filterable pages.
 - Corrected the homepage links.
 - Fixed date range searches on blog page.

## 3.0.0-3.1.1 - 2016-03-21

### Added
- Added Backend sidebar contact
- Add Related Metadata molecule to backend
- Added `ClearableInput` class for clearable input behavior
  in `input-contains-label` CF class.
- Added Github specific Issue and PR templates.
- included paragraph rich text field to related links
- Added new content flush sides on small modifier to fix an issue where margin was set on the molecule level instead of the template.
- Added Info Unit Macro.
- URL field to the Post Preview organism
- Frontend: Added overlay atom.
- Signal receiver function to unpublish all revisions for a page when a page is unpublished
- Backend: HomePage Model
- David Silberman's assets
- Frontend: Added JS init scripts for /offices/, /sub-pages/, and /budget/.
- Frontend: Added data-* attribute JS utility class.
- New manager to query for the most appropriate pages (shared and/or live)
- Enabled Demo Page in flapjack
- Included Password Complexity rules for admin user creation/editing flow
- Enabled email backend for Production settings
- Frontend: Added utility classes for translation and opacity CSS transitions.
- Added SublandingFilterablePage class
- Script to semi-automate importing refresh data
- Provided option to exclude sibling pages in secondary navigation
- Added tests for `external-site-redirect.js`
- Frontend: Added JS Tree data structure and traversal algorithms.
- Add text intro and featured content to SublandingFilterablePage
- Add a script `move_reports.py` to move all reports under a given SublandingFilterablePage
- Add a 'careers_preview' query to limit the results to 5
- Added CFGovLinkHandler to convert richtext internal links to relative links
- Frontend: added `u-hidden-overflow` utility class.

### Changed
- Converted the project to Capital Framework v3
- Updated `protractor` from `3.0.0` to `3.1.1`.
- Included Table organism within full width text
- Changed BrowseFilterablePage and related-metadata.html molecule templates to
  account for new backend
- Abstracted info unit into a helper mixin to make it easier to re-use the inline
  version.
- Moved Home page specific layout changes to it's own file.
- Updated jsdom from `7.2.2` to `8.0.4`.
- Updated secondary-nav to use new expandable molecule in place of old CF
  Expandable.
- Updated gulp-eslint from `1.0.0` to `2.0.0`.
- Converted Link Blob Group, 25/75 Group, and 50/50 Group to single Info Unit Group.
- Converted Link Blob Macro to Info Unit Macro.
- Converted 25/75 Macro to Info Unit Macro.
- Converted 50/50 Macro to Info Unit Macro.
- Updated Home Page to Info Unit Macro.
- Included use of wagtail `classname` meta field for block css modifiers
- Breadcrumbs for Wagtail pages now handled by Wagtail
- Changed Wagtail pages extending from `layout-side-nav.html` to use new side
  navigation handling
- Changed FilterableListControls.js to add validation for email, date, and
  checkbox fields.
- Converted references and asset urls from Fuchs to Silberman.
- Fix blog post template to use sheerlike related posts method.
- Restructured mega menu to include submenus recursively to allow for a
  third-level.
- Renamed atomic-checkers `validateDomElement` to atomic-helpers `checkDom`.
- Add two categories to the Implementation Resource group.
- Updated the homepage based on user feedback.
- Renamed preview_link_url/text => secondary_link_url/text
- Updated Categories for Research & Reports.
- Changes to job listing pages.
- included backend support for Video in FCM
- Changed `external-site-redirect.js` to remove jQuery and fix Regex.
- Updated the global search for no-js and IE 8-10 fixes.
- Frontend: Added all launch-state mega menu links.
- Frontend: Added hover-to-show behavior in desktop mega menu.
- Use the added `careers_preview.json` in the careers sublanding page instead
  of `careers.json`
- Wrap prefooter section in Browse pages in a conditional to prevent empty prefooter
- Frontend: Added behaviors for third level mobile mega menu.
- Frontend: Made Expandables collapse under 600px window size.
- Updated the Mega Menu layout to avoid pointer events for older IE.
- Updated the Mega Menu for devices without JS.
- Disabled GTM tracking for links in menu and return to top link.

### Removed
- Removed normalize and normalize-legacy from main less file because CF
  already includes it.
- Removed old branded list mixin (was causing compile errors).
- Removed unnecessary Wagtail streamdata retrieval function from v1/utils/util.py
- Removed old beta styles.
- Removed prototype language, such as instances of setting `value`, `page`,
  and `global_dict`
- Imports of contact info macros that were breaking the page
- Removed Link Blob, 25/75, and 50/50 styles.
- Removed need for negative margin tweaks after groups.
- Removed need for positive margin tweaks aroung group headings.
- Removed heros from old WordPress pages.
- Removed `show-hide-fields.js` script and reference from common.js.
- Meredith Fuch's assets.
- A couple of Implementation Resource group categories.
- Removed Chosen.js library and custom styles/scripts.
- Removed several size=x params passed to query.search(), which don't do anything
- Removed all the pages and associated code that have been ported to wagtail.

### Fixed
- Fix bug where publised pages were showing shared content
- Fixed Contacts import-data script to set phone numbers correctly
- Fixed an issue where heros were not displaying on new Wagtail pages.
- Fixed an error where the secondary nav script was trying to initialize on
  pages it wasn't used.
- Fixed archive_events script to run in production.
- Fixed issue where form validation clashed with filterable list controls.
- Post preview title now links to page link.
- Fixed a bug where the search input and button in the header were misaligned.
- Fixed urls document type for career pages.
- Fixed stacking bug in header search.
- Fixed page saving bug that would prevent the display of a page's tags
- Fixed ordering for Filterable results to be newest => oldest by published_date.
- Fixed a bug where activiating the clear button wasn't clearing filtered
  results on browse filterable pages.
- Fixes the values for author and tag options to remove special characters.
- Fixes layout issues with filters on sheer pages.
- Fixed failing browser tests due to atomic naming updates.
- Fixed a bug in the multi-select script where value was set before input type.
- Fixed positioning bug in global search.
- Fixed issue where categories without a set icon were showing the speach icon.
- Fixed issue where a filtered page wasn’t showing the selected options in the
  multiselect.
- Fixed an error in the Browser tests for IE 8.
- Fixed an error in the Browser tests when running on Jenkins.

## 3.0.0-3.0.0 - 2016-02-11

### Added
- Added 'sheer_index' manage.py subcommand, to replace usage of 'sheer index'
- Migrated 'sheerlike' project into this codebase
- Added 'watchserver' manage.py subcommand for running Django dev server
  and gulp watch together.
- Added Acceptance tests for the `activity-log` page.
- Added webpack module loader for per-page JavaScript.
- Added external-site page-specific script.
- Added `config/environment.js` for project JS path configuration.
- Added filesystem helper to gulp utilities for retrieving a binary executable.
- Django Server
- Django related urls to access links
- Django-Sheerlike integration
- Added Acceptance tests for `the-bureau` pages.
- Added test utility to retreive QA elements.
- Added ARIA state utility to enable decorating dom elements with ARIA states.
- Added unit test for `aria-state.js`.
- Wagtail CMS
- Added `gulp test:a11y` accessibility testing using node-wcag.
- Added node 4.1.0 engine requirement in `package.json`.
- Added `commonjs`, `jest`, `protractor` environments.
- Added new ESLint `no-useless-concat`, `global-require`,
  `jsx-quotes`, `no-restricted-syntax`, `block-spacing`, `require-jsdoc`,
  `space-before-keywords`, `no-dupe-class-members`, `prefer-arrow-callback`,
  and `prefer-template` rules.
- Added `properties` attribute of `id-length` rule.
- Added `keywords`, `unnecessary`, and `numbers` attributes
  to `quote-props` rules.
- runserver.sh script to collectstatic files and run the server
- Added testing for web-storage-proxy.js
- Added Acceptance tests for `careers` pages.
- CFPBPage model
- Backend for Staging vs Production publishing
- Django template tags
- Added `block__flush` to cf-enhancements to remove margin from all sides.
- Added Acceptance tests for `blog` pages.
- Added Acceptance tests for `newsroom` pages.
- Added Acceptance tests for `doing-business-with-us` pages.
- Added Acceptance tests for `budget` pages.
- Added atomic landing page template prototypes.
- Added `/organisms/` and `/molecules/` directories to includes directory.
- Added `gulp test:perf` task to test for performance rules.
- MYSQL backend to project settings & a database creation script
- Added `gulp test:unit:server` for running Django unit tests via gulp.
- Added templates and CSS for the Text Introduction molecule.
- Added Unit test for `BreakpointHandler.js`.
- EventPage and EventLandingPage
- Management command to convert Wordpress data into Wagtail based Django models
- Script to convert Event WP data into Wagtail specific POST data for wagtailcore view `create()`
- Added half-width-link-blob macro and styles
- Added templates and CSS for the Image and Text 25/75 molecule.
- Added templates and CSS for the Image and Text 50/50 molecule.
- Added templates and CSS for the Call to Action molecule.
- Added `gulp beep` task for optional alerting when the build process
  has completed.
- Added Molecule/Organism Streamfields.
- Added wagtail specific demoPage only available in development for displaying moleclues/organisms.
- Added `license` field to `package.json`.
- EventArchivePage, EventRequestSpeakerPage, and EventFilterForm.
- Added templates and CSS for the Full Width Text organism.
- Added templates and CSS for the Contact Method molecule.
- Added templates and CSS for the Sidebar Contact Info organism.
- Added `/browse-filterable` template page
- Added templates and CSS for the Main Contact Info organism.
- Added templates and CSS for the Related Posts molecule.
- Added templates for the Hero molecule (CSS is in CF-Layout v1.3.0)
- Added template for post-preview molecule
- Added templates and CSS for the Signup Form organism.
- Added templates and CSS for the Content Sidebar organism.
- Added instruction to create superuser for admin access.
- Adds new file to commands module in the core app called `_helpers.py`
- Adds ability to import snippets
- Added ImageText2575 molecule backend model and template
- Added Call to Action backend and template
- Added Contact snippet and molecule backends
- Added temporary folder for converted Jinja2 Wagtail field template files
- Added WP Import Data Contact processor
- Added templates and CSS for the Adding Sidebar Breakout organism.
- Added cf-tables and tables molecule
- Landing Page Type
- Initial Data json file for preloading pages
- Added `/browse-basic` template page.
- Added templates and CSS for Expandable molecule and ExpandableGroup organism.
- Added `classlist` JS polyfill.
- Added `EventObserver` for adding event broadcaster capability to JS classes.
- Added `atomic-checkers.js` and `validateDomElement`
  utility method for checking atomic element DOM nodes.
- Backend Organisms Full Width Text & Post Preview.
- Added Related Posts molecule to the CFGOVPage
- Add Main Contact Info molecule
- Add Sidefoot Streamfield to CFGOVPage for sidebar/footer content
- Add global context variable `global_dict` for easier prototyping
- Add styleguide app to local settings
- Added templates and CSS for the Filterable-List-Controls organism.
- Add Table organism
- Add Sublanding Page
- Add Hyperlink template
- Add icons to Sidefoot Streamfield blocks
- Add ImageText5050Group and HalfWidthLinkGroup templates and organisms
- S3 Image Upload support for Refresh/Prod
- Dev Landing Page Demo
- Add Image Text 25/75 and Full Width Text into SublandingPage
- Add related_posts_function to the global context in Jinja2 for prototyping of related posts
- Added the featured content module molecule and included it in the landing-page prototype
- Add ImageText2575Group organism
- Add ImageText2575Group to Sublanding and Landing pages
- Add the insets Quote and Related Links.
- Added templates and CSS for the Notification molecule.
- Added prototype data to the form-field-with-button molecule
- Added prototype data to the email-signup organism
- Added the email-signup organism to landing-page template
- Added templates and CSS for the Social-Media molecule.
- Add Heading field to Link Blob group
- Add prototype data to Image Text organisms
- Backend Expandable/Expandable Group Molecule & Organisms
- Added Number Block
- Added Form Field with Button to sublanding page
  ([Fixed 1246](https://github.com/cfpb/cfgov-refresh/issues/1246)).
- Added Backend Feature Content Molecule
- Added get_unique_id context method.
- Added templates and CSS for the Item Introduction organism.
- Added templates and CSS for the Pagination molecule.
- Backend Browse Page
- Added Backend Item Intro Organism
- Added Backend: Notification
- `dom-traverse.js` for dom querying not covered by native dom.
- Added Backend Learn Page model
- Added Related Topics molecule.
- Added full_width_sans setting for correct font face usage.
- Added a new nav-link molecule macro and styles.
- Added Related Links to Sidebar/Footer.
- Added Related Metadata molecule.
- Added custom image and rendition models CFGOVImage and CFGOVRendition
- Added AbstractLearnPage for Learn and Doc Detail pages
- Added preview fields to AbstractLearnPage
- Added relevant date fields to AbstractLearnPage
- Added multi-select atom styles and scripting
- Added Frontend: Global Header CTA.
- Added Frontend: Header.
- Added Frontend: Mega Menu.
- Added Frontend: Global Eyebrow.
- Added Frontend: Global Search molecule.
- Added language dropdown for pages, which defaults to english
- Add BrowseFilterablePage model
- Add BaseExpandable class for expandable controls
- Add FilterControls organism using BaseExpandable
- Add url_parameters macro to handle adding existing get URL parameters into links
- Added new info-unit molecule that combines (but doesn't replace) the half width link blob, image and text 50/50, and 25/75 into one base molecule using modifiers.
- Added new (undocumented) card molecule.
- Add wagtailuserbar to the base.html
- Added unit test for beta-banner.js.

### Changed
- Updated the primary nav to move focus as user enters and leaves nav levels
- Moved handlebars from npm to bower.
- Added jQuery CDN with fallback to head to satisfy GTM requirements.
- Changes the location of the /dist folder to cfgov/v1/jinja2/v1
- Server port is now at 8000
- included with context flag for macros that make a call to request object
- Updated Jinja2 shorthand if statements to include an empty else case.
- Added `binaryDirectory` parameter to `fsHelper.getBinary` helper function.
- Updated jsdom from `3.1.2` to `6.5.1`.
- Updated mocha-jsdom from `0.3.0` to `1.0.0`.
- Updated istanbul from `0.3.13` to `0.3.20`.
- Updated TravisCI node version to `4.1.0`.
- Updated ESLint configuration from `1.0.0` to `1.5.1`.
- Vendor related files now sit at the root project location
- Moved templates to reside in v1 app project jinja2 directory
- Added ability to use django static & url functionality in jinja2 templates.
  [More Information](https://docs.djangoproject.com/en/1.8/topics/templates/#django.template.backends.jinja2.Jinja2)
- Refactored web-storage-proxy.js to be less complex and make it testable
- Updated del from `1.2.0` to `2.0.0`.
- Updated chai from `2.3.0` to `3.3.0`.
- Updated sinon-chai from `2.7.0` to `2.8.0`.
- Settings file and template loaders
- Updated gulp-autoprefixer from `2.3.1` to `3.0.2`.
- Added pixel dimensions to Cordrary corner video image.
- Added JS in `./config` directory to `gulp lint:build` task
  and merged that and gulp config together in `config.build`.
- addressed security concerns about query data validation in calendar filter pdf generation,
  and added an option to filters to allow post requests
- fixed url routing for rendering directory cordrays pdf
- explicitly stated jinja2 to autoescape in templates
- Changes `align: value` attribute in ESLint `key-spacing` rule
  to individual mode with `mode: minimum` option set.
- Changes `quote-props` rule attribute to `consistent-as-needed`.
- Added href URL to primary nav top-level menu link.
- Changed DB backend from sqlite ==> MYSQL.
- Govdelivery subscribe view is now exempt from csrf verification
- Fixed issue w/ gulp watch task not compiling JS on change
- Refactored `BreakpointHandler.js` to remove jQuery dependency and unneeded code.
- Changed from single cf import to individual module imports.
- Move handlebars dependency to npm from bower.
- Change Doing Business With Us email to office email
- Updates `gulp-sitespeedio` from `0.0.6` to `0.0.7`.
- CFGOVPage to include tags and authors
- Event import script to include grabbing tags and authors
- Change templates to move logic to Django backend
- Move Event filter over to a Django form.
- Updates `jsdom` to `7.0.2` from `6.5.1`.
- Move staging hostname variable from django settings to be an environment variable
- Uses globally installed Protractor in setup.sh, if available.
- Updated the existing breakpoint variables and values to the ones released in cf-core v1.2.0
- Excludes 3rd-party JS polyfills from linting.
- Abstracts code into helper class `DataImporter`
- Modifies command line options to allow specifying arguments for importing pages or snippets
- Changes the way the processor module is imported so it imports it using the [app] argument
- Moves the processors module from the core.management.commands module to the v1 app
- Contact molecule templates
- Changes .env Project configuration workon control flow to direct stdout and stderr to /dev/null.
- Upgrade wagtail to 1.2
- Cleaned up and rebuilt the secondary nav to reduce complexity and fix bugs
- Routed landing page type related molecules and organisms
  to use `jinja2/v1/_includes/` template locations.
- Updated protractor from 2.5.1 to 3.0.0.
- Updated gulp-sitespeedio from 0.0.7 to 0.0.8.
- Update runserver script to start MYSQL if it isn't running
- Reduced padding on expandables per direction of design.
- Hide cues on expandables when JS is turned off.
- Updated protractor from 2.5.1 to 3.0.0.
- Change name of Settings tab to Configuration
- Move some Promote fields to Configuration tab
- Change Promote to be Sidebar/Footer
- Move Related Posts and Email Signup to sidefoot Streamfield in the Sidebar/Footer tab in CFGOVPage
- Finalize Sidebar Breakout organism template
- Finalize Sublanding Page template
- Fix related post molecule to be used in multiple places
- Convert Sidefoot paragraph streamfield block to Textblock
- Updated headings for changes in Capital Framework
- Temporarily comment out related posts section of single blog post
  browser test until BlogPage's are in Wagtail.
- Add `show_heading` checkbox to Related Posts organism to toggle the heading
  and icon.
- Merge Streamfields in LandingPage
- Landing and Sublanding content blocks render each atomic structure with `div class="block">`
- Added environments to frontend/backend setup scripts.
- Make Full Width Text organism a StreamBlock and add insets
- Converted `external-site.js` to `ExternalSite.js` class and removed 3rd party dependencies.
- Changed the ImageBasic atom to always include an optional alt by default
- Removed field validation on content creation
  ([Fixed 1252](https://github.com/cfpb/cfgov-refresh/issues/1252)).
- Sets npm install on frontend.sh to warning level.
- Updated Jinja2 environment inlcude flag related methods
- Updated ImageText5050 requirements [Fixed 1269] (https://github.com/cfpb/cfgov-refresh/issues/1269)
- Updated `webpack-stream` to `3.1.0` from `2.1.0`.
- Updated `player` to `0.5.1` from `0.6.1`.
- Updated streamchild render method to use default behavior when using default blocks [Fixed 1268] (https://github.com/cfpb/cfgov-refresh/issues/1268)
- Fixes styling and rendering issues [Fixed 1278] (https://github.com/cfpb/cfgov-refresh/issues/1278)
- Upgrade version of Wagtail to 1.3
- Change method of CFGOVPage called `children` to be called `elements`
- Moved html5shiv into modernizr.
- Updated `gulp-load-plugins` to `1.2.0` from `1.1.0`.
- Included breadcrumb data from page context
- Added development environment data initialization
- Pinned jQuery to `1.11.3` due to changes in `1.12.0` that cause errors in jsdom.
- [Fixed 1320] (https://github.com/cfpb/cfgov-refresh/issues/1320)
- Converted the nav-secondary macro and styles to an organism
- Updated the new secondary-nav organism to use the new nav-link molecule
- Updated the secondary-nav-toggle for new classnames
- Changed expandable.html to be a macro for upcoming Filtered List
- Updated browse-filterable demo
- Updated filterable-list-controls organism to allow for multiple option
- Password Policy & Lockout criteria for login, account password change & forgot my password.
- Updated the project to use Avenir font by default
- Updated `mocha` from `2.2.4` to `2.4.2`.
- Updated `sinon` from `1.14.1` to `1.17.3`.
- Updated `lodash` from `3.10.0` to `4.0.1`.
- Change jinja2 templates to handle Wagtail page
- Fixed [1348](https://github.com/cfpb/cfgov-refresh/issues/1348) and [1354](https://github.com/cfpb/cfgov-refresh/issues/1354)
- Updated brand colors to updates in generator-cf.
- Disabled JavaScript in IE8 and earlier.
- Removed max_length validation until [later review](https://github.com/cfpb/cfgov-refresh/issues/1258) after release
- Refactored beta-banner.js to demonstrate general lifecycle.

### Removed
- Removed unused exportsOverride section,
  which was an artifact of the grunt bower task.
- Removed browserify, watchify, and browserify-shim dependencies.
- Removed src directory
- Removed bad CF Notifier tests.
- Removed unnecessary mobile-only expandables
- Removed link from Cordray's corner image `/the-bureau/about-director/`.
- Removed extra Google Analytics code.
- Removed `istanbul` because it's already a dependencies of `gulp-istanbul`.
- Sidebar from LandingPage
- Removed `map` and `filter` array polyfills.
- Removed `event-listener.js` and `query-selector.js` polyfills for IE8.

### Fixed
- Fixed instructions for gulp watch
- New way to run the server documented in the INSTALL.MD
- New way to define url routing, no longer automatically set by file path
- Fixed heading structure throughout website
- Fixed setup.sh to use argument correctly
- Fixed title for Small & Minority Businesses
- Fix page header rendering for Sublanding page
- Fix related post molecule to be used in multiple places
- Fix failing tests relating to Related Posts organism
- Fix related-posts.html logic
- Minor PEP8 compliance changes
- Fixed the markup for the 25/75 organism.


## 3.0.0-2.4.0 - 2015-09-29

### Added
- Added Favicon
- New and improved primary nav (both look and interaction)
- Added expanded-state utility for getting/setting aria-expanded

### Changed
- Updated Video Code to make it usable on Events pages.
- Changed gulp JS unit testing task from `gulp:unit:js` to `gulp:unit:scripts`
- Updated Meredith Fuchs bio and images.
- Added indent rules for `var`, `let`, and `const` in ESLint config file.
- Replaced old Grunt legaccsy plugin with Gulp mq-remove plugin
- Added ability for acceptance --specs test flag to accept list of test files.
- Changes `big_radio` macro to `radio_big` and `checkbox_bg` to `checkbox_big`.
- Updated Dep Dir title to include "Acting"

### Removed
- Disables tests for landing page events, since we don't currently have events.
- Removed Ombudsman from nav for beta freeze.

### Fixed
- Fixed issue with logic displaying the Event summary state.
- Fixed missing IE only stylesheet for older systems/browsers.
- Fixed skip-navigation link for keyboard navigation.


## 3.0.0-2.3.0 - 2015-08-27

### Added
- Added time macro.
- Added `gulp test:unit` and `gulp test:acceptance` tasks for test stages.
- Added support for link buttons to disabled link utility class.
- Added `breakpoints-config.js` config file to use for responsive JS.
- Added breadcrumbs to blog, newsroom, careers, business, bureau
  and budget pages
- Added Meredith Fuchs to Leadership calendar filter.
- Added unit test for `assign` utility.
- Added `get-breakpoint-state.js` to add support for responsive JS.

### Changed
- Moved `.meta-header`, `.jump-link`,
  and `.list__links` to `cf-enhancements.less`.
- Converted time elements to use time template.
- Broke apart format macros into topical macros.
- Updated legacy code to remove old jQuery dependency and
  unnecessary code.
- Updated copy on `about-us` page
- Added copying of `.env_SAMPLE` to `.env` part of `setup.sh`.
- Moved console output messages to the end of the `setup.sh` `init` method.
- Organized `.env_SAMPLE` and made `.env` executable on its own.
- Added `HTTP_HOST`, `HTTP_PORT`, `SELENIUM_URL`, `SAUCE_USERNAME`,
  `SAUCE_ACCESS_KEY`, `SAUCE_SELENIUM_URL`, and `VIRTUAL_ENV`
  constants to `.env_SAMPLE`.
- Moved aggregate `gulp lint` task to bottom of file to avoid duplicate
  lint task entries in `gulp --tasks`.
- Renamed `gulp lint:src` to `gulp lint:scripts` to future-proof type of linting.
- Renamed `gulp test:macro` to `gulp test:unit:macro`.
- Renamed `gulp test:processor` to `gulp test:unit:processor`.
- Renamed `gulp test:browser` to `gulp test:acceptance:browser`.
- Edited `INSTALL.md` to accommodate changes in `.env_SAMPLE`.
- Edited Protractor configuration to include browser groups,
  which by default only run the essentials locally, but the full suite
  (including legacy browsers) on Sauce Labs when Sauce credentials are present.
- Updated test instructions to use the gulp test subtasks.
- Updated Travis CI settings to use `setup.sh`.
- Updated files to use `breakpoints-config.js`.
- Made `/the-bureau/bureau-structure/role-macro.html` private.
- Updated `gulp clean` to leave the `dist` directory and remove the inner
  contents
- Use `HTTP_PORT` environment variable for port in `gulp watch`, if available.
- Removed "optional" text from privacy complaint form
  and added `*` to designate required fields.
- Updated Deputy Director information to Meredith Fuchs.
- Updated `/about-rich-cordray/` URL to `/about-director/`.
- Updated `/about-meredith-fuchs/` URL to `/about-deputy-director/`.
- Normalized director and deputy director photos to be format `NAME-WxH.jpg`.
- Changed name of `shallow-extend` utility to 'assign'.
- Superscripts `st` in `21st` on About Us page.
- Updated `BreakpointHandler.js` to support usage of `breakpoints-config.js`.

### Removed
- Removed styles from codebase that have already been migrated
  to cf-typography.
- Removed duplicate Privacy Policy
- Removed processor tests due to them being outdated.
- Removed failing bureau tests to be debugged later

### Fixed
- Fixed borders on sub-footers across the website
- Fixed 'Return to top' button width on footer
- Fixed default gulp task
- Fixed icon links to match CFPB Design Manual
- Fixed gulp copy task that was missing copying PDFs in subdirectories.
- Fixed issues with active filter logic.
- Fixed testing issue with single pages reloading for every test
- Fixed testing timeouts the first fix didn't correct by updating timeout time


## 3.0.0-2.2.0 - 2015-08-18

### Added
- Transitioned Capital Framework dependency to v1.0.0 in bower.json.
- Added gulp and the required npm plugins
- Added gulp config file to lay out configs for each task
- Added gulp tasks split up into their own files
- Added acceptance tests for `/offices/*` pages accessible through site's menu.
- Added Accessibility page to footer and adds Accessibility page tests.
- Added acceptance tests for `/sub-pages/*`.
- Added `activities-block` shared template for activity feed
  on offices and sub-pages.
- Added accessibility complaint form.
- Added "File an EEO Issue" form.
- Added `/offices/office-of-civil-rights/` page, tests, and link in footer.

### Changed
- Site's "About" text to "About Us".
- Replaced FOIA Records with Coming Soon heading
- Updated setup.sh to use gulp
- Updated travis to use gulp tasks
- Updated main.less to use the paths option in less compiler.
- Moved and renamed contact-macro to contact-layout in macros directory.
- Moved filters macro from `post-macros.html` to `/macros/filter.html`.
- Made filters macro helpers private.
- Moved getViewportDimensions out of utilities.js and into own module.
- Updated ESLint to v1.0.0.

### Removed
- Removed Grunt plugins from package.json
- Removed the Gruntfile.
- Removed homepage progress charts and related content and JS.
- Removed 80px to 120px sizing for the isocon sizes on the-bureau page.
- Removed cf-pagination and other unused JS.

### Fixed
- Fixed margins on site footer.
- Switched the two forms under Privacy to their correct positions
- Fixed incorrect email href reference on offices contact email link.


## 3.0.0-2.1.0 - 2015-08-05

### Added
- Added `map` and `filter` array polyfills.
- Added `about-us` page and tests
- Added `newsroom` type to Activity Snippets
- Created initial career posting template.
- Created 1/4 and 3/4 layout columns.
- Added DL styles to cf-enhancements.
- Added `offices/project-catalyst`.
- Careers processor/mapping/query.
- Added `office_[office slug]` class to offices template.
- Careers to the lookups.py
- Added `media_image__150` modifier for 150 pixel wide images.
- Added `simple-table-row-links.js` for making tables with linkable rows.
- Added `event-listener.js` and `query-selector.js` polyfills for IE8.
- Added `@tr-border` variable to `cf-enhancements.less`
  for simple-table border color.
- Added tests for events and event archive landing pages

### Changed
- Updated primary navigation to match new mega menu design.
- Changed project architecture to having `/src/` and `/dist/` directory.
- Changed `/_tests/` directory name to `/test/`.
- Changed `/_tests/macro_testing` directory name to `/test/macro_tests`.
- Moved `browserify-shims.js` to `/config/` directory.
- Upgraded Travis to container-based infrastructure
- Updated Offices pages to change activity feed logic.
- Updated block-bg padding in cf-enhancements based on JJames feedback.
- Updated Offices sub pages to display related documents.
- Updated Offices sub pages to always display activity feed.
- Updated Expandable macro to update design and add FAQ options.
- Moved `sub-page_[sub-page slug]` class to main content area of sub_pages template.
- Styled unordered lists as branded lists in the `office_intro-text`,
  `sub-page_content`, and `sub-page_content-markup` class areas.
- Updated all careers images to 2x size and have the same markup structure.
- Updated event macros to use Sheer 'when' function in order to
  display content based on state.
- Tied careers data into single template and renamed to _single.html
- Replaced career pages mock jobs data with data from the jobs API.
- Made jobs list table on /careers/current-openings/ have linkable rows.
- Adds eslint ignore lines for polyfills, which will not be changing.
- Moved CF table color overrides to `cf-theme-overrides.less`.
- Updated the existing missions browser test to be stronger
- Updated the browser test specs in conf.js because the shared spec was being
  fired on the desktop test, even though those tests had already been run in
  Chrome. Now the desktop test only runs the desktop spec.
- Separated `grunt test` task from `grunt build`
  and made default task test + build.

### Removed
- Removed requestAnimationFrame polyfill.
- Removed `_tests/browser_tests/README.md`, `_tests/macro_testing/README.md`, `_tests/processor_tests/README.md`.
- Removed `grunt vendor` from `setup.sh`.
- Removed unused CSS on `office.less`
- Removed `/events/archive/_single.html`

### Fixed
- Fixed issue on IE11 when using the dates to filter caused
  by toString method.
- Event tag filtering on archive page
- Added browser tests to linting task
- Fixed MobileOnlyExpandable error on office page.
- Normalized use of jinja quotes to single quote
- Fixed a large chunk of the existing linting errors and warnings
- Fixed issue with active filters on`/the-bureau/leadership-calendar/print/` page.


## 3.0.0-2.0.0 - 2015-07-24

### Added
- Added `sub-pages/civil-penalty-fund-allocation-schedule/` page.
- Added `sub-pages/sub-pages/consumer-education-financial-literacy-programs/` page.
- Added `u-hidden` utility class for fully hiding an element.
- Added `TEST.md` readme file for testing instructions.
- Added `grunt clean` and `grunt copy` tasks.
- Added `grunt clean` step to `setup.sh`.

### Changed
- Updated primary navigation to match new mega menu design.
- Changed project architecture to having `/src/` and `/dist/` directory.
- Changed `/_tests/` directory name to `/test/`.
- Changed `/_tests/macro_testing` directory name to `/test/macro_tests`.
- Moved `browserify-shims.js` to `/config/` directory.

### Removed
- Removed requestAnimationFrame polyfill.
- Removed `_tests/browser_tests/README.md`,
  `_tests/macro_testing/README.md`, `_tests/processor_tests/README.md`.
- Removed `grunt vendor` from `setup.sh`.

### Fixed
- Fixed issue on IE11 when using the dates to filter caused
  by toString method.
- Event tag filtering on archive page


## 3.0.0-1.3.0 - 2015-07-16

### Added
- Added `block__border-left` and `block__border-right` CF enhancements.
- Added `students-and-graduates` page to careers section.
- Added `short_title` to Office/Subpage.
- Added ordering to the navigation on Office/Subpage.
- Added script to index all links on our site.
- Added initial browser test with instructions for testing and adding more
- Added `media_image__100` and `media_image__130-to-150` classes for responsive
  image sizes on mobile carousel.
- Added `u-link__disabled` utility class for styling disabled links.
- Added `/careers/working-at-cfpb/` page.
- Added block templates for LinkedIn info, provide feedback link,
  and career page summaries.
- Added `MobileCarousel.js` module for instantiating the slick carousel
  and added associated `js-mobile-carousel` class as a hook.
  Also added `mobile-carousel` for CSS.
- Added `the-bureau` page wrapper class.
- Added `media-stack` CSS block for stacked media objects.
- Added fixes for `open-government` pages.
- Added `careers/application-process` page.
- Support in Event processor for ICS file generator
- Added `careers/current-openings` page.
- Added `/transcripts/` folder and transcript for job application video
- Added Google Maps image utility macro
- Added `careers/` landing page.
- Added options for toggling each network icon in share macro
- Added LinkedIn sharing (toggled off by default) in share macro

### Changed
- Fixed background and border on secondary navigation.
- Related Links now disable styles links with empty URLs.
- Updated secondary navigation to use true parent/child relationships.
- Events processor/mapping/queries for new Event type structure.
- Changed the way navigation works for Office/Subpage.
- Updated grunt-eslint to version 16.0.0 and updated ESLint config to latest.
- Moved modules that can be instantiated through the `new` keyword
  to a `classes` subdirectory.
- Moved page-sniffing JS code to page scripts for the-bureau
  and working with the CFPB pages.
- Moved carousel to a macro and implemented on the-bureau
  and working at the CFPB pages.
- Moved MobileOnlyExpandable initialization out of MobileCarousel.
- Converted excerpts HTML to articles from sections in the careers section.
- Breaks `macros.html` apart into files in the /macros/ directory.
- Updated events templates to match new data and processor.
- Updated percentages based on recent updates.
- Updated activities_snippet macro to make column markup dynamic.
- Replaced placeholder images on /careers/working-at-cfpb/
- Updated footer to add offices links.
- Moved the disperate arguments into one main options argument with
  key: val pairs for each option in share macro
- Updated email sharing to use mailto: link instead of addthis network
  (removes need for the external privacy notification and consolidates
  email patterns) in share macro

### Removed
- Removed `list_link__disabled` class.
- Removed is_mobile macro and logic from filter.

### Fixed
- Fixed contact-us templates to make them private.
- Fixed issue displaying grandchild pages on sub-pages.


## 3.0.0-1.2.2 - 2015-07-02

### Added

- Add reverse flag back into post preview snapshot for most recent pages

### Changed

### Removed

### Fixed
- Office/Subpage navigation links on beta
- Ordering of subpages in the nav on Office page

## 3.0.0-1.2.1 - 2015-06-29

### Removed
- Event processor to fix indexing error


## 3.0.0-1.2.0 - 2015-06-19

### Added
- Added `setup.sh` script for bootstrapping the project.
- Added insertTarget and insertLocation options to cf_notifier plugins
- Added `box-sizing-polyfill` to `exportsOverride` as needed for
  `grunt-bower-task` to work correctly. `box-sizing-polyfill`
  is installed by cf-grid.
- Added `grunt watch:js` task for completeness.
- Added vendor directory variable to `main.less`.
- Added warning for concat:cf-less Grunt task when sourcefiles are missing.
- Added form for Submit a request FOIA page
- Added styles, JavaScript for hiding and showing additional fields in forms
- Added toplevel navigation items config file for removing hardcoded
  navigation menu items.
- Added external url redirect page, styles, and JavaScript.
- Added `.nav-secondary_link__disabled` style.
- Added `.nav-secondary_item__child` class to visually distinguish sub-pages
  from sibling pages in the sidenav.
- Added `.nav-secondary_item__parent` class to visually distinguish browse
  pages from the subpages below them in the sidenav.
- Added JavaScript utilities for checking types and primitives.
- Added `primary_nav` jinja block to `base.html` template.
- Added FAQ processor and mapping
- Added `use_form` field to sub_pages
- Added `related_faq` field to sub_pages and offices
- Added `inset-divider` class for providing an inset horizontal rule
  independent of the list or list item widths within the side navigation bar.
- Added `preview_text` and `short_title` fields to sub_pages.
- Added `templates/activities-feed.html` HTML template for the activity feed
  area on the offices and sub_pages.
- Added Plain Writing Feedback form.
- Added `cfpb_report` activity type to activities feed macro.
- Added breadcrumbs macro and temporarily set breadcrumbs for all office sub-pages.
- Added download icons to `privacy-impact-assessments-pias`

### Changed
- Relaxed ESLint `key-spacing` rule to warning.
- Refactored breakpoint-handler module into separate class modules
  and utility function.
- PascalCase ContentSlider module to properly designate class status.
- Reduced complexity of validation and notification plugins
- Changed vendor directory to `src/vendor` and updated paths.
- Changed to using `jit-grunt` in place of `load-grunt-tasks`.
- Updated contact us filter to use new notifications
  (replacing type-and-filter messaging with cf_notifier)
- Replaced placeholder Activity Feed on FOIA faq page with actual Activity Feed
- Sped up notification animations
- Added custom template for FOIA records page.
- Refactored code for Wordpress updates
- Initiatives renamed to Sub-pages
- Relaxed ESLint cyclomatic `complexity` rule to max 4 complexity.
- Updates megamenu bureau title to "The Bureau" to fit with sitemap direction.
- Moved Less files to `/src/static/css/` directory.
- Updated `cf-icons` to 0.6.0.
- Update processors.py for FAQ
- Moved HTML templates to `/templates/` subdirectory.
- Breaks header template apart into `header.html`
  and `primary-nav.html` templates.
- Moved external site page header to its own template
  `header-without-nav.html`.
- Minor codefixes on `show-hide-fields.js` along with changing a class name for hiding fields
- Updated side navigation bar to keep page order at mobile sizes and adds
  "IN THIS SECTION" header text to the navigation bar dropdown menu.
- Updated processors to use Elasticsearch bulk indexing
- Office and sub-pages activity feed title to "Latest Activities"
  and contacts to "Contact Information."
- Moved `activity_snippets` macro from `post-macros.html` to `macros/activity-snippet.html`
  and adds render method.
- Made `activity_snippet` macro private.
- Moved `category_icon` macro from `post-macros.html` to `macros/category-icon.html`
  and adds render method.
- Moved `string_length` macro from `macros.html` to `macros/util/text.html`.

### Fixed
- Fixed an issue where scripts were being initialized out of order
- Fixed most of the warnings in validation and notification plugins
- Fixed processor name bug
- Fixed template/processor bugs while indexing and rendering
- Fixed FOIA pages from the template/processor changes
- Fixed missing states from `.nav-secondary_link__disabled` class for
  visited and active links.
- Fixed missing sidebar

### Removed
- Removed `copy:static-legacy` and `grunt-contrib-copy` package.
- Removed unneeded entries from `exportsOverride` in `bower.json`.
- Gitignored CF fonts, "chosen" images, and other vendor files from repo,
  which are slated for eventual removal.
- Removed unused `nav-secondary.html` template.
- Removed unused `cf_inputSplit.js` js module.


## 3.0.0-1.1.0 - 2015-05-20

### Added
- Added `--quiet` grunt CLI flag for suppressing linter warnings.
- Added JS unit testing and code coverage through Mocha and Istanbul.
- Added cf-notifications stylesheet to style notifications
- Added cf_notifier plugin for sending UI notifications
- Added cf_formValidator plugin for validating form inputs
- Added Grunt `build` task and set it as default.
- Added hero and YouTube video functionality to the '/the-bureau/' page.
- Added ajax subscription submission.
- Initiative folder and files for Initiative pages
- Added custom template for FOIA faqs page

### Changed
- Updated grunt-browserify to `^3.8.0`.
- Updated grunt-eslint to `^13.0.0`.
- Moved eslint config file to home directory.
- Moved jQuery download to package.json.
- Updated grunt-banner to `^0.4.0` and updates banner ascii art and format.
- Changed bower.json authors array field to use `homepage` in place of `url`,
  and adds `email` field.
- Adds path variables to Gruntfile.
- Updated form-validation script to use cf_formValidator and cf_notifier
- Changed Grunt `jsdev` and `cssdev` to `js` and `css`.
- Moved testing to build task.
- Updated 404 image to the latest image provided by the design team.
- Office folder and files for Office pages
- Updated template for office pages

### Fixed
- Fixed macro on offices page template
- Fixed subscribe macro in events archive and archive single, and press resources
- Sheer indexing error when related posts are deleted
- Office and Initiative processors
- Slick carousel site-wide JS error.
- Fixed issue with some contacts not showing phone numbers and email addresses

### Removed
- Removed string-replace:static-legacy Grunt task.
- Alert.js plugin
- alert macro
- Unused index.html file from /initiatives/
- Unnecessary setting of template variables


## 3.0.0-1.0.1 - 2015-05-18

### Fixed
- Replaced missing string_score library for the type-and-filter plugin

## 3.0.0-1.0.0

### Added
- Added labels to the phone/email/fax/mail icons on `/contact-us/` page
- Added ability to scrub plural terms in typeAndFilter jQuery plugin
- `.respond-to-retina` mixin for media queries targeting Retina iOS devices
- Scroll to top functionality on footer
- Added `/modules/util/web-storage-proxy.js` utility module.
- Added `/modules/util/js-loader.js` utility module.
- Adds ESLint check for `@todo` jsdoc syntax.
- Updated ESLint configuration to match version `0.20.0.`
  Adds enforcement of `no-dupe-args` and `no-duplicate-case` rules,
  and warnings for `no-continue` and `operator-linebreak` rules.
- Adding mocha tests to `grunt test`

### Changed

- Updated mailing addresses in `/contact-us/` sidebar
- Added `browserify` package and its dependencies
  and refactored codebase to use Browserify for JS modules.
- Added additional ESLint option flags in `space-in-brackets` rule.
- Changed ESLint indent amount to 2 spaces from 4 to match CFPB front-end standards.
- Turns off ESLint `func-names` setting because it's too verbose for the gain it provides.
- Added ability to scrub plural terms in typeAndFilter jQuery plugin
- Updated `grunt` to `~0.4.5`.
- Updated `grunt-eslint` to version `12.0.0.`
- Updated `jquery` to `^1.11.3`.
- Replaced `grunt-uglify` with `uglifyify`.
- Updated mailing addresses in `/contact-us` sidebar
- Reverted navs from Contact Us redacting
- Updated footer to match new designs
- Refactored email subscribe form

### Fixed
- Improvements and fixes to `/contact-us/` page


### Removed

- Removed demo text suffix from page titles.


## 3.0.0-0.3.0 - 2015-04-23

### Added
- Added Privacy Policy page.
- Added Event Request a Speaker page.
- Added settings to enable the `/blog/` and `/newsroom/` RSS feeds.
- Added `brand-palette.less` and `cf-theme-overrides.less`.
- Added `block__border` to `cf-enhancements.less` to provide borders around blocks.
- Added alert to form validation failure
- Added .env config for easier project setup
- Added Event processor

### Changed
- Added styles to 500 and 404 error pages.
- Updated content on 500 and 404 error pages.
- Added full width button modifier for buttons on smaller screens.
- Updated ESLint configuration to the latest ESLint release (v0.18.0).
- Updated `/newsroom/` and `/blog/` post sidebars to add description
  and date, and to update styles.
- Updated icons to use livestream icon instead of wifi icon.
- Updated blog post spacing to be consistent with overall-project spacing.
- Updated round step-by-step slug icons to central-align numbers.
- The name "Watchroom" to "Featured Topic"
- Updated cf-buttons to 1.4.2.
- Updates cf-layout to 0.3.0.
- Changed block background to 5% gray.
- Updated contact us content
- Improved Elasticsearch mappings
- Improved README and INSTALL docs

### Fixed
- Updated related links module on `/newsroom/`.
- Added small screen styles to helpful terms vertical list
  on `/contact-us/` page.
- Updated multi-line icon list styles.
- Fixed missing `jump-link__right` modifier from `/featured-topic.html`.
- Fixed an issue within `/newsroom/` and `/activity-log/` filters where selecting "Blog"
  and another category would return zero results.
- Fixed issue in filters where an input whitespace would prevent suggestions from showing.
- Fixed HTML, typos, and grammatical errors.
- Fixed line height issue in Chosen select boxes
- Updated Google Tag Manager ID from testing account to production account.
- Fixed whistleblower slug on contact us


## 3.0.0-0.2.3 - 2015-03-23

### Changed
- Updated events to match design
- Updated markup with new Isocons
- Updated email form to remove topics
- Updated footer to match new design
- Updated content throughout site
- Updated less files to cleanup code

### Fixed
- Fixed filtering when partial dates are used
- Updated processors to match WordPress API output
- Added sub-nav for mobile devices in instances where hero is present
- Added breakpoint range for main nav on med sized device screens
- Updated the expandable layout for multiple lines of text
- Updated list icons for multiple lines of text
- Added titles to pages that were missing them
- Updated broken links
- Lots more typos


## 3.0.0-0.2.2 - 2015-03-17

### Added
- New Events Archive landing page (with borrowed post data)
- New Events Archive detail page (with borrowed post data)
- New eslint settings file

### Changed
- Updated archived events landing page to display events, filters and pagination
- Updated the Gruntfile for eslint over jshint
- Switched from ElasticSearch queries to filters
- Updated form macro layout to account for optional content
- Updated macro arguments for clearer conditions
- Updated events list for new CF media block
- Updated static content
- General code cleanup

### Fixed
- Events filter showing no results text while displaying found results
- Settings file for PDFReactor
- JS errors
- General layout issues
- Lots of typos


## 3.0.0-0.2.1 - 2015-03-03

### Added
- New Upcoming Events landing page (with borrowed post data)
- New Upcoming Event detail page (with borrowed post data)
- Created new table modifier for simple small screen tables


## 0.2.0 - 2014-12-29

Apologies for ignoring our versioning for five months.

### Added
- Newsroom, Contact Us, About the Bureau, Offices, Doing Business with Us,
  Activity Log, and Budget sections.
- Many new design patterns.
- Tests

### Changed
- Significant template structure overhaul.

### Fixed
- Tons of stuff.


## 0.1.0 - 2014-07-14

Initial release. Contains fully functioning blog section.<|MERGE_RESOLUTION|>--- conflicted
+++ resolved
@@ -18,28 +18,22 @@
 ### Added
 - Created new `WAGTAIL_CAREERS` feature flag to toggle from Django to Wagtail careers pages.
 - Production settings now use ManifestStaticFilesStorage
-<<<<<<< HEAD
 - New environment variable to store the Akamai object ID
-=======
 - Added a 'run_travis.sh' script to enable separate JS and Python test coverage reporting
 - AbstractFormBlock to be used as a base class for modules requiring Django Forms
 - wagtail_hooks.py function `form_module_handlers` used by `CFGOVPage.get_context()`
->>>>>>> 03e71f57
 
 ### Changed
 - Refactored heroes to support the new "bleeding" format.
 - In templates, ALL static file references now use Django's `static` tag/function
 - In CSS/Less, references to other assets are now relative
 - Optimized Travis build by removing unnecessary steps.
-<<<<<<< HEAD
 - `flush_akamai` function to call Akamai API endpoint that flushes entire site instead, since this is faster than flushing an individual page
 - Only proceed with an Akamai flush if it is an existing page
-=======
 - Refactored heroes to support the new "bleeding" format.
 - `CFGOVPage.get_context()` now uses wagtail hooks to call functions registered with the hook name `cfgovpage_context_handlers`
 - `CFGOVPage.serve()` calls `CFGOVPage.serve_post()` to handle POST requests
 - Changed label names for the half-width / third-width link blobs.
->>>>>>> 03e71f57
 
 ### Removed
 - `max-height` styling on info unit images
