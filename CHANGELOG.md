--- conflicted
+++ resolved
@@ -104,12 +104,8 @@
 - New block 'ChartBlock' to support rendering of charts for Consumer Credit Trends
 - Django management command to delete Wagtail pages by their slug or ID
 - Added code to enable displaying message when no table data is present on careers page.
-<<<<<<< HEAD
-- Added to gulp task to generate `askCFPB` styles.
-=======
 - Resources snippet definition
 - Snippet List module
->>>>>>> 2a7f3699
 
 ### Changed
 - JobListingPages are now only associated with a single region.
