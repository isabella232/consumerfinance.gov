--- conflicted
+++ resolved
@@ -323,11 +323,8 @@
 - Sidebar from LandingPage
 - Removed `map` and `filter` array polyfills.
 - Removed `event-listener.js` and `query-selector.js` polyfills for IE8.
-<<<<<<< HEAD
 - Removed unnecessary Wagtail streamdata retrieval function from v1/utils/util.py
-=======
 - Removed prototype language, such as instances of setting `value`, `page`, and `global_dict`
->>>>>>> de5d0ac8
 
 ### Fixed
 - Fixed instructions for gulp watch
