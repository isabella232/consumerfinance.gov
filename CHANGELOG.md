All notable changes to this project will be documented in this file.

## How this repo is versioned

We use an adaptation of [Semantic Versioning 2.0.0](http://semver.org).
Given the `MAJOR.MINOR.PATCH` pattern, here is how we decide to increment:

- The MAJOR number will be incremented for major redesigns that require the user
  to relearn how to accomplish tasks on the site.
- The MINOR number will be incremented when new content or features are added.
- The PATCH number will be incremented for all other changes that do not rise
  to the level of a MAJOR or MINOR update.

---------------------------------------

## Unreleased

### Added

<<<<<<< HEAD
- Ability to run using HTTP locally with `./runserver.sh ssl`.
=======
- New unit test checks for missing migrations that need to be generated using `makemigrations`.
>>>>>>> d6970ad2

### Changed

### Removed

## 3.10.2

### Changed
- fixed typo in mission statement

## 3.10.1

### Changed
- retirement app updated 0.5.1
- restored css file 'cr-003-theme.css'

## 3.10.0

### Added
- Created new `WAGTAIL_CAREERS` feature flag to toggle from Django to Wagtail careers pages.
- Production settings now use ManifestStaticFilesStorage
- New environment variable to store the Akamai object ID
- Added a 'run_travis.sh' script to enable separate JS and Python test coverage reporting
- AbstractFormBlock to be used as a base class for modules requiring Django Forms
- wagtail_hooks.py function `form_module_handlers` used by `CFGOVPage.get_context()`
- Feedback module
- `data_research` app to project
- Conference Registration form, block, model, handler, and template
- Added TableBlock definition to organisms and models that use Table
- Added `cfgov/templates/wagtailadmin/js/table-block.js` to override the default form TableBlock inputs. ( This file was copied from Wagtail ).
- Added `cfgov/templates/wagtailadmin/table_input.html` to override the default form TableBlock inputs. ( This file was copied from Wagtail ).

### Changed
- Refactored heroes to support the new "bleeding" format.
- In templates, ALL static file references now use Django's `static` tag/function
- In CSS/Less, references to other assets are now relative
- Optimized Travis build by removing unnecessary steps.
- `flush_akamai` function to call Akamai API endpoint that flushes entire site instead, since this is faster than flushing an individual page
- Only proceed with an Akamai flush if it is an existing page
- Refactored heroes to support the new "bleeding" format.
- `CFGOVPage.get_context()` now uses wagtail hooks to call functions registered with the hook name `cfgovpage_context_handlers`
- `CFGOVPage.serve()` calls `CFGOVPage.serve_post()` to handle POST requests
- Changed label names for the half-width / third-width link blobs.
- Mega menu `Free Brochures` link
- Migrated previous Table data to new TableBlocks
- Modified `cfgov/cfgov/settings/base.py` to add wagtailadmin to the STATICFILES_DIRS path.
- Modified `cfgov/jinja2/v1/_includes/organisms/table.html` to work with the Wagtail TableBlock component.
- Modified `cfgov/v1/__init__.py` to add the linebreaksbr.
- Modified `cfgov/v1/atomic_elements/organisms.py` to create classes which inherit from the TableBlock classes. This allowed us to control which templates where used for rendering the Wagtail admin and table.
- Modified `cfgov/v1/models/browse_page.py`, `cfgov/v1/models/learn_page.py`, and `cfgov/v1/models/sublanding_page.py` to use the new AtomicTableBlock.
- Modified `cfgov/v1/wagtail_hooks.py` to add load new script for the admin.

### Removed
- `max-height` styling on info unit images
- Reference to publish_eccu repo
- `tax-time-saving` rules from `urls.py`
- Removed Owning a Home homepage from urls being pulled from sheersites.
- Removed duplicate caching configuration
- Icon for old Table from admin panel (this field will need to be removed in a future release)


### Fixed
- Corrected Spanish-language label for sharing module
- Typo on success message for form subscription


## 3.9.0

### Added
- Logging configuration to `local.py`
- Author names are now displayed in alphabetical order by last name, falls back on first name if necessary
- Ability to output sharing links within an Image and Text 50/50 Group module
- Added a test for get_browsefilterable_posts function of the sublanding page
- Data migration sets up site root and careers pages
- Wagtail User editor now enforces unique email addresses when creating/editing users.
- Default button text color and spacing overrides to `.m-global-search_trigger` in nemo stylesheet so that search button will be visible on pages that use `base_nonresponsive` template
- New `@flag_required` decorator for Django views


### Changed
- Special characters no longer break the multiselect in the filter form
- Updated gulp-istanbul npm module to version `1.1.1` from `0.10.3`.
- Updated del npm module to version `2.2.2` from `2.2.0`.
- Updated gulp-autoprefixer npm module to version `3.1.1` from `3.1.0`.
- Updated gulp-changed npm module to version `1.3.2` from `1.3.0`.
- Updated gulp-header npm module to version `1.8.8` from `1.7.1`.
- Updated gulp-imagemin npm module to version `3.0.3` from `3.0.2`.
- Updated gulp-less npm module to version `3.1.0` from `3.0.5`.
- Updated gulp-load-plugins npm module to version `1.2.4` from `1.2.0`.
- Updated validate.js npm module to version `0.10.0` from `0.9.0`.
- Updated webpack npm module to version `1.13.2` from `1.12.14`.
- Updated webpack-stream npm module to version `3.2.0` from `3.1.0`.
- Updated es5-shim npm module to version `4.5.9` from `4.5.7`.
- Updated gulp-rename npm module to version `1.2.2` from `1.1.0`.
- Replaces deprecated gulp-cssmin with gulp-clean-css.
- Updated admin page sidefoot 'Related links' label and icon to read 'Related content'
- Feature flag methods now take an explicit `request` object to determine what site to check the flag against



### Removed
- Unused functions `author_name` and `item_author_name` from `v1/feeds.py`
- Unused npm module map-stream.
- Custom method `most_common` since python lib offers similar function


### Fixed
- Post preview organism template used tag/author names instead of slugs that
caused bad link formation
- Fixed an issue w/ the email signup not utilizing the Gov Delivery JSON view for instant error/success feedback.
- Fixed an issue w/ the form validation skipping any validation types other than `required`.


## 3.8.2

### Changed
- Updated copy on Students and Recent Graduates Careers page.


## 3.8.1

### Added
- Google Optimize code on `find-a-housing-counselor` page


## 3.8.0

### Added
- Author names are now displayed in alphabetical order by last name, falls back on first name if necessary
- Ability to output sharing links within an Image and Text 50/50 Group module

### Changed

### Removed
- Unused functions `author_name` and `item_author_name` from `v1/feeds.py`


## 3.7.2

### Changed
- Added support for Spanish-language cue labels to the Expandables organism.
- Added support for Spanish-language heading to the Social Media molecule.
- Removed the leadership calendar print template from the "base.html" inheritence hiearchy
- restores the django logging config we used before cfgov-refresh


## 3.7.1
- always use "localhost" when setting the base URL for PDFReactor


## 3.7.0

### Added
- Added new conference url in the nav

### Changed
- Updated Protractor to version `4.0.2` from `3.2.1`.
- Updated large checkboxes to match the spec.
- Updated Capital Framework to version `3.6.1` from `3.4.0`.
- Updated imagemin to version `3.0.2` from `2.4.0`.
- Updated documentation npm module to version `4.0.0-beta5` from `4.0.0-beta2`.
- Updated gulp-uglify npm module to version `2.0.0` from `1.5.3`.
- Updated eslintrc dot-notation rule to support `catch` block in a Promise.
- Updated `gulp test:perf` task to use a Promise.
- Added `.eslintrc` override for gulp tasks to allow process.exit and console logging.
- Updated mocha npm module to version `3.0.2` from `2.4.5`.
- Updated gulp-mocha npm module to version `3.0.1` from `2.2.0`.

### Removed
- Unused `sinon-chai` npm package.

### Fixed
- Updated banner-footer-webpack-plugin to use git URL instead of `0.0.1`.


## 3.6.0

### Added
- Page revision management: http://docs.wagtail.io/en/v1.4.1/releases/1.4.html#page-revision-management,available at e.g. http://127.0.0.1:8000/admin/pages/64/revisions/
- Redesigned userbar: http://docs.wagtail.io/en/v1.4.1/releases/1.4.html#redesigned-userbar
- Multiple document uploader: http://docs.wagtail.io/en/v1.4.1/releases/1.4.html#multiple-document-uploader
- Improved link handling: http://docs.wagtail.io/en/v1.5/releases/1.5.html#improved-link-handling-in-rich-text
- New users created via the Wagtail admin will automatically receive a password reset email.

### Changed
- Many browser tests have been rewritten as Python unit tests
- A new spec suite "integration" encompasses tests from a few directories that were not named appropriately.
- Gulp test has been updated as there are no longer any browser tests to run by default
- `content_panels` are no longer defined in `AbstractFilterPage`; defined in its subclasses instead
- Upgraded Wagtail from 1.3 to 1.5.2
- Consolidated all environment variables in config/environment.js.
- Ignored `console.log` in tests and enforced `no-process`.
- Updated `STAGING_HOSTNAME` to `DJANGO_STAGING_HOSTNAME` environment var.
- Allows passing of port to `runserver.sh`.
- Updated browse-filterable test suite to properly nest pagination tests.
- Updated pagination to support multiple pagination molecules on a single page.

### Removed
- Unused `SELENIUM_URL` environment variable.
- Removed unused `interactiveTestPort` test variable.
- Squashed all migrations
- `initial_test_data.py` as the tests create the data they need now.

### Fixed
- Added misnamed and unreferenced environment variables to .env.
- Moved pagination tests from /organisms/ to /molecules/ where they belong.


## 3.4.0 2016-07-12

### Added
- leadership calendar Django app
- Frontend: Added ability to auto-fix linter error with the `--fix`
  flag on the linter task.

### Changed
- Updated ESLint to `2.13.1` from `2.7.0`.
- Fixed job ordering on Careers home page to be consistent with Current Openings page.

### Removed

### Fixed
- Fix scheduled publishing

## 3.0.0-3.3.22 – 2016-06-22

### Added

- Added nonresponsive header script for non-v1 sections of the site

### Changed
- Datetimes are now saved in UTC and rendered in Eastern timezone when displayed in templates.
- Django timezone setting changed to America/New_York.
- Updated home page stats and date.
- Rebuilt Nemo Grunt tasks in Gulp and moved built files to static_built directory.

### Removed

### Fixed

- Fixed layout bug in Latest Updates on Home Page.
- Fixed spacing of Home Hero content.
- Fixed spacing issues in the pre-footer.


## 3.0.0-3.3.21-hotfix – 2016-06-10

### Added
- Added "Getting an Auto Loan" to the mega menu

### Changed
- Invalid filterable list input returns empty paginated object instead of empty list in page_sets

### Removed

### Fixed


## 3.0.0-3.3.21 – 2016-06-08

### Added
- Ability to use Social Media molecule as a Wagtail module in the Sidefoot.
- Frontend: Added task for generating JavaScript code docs with `gulp docs`.
- Test for `most_common` util
- Browser tests for most of the organisms generated by Wagtail
- `cfgov/scripts/_atomic_helpers.py` to provide streamfield data
- Test for present, past, and future event states

### Changes
- Use bare value of RichText field if value type is not RichText.
- Check against Activity Log topics when generating View More link.
- Breadcrumb and sidenav link generation gets most appropriate version of page.
- Made Text Introduction's `has_rule` option have an effect.
- Tidied up some of the template logic around using `render_block`.
- Changed class of FCM category slug to remove extra spacing.
- Updated gulp task to write both responsive and non-responsive styles for ondemand needs.
- Updated the test fixture for ondemand includes to allow for the nonresponsive stylesheet to be loaded for visual testing.
- Use bare value of RichText field if value type is not RichText
- Check against Activity Log topics when generating View More link
- initial_test_data script now uses streamfield block data from a new file called `_atomic_helpers.py`
- `when` now compares datetimes against the current time in ET, not UTC
- `when` optionally uses the event stream's start time, if there is one
- Promotes Expandables from molecule to organism
- Changes global banner expandable Less to resolve cascade issue
- Maintain order and uniqueness in JS file lists by using `OrderedDict` instead of `set`
- `user_save_callback` updated to expire a password if it's for a new user

### Removed
- Event RSVP email link button.
- `atomicName` parameter from `checkDom` atomic helper.
- Unused function `get_related_posts_categories`
- Unused gov delivery view function in jobmanager
- PostPreview organism from streamfield block choices since it was unused
- Custom classes `CFGOVUserEditForm`, `CFGOVUserCreationForm` and functions `create_user` and `edit_user`
- Custom redirects for creating a user and resetting the password
- `convert_to_datetime` since it duplicated logic in `_convert_date`

### Fixed


## 3.0.0-3.3.20 - 2016-05-24

### Added

### Changes

### Removed

### Fixed

- get_browsefilterable_posts() call to get_page_set

## 3.0.0-3.3.19 - 2016-05-23

### Changes
- Frontend: Added `destroyInitFlag()` method to `atomic-helpers.js`.
- Frontend: Added `destroy()` method to `Expandables.js` to allow
  reversing calls to `init()`.
- Frontend: Added extra small tests to bureau structure page.

### Fixed
- Frontend: Fixed issue where cloned expandables were not initializing
  on the bureau structure page.
- Frontend: Removed `self` references in ContentSlider.
- Newsroom fixed to render all categories when no filters are selected.

## 3.0.0-3.3.18 - 2016-05-20

## Added
- missing publish_eccu requirements

### Changes
- Frontend: Added `destroyInitFlag()` method to `atomic-helpers.js`.
- Frontend: Added `destroy()` method to `Expandables.js` to allow
  reversing calls to `init()`.
- Frontend: Added extra small tests to bureau structure page.

### Removed

- Removed activities-block.html

### Fixed
- Frontend: Fixed issue where cloned expandables were not initializing
  on the bureau structure page.
- Frontend: Removed `self` references in ContentSlider.


## 3.0.0-3.3.17 - 2016-05-20

### Added
- Missing token provider for forms submitted by JS
- Ability to refresh akamai cache on page publish
- Adding Acceptance tests for the Video Player
- Adding Validation code and url param fix for Ustream player

### Changes
- Rename Events body field => Subheading
- Switch render location of live/future body fields to under the map (new body location)
- Change date used for post preview from date published to actual event date.
- Fixes issue with spacing after the last item in a full-width component
- Adding Validation code and url param fix for Ustream player.

### Removed

### Fixed

## 3.0.0-3.3.16 - 2016-05-19

### Added
- `parse_links` calls on rich text fields on the rest of the fields
- Add unit tests for filterable list functions
- Added browser tests for the multiselect.
- Fix category filtering
- Ability to refresh akamai cache on page publish

### Changes
- filterable_context.py -> filterable_list.py
- Refactored the filterable list logic for modularity and testability
- Rename Events body field => Subheading
- Switch render location of live/future body fields to under the map (new body location)
- Change date used for post preview from date published to actual event date.

### Removed

### Fixed

- Removed wrapping `<p>` tag on a form field's description field output,
  since it's a rich text field that provides its own markup.
- Fixed issue with single careers layout.

## 3.0.0-3.3.15 - 2016-05-16

### Added

### Changes

- Updated Capital Framework to latest.
- Updated stats on homepage to match CCDB landing.

### Removed

- Removed acting Dept Directors from Leadership calendar filter.
- Removed obsolete module kbclick.js.

### Fixed

- Fixed a validation bug in the Multiselect.
- Fixed issue with spacing after the last-child.


## 3.0.0-3.3.14 - 2016-05-11

### Added

### Changes

- Fixed Password Reset Flow
- Fixed saving of Legacy Blog Pages

### Removed

### Fixed


## 3.0.0-3.3.13 - 2016-05-11

### Added
- Added print styles to hide major site features that aren't print applicable.
- Added base pagination browser tests.
- Image Text 50 50 Organism to Blog Page
- Moved django-commons into the project

### Changed

- Updated static version of the org chart.

### Removed

### Fixed

- Fixed an issue where the header only had 15px of spacing instead of 30.
- Fixed the spacing around info-units groups and breadcrumbs.
- Fixed duplicate Protractor tests.
- Fixed issue with page jump form.

## 3.0.0-3.3.12 - 2016-05-05

### Added
- Additional page template tests
- RegComment organism: New option to use a generic link for commenting at
  Regulations.gov or going directly to the specified document's comment form.
- Additional molecule tests

### Changed
- Updated event times to show EDT.
- Frontend: Added init flag when initializing atomic components.


## 3.0.0-3.3.11 - 2016-05-03

### Added
- Front end: Added No Fear Act link to footer.

### Changed
- RSS Feeds for all Filterable Pages
- Animated Gif Support
- Ensure files uploaded as .PDFs get a download icon
- Handle govdelivery job subscriptions via a Django form
- Refactored HousingCounselor form to use USZipCodeField() in order to not strip leading zeros


## 3.3.0-3.3.10 - 2016-04-28

### Fixed
- Typo in reg comment form


## 3.0.0-3.3.9 - 2016-04-28

### Added

- Added tests for the public methods in the Multiselect
- API client for Regulations.gov Comment API
- reg-comment organism and Wagtail module for adding it to a page

### Changed

- Make further reading and list filter results distinct

### Removed

### Fixed


## 3.0.0-3.3.3 - 2016-04-21

### Added

- Added unit test specs for all files to test (excluding config, polyfills and jQuery plugins).
- Added no-js and js classes to the on-demand header.
- Added link to Livestream FAQ.
- Flag for database routing for content.consumerfinance.gov.
- Added the Digital Gov search script.

### Changed

- Hid overflow-x at mobile sizes on document body.
- Added `halt()` and `clearTransitions()` methods to transition behaviors.
- Updated the content on doing-business-with-us and doing-business-with-us/upcoming-procurement-needs based on EA feedback.

### Removed

- Removed resolved TODOs and old macros replaced by atomic components.

### Fixed

- Fixed an issue where the multiselect couldn't be closed.
- Fixed the browser tests for the recent change to wagtail pages.
- Fixed the mobile menu for on-demand django pages.
- Fixed disappearing search close button when swapping device orientation.


## 3.0.0-3.3.2 - 2016-04-11

### Added

- Adds a max-selections checker to the Multiselect.
- Remove inline CSS when running sheer_index.
- Abstracted dom events for easier reuse throughout the project.
- Added npm shrinkwrap and snyk dependency monitoring
- Tests `share_the_page` wagtail hook and associated functions

### Changed

- Updated Global Search to set search trigger to invisible,
  since hidden is overridden.
- Defaulted Related posts slug title to 'Further Reading' and made it a field in wagtail.
- Enabled gov delivery subscriptions to work on wagtail pages
- randomized formfieldWithButton Id and included name field for post requests.
- Update Director's Bio and Deputy Director's Bio
- Update the leadership calendar copy and links
- Updated the placeholders in wagtail filterable list controls.
- Updated footer to atomic footer.
- Pinned our NPM dependencies.
- Updated Capital Framework to 3.3.0
- Changed U.S. flag image paths to be root-relative
- Refactored wagtail hook `share_the_page`

### Removed

- Removed `gulp beep` task for optional alerting when the build process
  has completed.
- Remove Disqus comments from blog pages
- Removed sitespeed.io gulp task

### Fixed

- Fixed paths to templates that were moved in to /about-us.
- Update biographies for director bios.
- Fixed issue with bad values in the multiselect.
- Fixed the missing logon on IE 8.
- Fixed an issue w/ the spacing on the hero.
- Fixed issue where missing images were breaking the hero layout

## 3.0.0-3.2.1 - 2016-03-21

### Added

- Added Featured Menu Content Molecule.
- Added Global Banner Molecule.
- Added Digital Privacy Policy to the footer.
- Added tests for dom-traverse functions
- Added default values for the View more text and URL.
- Dynamically create the View more URL if there are tags
- Add an EXTERNAL_ICON_PATTERN to handle icons and links separately
- Added specific Blog/Newsroom Categories to Related Post options
- base.html now checks for page (seo) title if exists
- Added a space before the external icon
- Added validation for Youtube URLs.

### Changed

- Abstracted create and queryOneout of the multiselect.
- Simplified array searching in the Multiselect.
- Updated the home hero to it’s own molecule.
- Updated the layout for the level 1 menu items to distribute them more evenly
  across the header.
- Abstracted the string utils from the Multiselect.
- .gov links have an external icon
- Updated the Hero Macro for the new overlay hero styles.
- Updated article template to render all categories
- Append bureau title on every template rendered
- Changing the times we receive for calendar events to match our db.
- Updated `external-site/index.html` to use the full params of whatever's being passed in.
- Changed copy on `/the-bureau/`
- Updated titles and names in the Bureau Structure page

### Removed

- Removed Georgia usage for the time being.
- Removed ICS download placeholder from events.

### Fixed

 - Fixed active filter notification on Browse Filterable pages.
 - Corrected the homepage links.
 - Fixed date range searches on blog page.

## 3.0.0-3.1.1 - 2016-03-21

### Added
- Added Backend sidebar contact
- Add Related Metadata molecule to backend
- Added `ClearableInput` class for clearable input behavior
  in `input-contains-label` CF class.
- Added Github specific Issue and PR templates.
- included paragraph rich text field to related links
- Added new content flush sides on small modifier to fix an issue where margin was set on the molecule level instead of the template.
- Added Info Unit Macro.
- URL field to the Post Preview organism
- Frontend: Added overlay atom.
- Signal receiver function to unpublish all revisions for a page when a page is unpublished
- Backend: HomePage Model
- David Silberman's assets
- Frontend: Added JS init scripts for /offices/, /sub-pages/, and /budget/.
- Frontend: Added data-* attribute JS utility class.
- New manager to query for the most appropriate pages (shared and/or live)
- Enabled Demo Page in flapjack
- Included Password Complexity rules for admin user creation/editing flow
- Enabled email backend for Production settings
- Frontend: Added utility classes for translation and opacity CSS transitions.
- Added SublandingFilterablePage class
- Script to semi-automate importing refresh data
- Provided option to exclude sibling pages in secondary navigation
- Added tests for `external-site-redirect.js`
- Frontend: Added JS Tree data structure and traversal algorithms.
- Add text intro and featured content to SublandingFilterablePage
- Add a script `move_reports.py` to move all reports under a given SublandingFilterablePage
- Add a 'careers_preview' query to limit the results to 5
- Added CFGovLinkHandler to convert richtext internal links to relative links
- Frontend: added `u-hidden-overflow` utility class.

### Changed
- Converted the project to Capital Framework v3
- Updated `protractor` from `3.0.0` to `3.1.1`.
- Included Table organism within full width text
- Changed BrowseFilterablePage and related-metadata.html molecule templates to
  account for new backend
- Abstracted info unit into a helper mixin to make it easier to re-use the inline
  version.
- Moved Home page specific layout changes to it's own file.
- Updated jsdom from `7.2.2` to `8.0.4`.
- Updated secondary-nav to use new expandable molecule in place of old CF
  Expandable.
- Updated gulp-eslint from `1.0.0` to `2.0.0`.
- Converted Link Blob Group, 25/75 Group, and 50/50 Group to single Info Unit Group.
- Converted Link Blob Macro to Info Unit Macro.
- Converted 25/75 Macro to Info Unit Macro.
- Converted 50/50 Macro to Info Unit Macro.
- Updated Home Page to Info Unit Macro.
- Included use of wagtail `classname` meta field for block css modifiers
- Breadcrumbs for Wagtail pages now handled by Wagtail
- Changed Wagtail pages extending from `layout-side-nav.html` to use new side
  navigation handling
- Changed FilterableListControls.js to add validation for email, date, and
  checkbox fields.
- Converted references and asset urls from Fuchs to Silberman.
- Fix blog post template to use sheerlike related posts method.
- Restructured mega menu to include submenus recursively to allow for a
  third-level.
- Renamed atomic-checkers `validateDomElement` to atomic-helpers `checkDom`.
- Add two categories to the Implementation Resource group.
- Updated the homepage based on user feedback.
- Renamed preview_link_url/text => secondary_link_url/text
- Updated Categories for Research & Reports.
- Changes to job listing pages.
- included backend support for Video in FCM
- Changed `external-site-redirect.js` to remove jQuery and fix Regex.
- Updated the global search for no-js and IE 8-10 fixes.
- Frontend: Added all launch-state mega menu links.
- Frontend: Added hover-to-show behavior in desktop mega menu.
- Use the added `careers_preview.json` in the careers sublanding page instead
  of `careers.json`
- Wrap prefooter section in Browse pages in a conditional to prevent empty prefooter
- Frontend: Added behaviors for third level mobile mega menu.
- Frontend: Made Expandables collapse under 600px window size.
- Updated the Mega Menu layout to avoid pointer events for older IE.
- Updated the Mega Menu for devices without JS.
- Disabled GTM tracking for links in menu and return to top link.

### Removed
- Removed normalize and normalize-legacy from main less file because CF
  already includes it.
- Removed old branded list mixin (was causing compile errors).
- Removed unnecessary Wagtail streamdata retrieval function from v1/utils/util.py
- Removed old beta styles.
- Removed prototype language, such as instances of setting `value`, `page`,
  and `global_dict`
- Imports of contact info macros that were breaking the page
- Removed Link Blob, 25/75, and 50/50 styles.
- Removed need for negative margin tweaks after groups.
- Removed need for positive margin tweaks aroung group headings.
- Removed heros from old WordPress pages.
- Removed `show-hide-fields.js` script and reference from common.js.
- Meredith Fuch's assets.
- A couple of Implementation Resource group categories.
- Removed Chosen.js library and custom styles/scripts.
- Removed several size=x params passed to query.search(), which don't do anything
- Removed all the pages and associated code that have been ported to wagtail.

### Fixed
- Fix bug where publised pages were showing shared content
- Fixed Contacts import-data script to set phone numbers correctly
- Fixed an issue where heros were not displaying on new Wagtail pages.
- Fixed an error where the secondary nav script was trying to initialize on
  pages it wasn't used.
- Fixed archive_events script to run in production.
- Fixed issue where form validation clashed with filterable list controls.
- Post preview title now links to page link.
- Fixed a bug where the search input and button in the header were misaligned.
- Fixed urls document type for career pages.
- Fixed stacking bug in header search.
- Fixed page saving bug that would prevent the display of a page's tags
- Fixed ordering for Filterable results to be newest => oldest by published_date.
- Fixed a bug where activiating the clear button wasn't clearing filtered
  results on browse filterable pages.
- Fixes the values for author and tag options to remove special characters.
- Fixes layout issues with filters on sheer pages.
- Fixed failing browser tests due to atomic naming updates.
- Fixed a bug in the multi-select script where value was set before input type.
- Fixed positioning bug in global search.
- Fixed issue where categories without a set icon were showing the speach icon.
- Fixed issue where a filtered page wasn’t showing the selected options in the
  multiselect.
- Fixed an error in the Browser tests for IE 8.
- Fixed an error in the Browser tests when running on Jenkins.

## 3.0.0-3.0.0 - 2016-02-11

### Added
- Added 'sheer_index' manage.py subcommand, to replace usage of 'sheer index'
- Migrated 'sheerlike' project into this codebase
- Added 'watchserver' manage.py subcommand for running Django dev server
  and gulp watch together.
- Added Acceptance tests for the `activity-log` page.
- Added webpack module loader for per-page JavaScript.
- Added external-site page-specific script.
- Added `config/environment.js` for project JS path configuration.
- Added filesystem helper to gulp utilities for retrieving a binary executable.
- Django Server
- Django related urls to access links
- Django-Sheerlike integration
- Added Acceptance tests for `the-bureau` pages.
- Added test utility to retreive QA elements.
- Added ARIA state utility to enable decorating dom elements with ARIA states.
- Added unit test for `aria-state.js`.
- Wagtail CMS
- Added `gulp test:a11y` accessibility testing using node-wcag.
- Added node 4.1.0 engine requirement in `package.json`.
- Added `commonjs`, `jest`, `protractor` environments.
- Added new ESLint `no-useless-concat`, `global-require`,
  `jsx-quotes`, `no-restricted-syntax`, `block-spacing`, `require-jsdoc`,
  `space-before-keywords`, `no-dupe-class-members`, `prefer-arrow-callback`,
  and `prefer-template` rules.
- Added `properties` attribute of `id-length` rule.
- Added `keywords`, `unnecessary`, and `numbers` attributes
  to `quote-props` rules.
- runserver.sh script to collectstatic files and run the server
- Added testing for web-storage-proxy.js
- Added Acceptance tests for `careers` pages.
- CFPBPage model
- Backend for Staging vs Production publishing
- Django template tags
- Added `block__flush` to cf-enhancements to remove margin from all sides.
- Added Acceptance tests for `blog` pages.
- Added Acceptance tests for `newsroom` pages.
- Added Acceptance tests for `doing-business-with-us` pages.
- Added Acceptance tests for `budget` pages.
- Added atomic landing page template prototypes.
- Added `/organisms/` and `/molecules/` directories to includes directory.
- Added `gulp test:perf` task to test for performance rules.
- MYSQL backend to project settings & a database creation script
- Added `gulp test:unit:server` for running Django unit tests via gulp.
- Added templates and CSS for the Text Introduction molecule.
- Added Unit test for `BreakpointHandler.js`.
- EventPage and EventLandingPage
- Management command to convert Wordpress data into Wagtail based Django models
- Script to convert Event WP data into Wagtail specific POST data for wagtailcore view `create()`
- Added half-width-link-blob macro and styles
- Added templates and CSS for the Image and Text 25/75 molecule.
- Added templates and CSS for the Image and Text 50/50 molecule.
- Added templates and CSS for the Call to Action molecule.
- Added `gulp beep` task for optional alerting when the build process
  has completed.
- Added Molecule/Organism Streamfields.
- Added wagtail specific demoPage only available in development for displaying moleclues/organisms.
- Added `license` field to `package.json`.
- EventArchivePage, EventRequestSpeakerPage, and EventFilterForm.
- Added templates and CSS for the Full Width Text organism.
- Added templates and CSS for the Contact Method molecule.
- Added templates and CSS for the Sidebar Contact Info organism.
- Added `/browse-filterable` template page
- Added templates and CSS for the Main Contact Info organism.
- Added templates and CSS for the Related Posts molecule.
- Added templates for the Hero molecule (CSS is in CF-Layout v1.3.0)
- Added template for post-preview molecule
- Added templates and CSS for the Signup Form organism.
- Added templates and CSS for the Content Sidebar organism.
- Added instruction to create superuser for admin access.
- Adds new file to commands module in the core app called `_helpers.py`
- Adds ability to import snippets
- Added ImageText2575 molecule backend model and template
- Added Call to Action backend and template
- Added Contact snippet and molecule backends
- Added temporary folder for converted Jinja2 Wagtail field template files
- Added WP Import Data Contact processor
- Added templates and CSS for the Adding Sidebar Breakout organism.
- Added cf-tables and tables molecule
- Landing Page Type
- Initial Data json file for preloading pages
- Added `/browse-basic` template page.
- Added templates and CSS for Expandable molecule and ExpandableGroup organism.
- Added `classlist` JS polyfill.
- Added `EventObserver` for adding event broadcaster capability to JS classes.
- Added `atomic-checkers.js` and `validateDomElement`
  utility method for checking atomic element DOM nodes.
- Backend Organisms Full Width Text & Post Preview.
- Added Related Posts molecule to the CFGOVPage
- Add Main Contact Info molecule
- Add Sidefoot Streamfield to CFGOVPage for sidebar/footer content
- Add global context variable `global_dict` for easier prototyping
- Add styleguide app to local settings
- Added templates and CSS for the Filterable-List-Controls organism.
- Add Table organism
- Add Sublanding Page
- Add Hyperlink template
- Add icons to Sidefoot Streamfield blocks
- Add ImageText5050Group and HalfWidthLinkGroup templates and organisms
- S3 Image Upload support for Refresh/Prod
- Dev Landing Page Demo
- Add Image Text 25/75 and Full Width Text into SublandingPage
- Add related_posts_function to the global context in Jinja2 for prototyping of related posts
- Added the featured content module molecule and included it in the landing-page prototype
- Add ImageText2575Group organism
- Add ImageText2575Group to Sublanding and Landing pages
- Add the insets Quote and Related Links.
- Added templates and CSS for the Notification molecule.
- Added prototype data to the form-field-with-button molecule
- Added prototype data to the email-signup organism
- Added the email-signup organism to landing-page template
- Added templates and CSS for the Social-Media molecule.
- Add Heading field to Link Blob group
- Add prototype data to Image Text organisms
- Backend Expandable/Expandable Group Molecule & Organisms
- Added Number Block
- Added Form Field with Button to sublanding page
  ([Fixed 1246](https://github.com/cfpb/cfgov-refresh/issues/1246)).
- Added Backend Feature Content Molecule
- Added get_unique_id context method.
- Added templates and CSS for the Item Introduction organism.
- Added templates and CSS for the Pagination molecule.
- Backend Browse Page
- Added Backend Item Intro Organism
- Added Backend: Notification
- `dom-traverse.js` for dom querying not covered by native dom.
- Added Backend Learn Page model
- Added Related Topics molecule.
- Added full_width_sans setting for correct font face usage.
- Added a new nav-link molecule macro and styles.
- Added Related Links to Sidebar/Footer.
- Added Related Metadata molecule.
- Added custom image and rendition models CFGOVImage and CFGOVRendition
- Added AbstractLearnPage for Learn and Doc Detail pages
- Added preview fields to AbstractLearnPage
- Added relevant date fields to AbstractLearnPage
- Added multi-select atom styles and scripting
- Added Frontend: Global Header CTA.
- Added Frontend: Header.
- Added Frontend: Mega Menu.
- Added Frontend: Global Eyebrow.
- Added Frontend: Global Search molecule.
- Added language dropdown for pages, which defaults to english
- Add BrowseFilterablePage model
- Add BaseExpandable class for expandable controls
- Add FilterControls organism using BaseExpandable
- Add url_parameters macro to handle adding existing get URL parameters into links
- Added new info-unit molecule that combines (but doesn't replace) the half width link blob, image and text 50/50, and 25/75 into one base molecule using modifiers.
- Added new (undocumented) card molecule.
- Add wagtailuserbar to the base.html
- Added unit test for beta-banner.js.

### Changed
- Updated the primary nav to move focus as user enters and leaves nav levels
- Moved handlebars from npm to bower.
- Added jQuery CDN with fallback to head to satisfy GTM requirements.
- Changes the location of the /dist folder to cfgov/v1/jinja2/v1
- Server port is now at 8000
- included with context flag for macros that make a call to request object
- Updated Jinja2 shorthand if statements to include an empty else case.
- Added `binaryDirectory` parameter to `fsHelper.getBinary` helper function.
- Updated jsdom from `3.1.2` to `6.5.1`.
- Updated mocha-jsdom from `0.3.0` to `1.0.0`.
- Updated istanbul from `0.3.13` to `0.3.20`.
- Updated TravisCI node version to `4.1.0`.
- Updated ESLint configuration from `1.0.0` to `1.5.1`.
- Vendor related files now sit at the root project location
- Moved templates to reside in v1 app project jinja2 directory
- Added ability to use django static & url functionality in jinja2 templates.
  [More Information](https://docs.djangoproject.com/en/1.8/topics/templates/#django.template.backends.jinja2.Jinja2)
- Refactored web-storage-proxy.js to be less complex and make it testable
- Updated del from `1.2.0` to `2.0.0`.
- Updated chai from `2.3.0` to `3.3.0`.
- Updated sinon-chai from `2.7.0` to `2.8.0`.
- Settings file and template loaders
- Updated gulp-autoprefixer from `2.3.1` to `3.0.2`.
- Added pixel dimensions to Cordrary corner video image.
- Added JS in `./config` directory to `gulp lint:build` task
  and merged that and gulp config together in `config.build`.
- addressed security concerns about query data validation in calendar filter pdf generation,
  and added an option to filters to allow post requests
- fixed url routing for rendering directory cordrays pdf
- explicitly stated jinja2 to autoescape in templates
- Changes `align: value` attribute in ESLint `key-spacing` rule
  to individual mode with `mode: minimum` option set.
- Changes `quote-props` rule attribute to `consistent-as-needed`.
- Added href URL to primary nav top-level menu link.
- Changed DB backend from sqlite ==> MYSQL.
- Govdelivery subscribe view is now exempt from csrf verification
- Fixed issue w/ gulp watch task not compiling JS on change
- Refactored `BreakpointHandler.js` to remove jQuery dependency and unneeded code.
- Changed from single cf import to individual module imports.
- Move handlebars dependency to npm from bower.
- Change Doing Business With Us email to office email
- Updates `gulp-sitespeedio` from `0.0.6` to `0.0.7`.
- CFGOVPage to include tags and authors
- Event import script to include grabbing tags and authors
- Change templates to move logic to Django backend
- Move Event filter over to a Django form.
- Updates `jsdom` to `7.0.2` from `6.5.1`.
- Move staging hostname variable from django settings to be an environment variable
- Uses globally installed Protractor in setup.sh, if available.
- Updated the existing breakpoint variables and values to the ones released in cf-core v1.2.0
- Excludes 3rd-party JS polyfills from linting.
- Abstracts code into helper class `DataImporter`
- Modifies command line options to allow specifying arguments for importing pages or snippets
- Changes the way the processor module is imported so it imports it using the [app] argument
- Moves the processors module from the core.management.commands module to the v1 app
- Contact molecule templates
- Changes .env Project configuration workon control flow to direct stdout and stderr to /dev/null.
- Upgrade wagtail to 1.2
- Cleaned up and rebuilt the secondary nav to reduce complexity and fix bugs
- Routed landing page type related molecules and organisms
  to use `jinja2/v1/_includes/` template locations.
- Updated protractor from 2.5.1 to 3.0.0.
- Updated gulp-sitespeedio from 0.0.7 to 0.0.8.
- Update runserver script to start MYSQL if it isn't running
- Reduced padding on expandables per direction of design.
- Hide cues on expandables when JS is turned off.
- Updated protractor from 2.5.1 to 3.0.0.
- Change name of Settings tab to Configuration
- Move some Promote fields to Configuration tab
- Change Promote to be Sidebar/Footer
- Move Related Posts and Email Signup to sidefoot Streamfield in the Sidebar/Footer tab in CFGOVPage
- Finalize Sidebar Breakout organism template
- Finalize Sublanding Page template
- Fix related post molecule to be used in multiple places
- Convert Sidefoot paragraph streamfield block to Textblock
- Updated headings for changes in Capital Framework
- Temporarily comment out related posts section of single blog post
  browser test until BlogPage's are in Wagtail.
- Add `show_heading` checkbox to Related Posts organism to toggle the heading
  and icon.
- Merge Streamfields in LandingPage
- Landing and Sublanding content blocks render each atomic structure with `div class="block">`
- Added environments to frontend/backend setup scripts.
- Make Full Width Text organism a StreamBlock and add insets
- Converted `external-site.js` to `ExternalSite.js` class and removed 3rd party dependencies.
- Changed the ImageBasic atom to always include an optional alt by default
- Removed field validation on content creation
  ([Fixed 1252](https://github.com/cfpb/cfgov-refresh/issues/1252)).
- Sets npm install on frontend.sh to warning level.
- Updated Jinja2 environment inlcude flag related methods
- Updated ImageText5050 requirements [Fixed 1269] (https://github.com/cfpb/cfgov-refresh/issues/1269)
- Updated `webpack-stream` to `3.1.0` from `2.1.0`.
- Updated `player` to `0.5.1` from `0.6.1`.
- Updated streamchild render method to use default behavior when using default blocks [Fixed 1268] (https://github.com/cfpb/cfgov-refresh/issues/1268)
- Fixes styling and rendering issues [Fixed 1278] (https://github.com/cfpb/cfgov-refresh/issues/1278)
- Upgrade version of Wagtail to 1.3
- Change method of CFGOVPage called `children` to be called `elements`
- Moved html5shiv into modernizr.
- Updated `gulp-load-plugins` to `1.2.0` from `1.1.0`.
- Included breadcrumb data from page context
- Added development environment data initialization
- Pinned jQuery to `1.11.3` due to changes in `1.12.0` that cause errors in jsdom.
- [Fixed 1320] (https://github.com/cfpb/cfgov-refresh/issues/1320)
- Converted the nav-secondary macro and styles to an organism
- Updated the new secondary-nav organism to use the new nav-link molecule
- Updated the secondary-nav-toggle for new classnames
- Changed expandable.html to be a macro for upcoming Filtered List
- Updated browse-filterable demo
- Updated filterable-list-controls organism to allow for multiple option
- Password Policy & Lockout criteria for login, account password change & forgot my password.
- Updated the project to use Avenir font by default
- Updated `mocha` from `2.2.4` to `2.4.2`.
- Updated `sinon` from `1.14.1` to `1.17.3`.
- Updated `lodash` from `3.10.0` to `4.0.1`.
- Change jinja2 templates to handle Wagtail page
- Fixed [1348](https://github.com/cfpb/cfgov-refresh/issues/1348) and [1354](https://github.com/cfpb/cfgov-refresh/issues/1354)
- Updated brand colors to updates in generator-cf.
- Disabled JavaScript in IE8 and earlier.
- Removed max_length validation until [later review](https://github.com/cfpb/cfgov-refresh/issues/1258) after release
- Refactored beta-banner.js to demonstrate general lifecycle.

### Removed
- Removed unused exportsOverride section,
  which was an artifact of the grunt bower task.
- Removed browserify, watchify, and browserify-shim dependencies.
- Removed src directory
- Removed bad CF Notifier tests.
- Removed unnecessary mobile-only expandables
- Removed link from Cordray's corner image `/the-bureau/about-director/`.
- Removed extra Google Analytics code.
- Removed `istanbul` because it's already a dependencies of `gulp-istanbul`.
- Sidebar from LandingPage
- Removed `map` and `filter` array polyfills.
- Removed `event-listener.js` and `query-selector.js` polyfills for IE8.

### Fixed
- Fixed instructions for gulp watch
- New way to run the server documented in the INSTALL.MD
- New way to define url routing, no longer automatically set by file path
- Fixed heading structure throughout website
- Fixed setup.sh to use argument correctly
- Fixed title for Small & Minority Businesses
- Fix page header rendering for Sublanding page
- Fix related post molecule to be used in multiple places
- Fix failing tests relating to Related Posts organism
- Fix related-posts.html logic
- Minor PEP8 compliance changes
- Fixed the markup for the 25/75 organism.


## 3.0.0-2.4.0 - 2015-09-29

### Added
- Added Favicon
- New and improved primary nav (both look and interaction)
- Added expanded-state utility for getting/setting aria-expanded

### Changed
- Updated Video Code to make it usable on Events pages.
- Changed gulp JS unit testing task from `gulp:unit:js` to `gulp:unit:scripts`
- Updated Meredith Fuchs bio and images.
- Added indent rules for `var`, `let`, and `const` in ESLint config file.
- Replaced old Grunt legaccsy plugin with Gulp mq-remove plugin
- Added ability for acceptance --specs test flag to accept list of test files.
- Changes `big_radio` macro to `radio_big` and `checkbox_bg` to `checkbox_big`.
- Updated Dep Dir title to include "Acting"

### Removed
- Disables tests for landing page events, since we don't currently have events.
- Removed Ombudsman from nav for beta freeze.

### Fixed
- Fixed issue with logic displaying the Event summary state.
- Fixed missing IE only stylesheet for older systems/browsers.
- Fixed skip-navigation link for keyboard navigation.


## 3.0.0-2.3.0 - 2015-08-27

### Added
- Added time macro.
- Added `gulp test:unit` and `gulp test:acceptance` tasks for test stages.
- Added support for link buttons to disabled link utility class.
- Added `breakpoints-config.js` config file to use for responsive JS.
- Added breadcrumbs to blog, newsroom, careers, business, bureau
  and budget pages
- Added Meredith Fuchs to Leadership calendar filter.
- Added unit test for `assign` utility.
- Added `get-breakpoint-state.js` to add support for responsive JS.

### Changed
- Moved `.meta-header`, `.jump-link`,
  and `.list__links` to `cf-enhancements.less`.
- Converted time elements to use time template.
- Broke apart format macros into topical macros.
- Updated legacy code to remove old jQuery dependency and
  unnecessary code.
- Updated copy on `about-us` page
- Added copying of `.env_SAMPLE` to `.env` part of `setup.sh`.
- Moved console output messages to the end of the `setup.sh` `init` method.
- Organized `.env_SAMPLE` and made `.env` executable on its own.
- Added `HTTP_HOST`, `HTTP_PORT`, `SELENIUM_URL`, `SAUCE_USERNAME`,
  `SAUCE_ACCESS_KEY`, `SAUCE_SELENIUM_URL`, and `VIRTUAL_ENV`
  constants to `.env_SAMPLE`.
- Moved aggregate `gulp lint` task to bottom of file to avoid duplicate
  lint task entries in `gulp --tasks`.
- Renamed `gulp lint:src` to `gulp lint:scripts` to future-proof type of linting.
- Renamed `gulp test:macro` to `gulp test:unit:macro`.
- Renamed `gulp test:processor` to `gulp test:unit:processor`.
- Renamed `gulp test:browser` to `gulp test:acceptance:browser`.
- Edited `INSTALL.md` to accommodate changes in `.env_SAMPLE`.
- Edited Protractor configuration to include browser groups,
  which by default only run the essentials locally, but the full suite
  (including legacy browsers) on Sauce Labs when Sauce credentials are present.
- Updated test instructions to use the gulp test subtasks.
- Updated Travis CI settings to use `setup.sh`.
- Updated files to use `breakpoints-config.js`.
- Made `/the-bureau/bureau-structure/role-macro.html` private.
- Updated `gulp clean` to leave the `dist` directory and remove the inner
  contents
- Use `HTTP_PORT` environment variable for port in `gulp watch`, if available.
- Removed "optional" text from privacy complaint form
  and added `*` to designate required fields.
- Updated Deputy Director information to Meredith Fuchs.
- Updated `/about-rich-cordray/` URL to `/about-director/`.
- Updated `/about-meredith-fuchs/` URL to `/about-deputy-director/`.
- Normalized director and deputy director photos to be format `NAME-WxH.jpg`.
- Changed name of `shallow-extend` utility to 'assign'.
- Superscripts `st` in `21st` on About Us page.
- Updated `BreakpointHandler.js` to support usage of `breakpoints-config.js`.

### Removed
- Removed styles from codebase that have already been migrated
  to cf-typography.
- Removed duplicate Privacy Policy
- Removed processor tests due to them being outdated.
- Removed failing bureau tests to be debugged later

### Fixed
- Fixed borders on sub-footers across the website
- Fixed 'Return to top' button width on footer
- Fixed default gulp task
- Fixed icon links to match CFPB Design Manual
- Fixed gulp copy task that was missing copying PDFs in subdirectories.
- Fixed issues with active filter logic.
- Fixed testing issue with single pages reloading for every test
- Fixed testing timeouts the first fix didn't correct by updating timeout time


## 3.0.0-2.2.0 - 2015-08-18

### Added
- Transitioned Capital Framework dependency to v1.0.0 in bower.json.
- Added gulp and the required npm plugins
- Added gulp config file to lay out configs for each task
- Added gulp tasks split up into their own files
- Added acceptance tests for `/offices/*` pages accessible through site's menu.
- Added Accessibility page to footer and adds Accessibility page tests.
- Added acceptance tests for `/sub-pages/*`.
- Added `activities-block` shared template for activity feed
  on offices and sub-pages.
- Added accessibility complaint form.
- Added "File an EEO Issue" form.
- Added `/offices/office-of-civil-rights/` page, tests, and link in footer.

### Changed
- Site's "About" text to "About Us".
- Replaced FOIA Records with Coming Soon heading
- Updated setup.sh to use gulp
- Updated travis to use gulp tasks
- Updated main.less to use the paths option in less compiler.
- Moved and renamed contact-macro to contact-layout in macros directory.
- Moved filters macro from `post-macros.html` to `/macros/filter.html`.
- Made filters macro helpers private.
- Moved getViewportDimensions out of utilities.js and into own module.
- Updated ESLint to v1.0.0.

### Removed
- Removed Grunt plugins from package.json
- Removed the Gruntfile.
- Removed homepage progress charts and related content and JS.
- Removed 80px to 120px sizing for the isocon sizes on the-bureau page.
- Removed cf-pagination and other unused JS.

### Fixed
- Fixed margins on site footer.
- Switched the two forms under Privacy to their correct positions
- Fixed incorrect email href reference on offices contact email link.


## 3.0.0-2.1.0 - 2015-08-05

### Added
- Added `map` and `filter` array polyfills.
- Added `about-us` page and tests
- Added `newsroom` type to Activity Snippets
- Created initial career posting template.
- Created 1/4 and 3/4 layout columns.
- Added DL styles to cf-enhancements.
- Added `offices/project-catalyst`.
- Careers processor/mapping/query.
- Added `office_[office slug]` class to offices template.
- Careers to the lookups.py
- Added `media_image__150` modifier for 150 pixel wide images.
- Added `simple-table-row-links.js` for making tables with linkable rows.
- Added `event-listener.js` and `query-selector.js` polyfills for IE8.
- Added `@tr-border` variable to `cf-enhancements.less`
  for simple-table border color.
- Added tests for events and event archive landing pages

### Changed
- Updated primary navigation to match new mega menu design.
- Changed project architecture to having `/src/` and `/dist/` directory.
- Changed `/_tests/` directory name to `/test/`.
- Changed `/_tests/macro_testing` directory name to `/test/macro_tests`.
- Moved `browserify-shims.js` to `/config/` directory.
- Upgraded Travis to container-based infrastructure
- Updated Offices pages to change activity feed logic.
- Updated block-bg padding in cf-enhancements based on JJames feedback.
- Updated Offices sub pages to display related documents.
- Updated Offices sub pages to always display activity feed.
- Updated Expandable macro to update design and add FAQ options.
- Moved `sub-page_[sub-page slug]` class to main content area of sub_pages template.
- Styled unordered lists as branded lists in the `office_intro-text`,
  `sub-page_content`, and `sub-page_content-markup` class areas.
- Updated all careers images to 2x size and have the same markup structure.
- Updated event macros to use Sheer 'when' function in order to
  display content based on state.
- Tied careers data into single template and renamed to _single.html
- Replaced career pages mock jobs data with data from the jobs API.
- Made jobs list table on /careers/current-openings/ have linkable rows.
- Adds eslint ignore lines for polyfills, which will not be changing.
- Moved CF table color overrides to `cf-theme-overrides.less`.
- Updated the existing missions browser test to be stronger
- Updated the browser test specs in conf.js because the shared spec was being
  fired on the desktop test, even though those tests had already been run in
  Chrome. Now the desktop test only runs the desktop spec.
- Separated `grunt test` task from `grunt build`
  and made default task test + build.

### Removed
- Removed requestAnimationFrame polyfill.
- Removed `_tests/browser_tests/README.md`, `_tests/macro_testing/README.md`, `_tests/processor_tests/README.md`.
- Removed `grunt vendor` from `setup.sh`.
- Removed unused CSS on `office.less`
- Removed `/events/archive/_single.html`

### Fixed
- Fixed issue on IE11 when using the dates to filter caused
  by toString method.
- Event tag filtering on archive page
- Added browser tests to linting task
- Fixed MobileOnlyExpandable error on office page.
- Normalized use of jinja quotes to single quote
- Fixed a large chunk of the existing linting errors and warnings
- Fixed issue with active filters on`/the-bureau/leadership-calendar/print/` page.


## 3.0.0-2.0.0 - 2015-07-24

### Added
- Added `sub-pages/civil-penalty-fund-allocation-schedule/` page.
- Added `sub-pages/sub-pages/consumer-education-financial-literacy-programs/` page.
- Added `u-hidden` utility class for fully hiding an element.
- Added `TEST.md` readme file for testing instructions.
- Added `grunt clean` and `grunt copy` tasks.
- Added `grunt clean` step to `setup.sh`.

### Changed
- Updated primary navigation to match new mega menu design.
- Changed project architecture to having `/src/` and `/dist/` directory.
- Changed `/_tests/` directory name to `/test/`.
- Changed `/_tests/macro_testing` directory name to `/test/macro_tests`.
- Moved `browserify-shims.js` to `/config/` directory.

### Removed
- Removed requestAnimationFrame polyfill.
- Removed `_tests/browser_tests/README.md`,
  `_tests/macro_testing/README.md`, `_tests/processor_tests/README.md`.
- Removed `grunt vendor` from `setup.sh`.

### Fixed
- Fixed issue on IE11 when using the dates to filter caused
  by toString method.
- Event tag filtering on archive page


## 3.0.0-1.3.0 - 2015-07-16

### Added
- Added `block__border-left` and `block__border-right` CF enhancements.
- Added `students-and-graduates` page to careers section.
- Added `short_title` to Office/Subpage.
- Added ordering to the navigation on Office/Subpage.
- Added script to index all links on our site.
- Added initial browser test with instructions for testing and adding more
- Added `media_image__100` and `media_image__130-to-150` classes for responsive
  image sizes on mobile carousel.
- Added `u-link__disabled` utility class for styling disabled links.
- Added `/careers/working-at-cfpb/` page.
- Added block templates for LinkedIn info, provide feedback link,
  and career page summaries.
- Added `MobileCarousel.js` module for instantiating the slick carousel
  and added associated `js-mobile-carousel` class as a hook.
  Also added `mobile-carousel` for CSS.
- Added `the-bureau` page wrapper class.
- Added `media-stack` CSS block for stacked media objects.
- Added fixes for `open-government` pages.
- Added `careers/application-process` page.
- Support in Event processor for ICS file generator
- Added `careers/current-openings` page.
- Added `/transcripts/` folder and transcript for job application video
- Added Google Maps image utility macro
- Added `careers/` landing page.
- Added options for toggling each network icon in share macro
- Added LinkedIn sharing (toggled off by default) in share macro

### Changed
- Fixed background and border on secondary navigation.
- Related Links now disable styles links with empty URLs.
- Updated secondary navigation to use true parent/child relationships.
- Events processor/mapping/queries for new Event type structure.
- Changed the way navigation works for Office/Subpage.
- Updated grunt-eslint to version 16.0.0 and updated ESLint config to latest.
- Moved modules that can be instantiated through the `new` keyword
  to a `classes` subdirectory.
- Moved page-sniffing JS code to page scripts for the-bureau
  and working with the CFPB pages.
- Moved carousel to a macro and implemented on the-bureau
  and working at the CFPB pages.
- Moved MobileOnlyExpandable initialization out of MobileCarousel.
- Converted excerpts HTML to articles from sections in the careers section.
- Breaks `macros.html` apart into files in the /macros/ directory.
- Updated events templates to match new data and processor.
- Updated percentages based on recent updates.
- Updated activities_snippet macro to make column markup dynamic.
- Replaced placeholder images on /careers/working-at-cfpb/
- Updated footer to add offices links.
- Moved the disperate arguments into one main options argument with
  key: val pairs for each option in share macro
- Updated email sharing to use mailto: link instead of addthis network
  (removes need for the external privacy notification and consolidates
  email patterns) in share macro

### Removed
- Removed `list_link__disabled` class.
- Removed is_mobile macro and logic from filter.

### Fixed
- Fixed contact-us templates to make them private.
- Fixed issue displaying grandchild pages on sub-pages.


## 3.0.0-1.2.2 - 2015-07-02

### Added

- Add reverse flag back into post preview snapshot for most recent pages

### Changed

### Removed

### Fixed
- Office/Subpage navigation links on beta
- Ordering of subpages in the nav on Office page

## 3.0.0-1.2.1 - 2015-06-29

### Removed
- Event processor to fix indexing error


## 3.0.0-1.2.0 - 2015-06-19

### Added
- Added `setup.sh` script for bootstrapping the project.
- Added insertTarget and insertLocation options to cf_notifier plugins
- Added `box-sizing-polyfill` to `exportsOverride` as needed for
  `grunt-bower-task` to work correctly. `box-sizing-polyfill`
  is installed by cf-grid.
- Added `grunt watch:js` task for completeness.
- Added vendor directory variable to `main.less`.
- Added warning for concat:cf-less Grunt task when sourcefiles are missing.
- Added form for Submit a request FOIA page
- Added styles, JavaScript for hiding and showing additional fields in forms
- Added toplevel navigation items config file for removing hardcoded
  navigation menu items.
- Added external url redirect page, styles, and JavaScript.
- Added `.nav-secondary_link__disabled` style.
- Added `.nav-secondary_item__child` class to visually distinguish sub-pages
  from sibling pages in the sidenav.
- Added `.nav-secondary_item__parent` class to visually distinguish browse
  pages from the subpages below them in the sidenav.
- Added JavaScript utilities for checking types and primitives.
- Added `primary_nav` jinja block to `base.html` template.
- Added FAQ processor and mapping
- Added `use_form` field to sub_pages
- Added `related_faq` field to sub_pages and offices
- Added `inset-divider` class for providing an inset horizontal rule
  independent of the list or list item widths within the side navigation bar.
- Added `preview_text` and `short_title` fields to sub_pages.
- Added `templates/activities-feed.html` HTML template for the activity feed
  area on the offices and sub_pages.
- Added Plain Writing Feedback form.
- Added `cfpb_report` activity type to activities feed macro.
- Added breadcrumbs macro and temporarily set breadcrumbs for all office sub-pages.
- Added download icons to `privacy-impact-assessments-pias`

### Changed
- Relaxed ESLint `key-spacing` rule to warning.
- Refactored breakpoint-handler module into separate class modules
  and utility function.
- PascalCase ContentSlider module to properly designate class status.
- Reduced complexity of validation and notification plugins
- Changed vendor directory to `src/vendor` and updated paths.
- Changed to using `jit-grunt` in place of `load-grunt-tasks`.
- Updated contact us filter to use new notifications
  (replacing type-and-filter messaging with cf_notifier)
- Replaced placeholder Activity Feed on FOIA faq page with actual Activity Feed
- Sped up notification animations
- Added custom template for FOIA records page.
- Refactored code for Wordpress updates
- Initiatives renamed to Sub-pages
- Relaxed ESLint cyclomatic `complexity` rule to max 4 complexity.
- Updates megamenu bureau title to "The Bureau" to fit with sitemap direction.
- Moved Less files to `/src/static/css/` directory.
- Updated `cf-icons` to 0.6.0.
- Update processors.py for FAQ
- Moved HTML templates to `/templates/` subdirectory.
- Breaks header template apart into `header.html`
  and `primary-nav.html` templates.
- Moved external site page header to its own template
  `header-without-nav.html`.
- Minor codefixes on `show-hide-fields.js` along with changing a class name for hiding fields
- Updated side navigation bar to keep page order at mobile sizes and adds
  "IN THIS SECTION" header text to the navigation bar dropdown menu.
- Updated processors to use Elasticsearch bulk indexing
- Office and sub-pages activity feed title to "Latest Activities"
  and contacts to "Contact Information."
- Moved `activity_snippets` macro from `post-macros.html` to `macros/activity-snippet.html`
  and adds render method.
- Made `activity_snippet` macro private.
- Moved `category_icon` macro from `post-macros.html` to `macros/category-icon.html`
  and adds render method.
- Moved `string_length` macro from `macros.html` to `macros/util/text.html`.

### Fixed
- Fixed an issue where scripts were being initialized out of order
- Fixed most of the warnings in validation and notification plugins
- Fixed processor name bug
- Fixed template/processor bugs while indexing and rendering
- Fixed FOIA pages from the template/processor changes
- Fixed missing states from `.nav-secondary_link__disabled` class for
  visited and active links.
- Fixed missing sidebar

### Removed
- Removed `copy:static-legacy` and `grunt-contrib-copy` package.
- Removed unneeded entries from `exportsOverride` in `bower.json`.
- Gitignored CF fonts, "chosen" images, and other vendor files from repo,
  which are slated for eventual removal.
- Removed unused `nav-secondary.html` template.
- Removed unused `cf_inputSplit.js` js module.


## 3.0.0-1.1.0 - 2015-05-20

### Added
- Added `--quiet` grunt CLI flag for suppressing linter warnings.
- Added JS unit testing and code coverage through Mocha and Istanbul.
- Added cf-notifications stylesheet to style notifications
- Added cf_notifier plugin for sending UI notifications
- Added cf_formValidator plugin for validating form inputs
- Added Grunt `build` task and set it as default.
- Added hero and YouTube video functionality to the '/the-bureau/' page.
- Added ajax subscription submission.
- Initiative folder and files for Initiative pages
- Added custom template for FOIA faqs page

### Changed
- Updated grunt-browserify to `^3.8.0`.
- Updated grunt-eslint to `^13.0.0`.
- Moved eslint config file to home directory.
- Moved jQuery download to package.json.
- Updated grunt-banner to `^0.4.0` and updates banner ascii art and format.
- Changed bower.json authors array field to use `homepage` in place of `url`,
  and adds `email` field.
- Adds path variables to Gruntfile.
- Updated form-validation script to use cf_formValidator and cf_notifier
- Changed Grunt `jsdev` and `cssdev` to `js` and `css`.
- Moved testing to build task.
- Updated 404 image to the latest image provided by the design team.
- Office folder and files for Office pages
- Updated template for office pages

### Fixed
- Fixed macro on offices page template
- Fixed subscribe macro in events archive and archive single, and press resources
- Sheer indexing error when related posts are deleted
- Office and Initiative processors
- Slick carousel site-wide JS error.
- Fixed issue with some contacts not showing phone numbers and email addresses

### Removed
- Removed string-replace:static-legacy Grunt task.
- Alert.js plugin
- alert macro
- Unused index.html file from /initiatives/
- Unnecessary setting of template variables


## 3.0.0-1.0.1 - 2015-05-18

### Fixed
- Replaced missing string_score library for the type-and-filter plugin

## 3.0.0-1.0.0

### Added
- Added labels to the phone/email/fax/mail icons on `/contact-us/` page
- Added ability to scrub plural terms in typeAndFilter jQuery plugin
- `.respond-to-retina` mixin for media queries targeting Retina iOS devices
- Scroll to top functionality on footer
- Added `/modules/util/web-storage-proxy.js` utility module.
- Added `/modules/util/js-loader.js` utility module.
- Adds ESLint check for `@todo` jsdoc syntax.
- Updated ESLint configuration to match version `0.20.0.`
  Adds enforcement of `no-dupe-args` and `no-duplicate-case` rules,
  and warnings for `no-continue` and `operator-linebreak` rules.
- Adding mocha tests to `grunt test`

### Changed

- Updated mailing addresses in `/contact-us/` sidebar
- Added `browserify` package and its dependencies
  and refactored codebase to use Browserify for JS modules.
- Added additional ESLint option flags in `space-in-brackets` rule.
- Changed ESLint indent amount to 2 spaces from 4 to match CFPB front-end standards.
- Turns off ESLint `func-names` setting because it's too verbose for the gain it provides.
- Added ability to scrub plural terms in typeAndFilter jQuery plugin
- Updated `grunt` to `~0.4.5`.
- Updated `grunt-eslint` to version `12.0.0.`
- Updated `jquery` to `^1.11.3`.
- Replaced `grunt-uglify` with `uglifyify`.
- Updated mailing addresses in `/contact-us` sidebar
- Reverted navs from Contact Us redacting
- Updated footer to match new designs
- Refactored email subscribe form

### Fixed
- Improvements and fixes to `/contact-us/` page


### Removed

- Removed demo text suffix from page titles.


## 3.0.0-0.3.0 - 2015-04-23

### Added
- Added Privacy Policy page.
- Added Event Request a Speaker page.
- Added settings to enable the `/blog/` and `/newsroom/` RSS feeds.
- Added `brand-palette.less` and `cf-theme-overrides.less`.
- Added `block__border` to `cf-enhancements.less` to provide borders around blocks.
- Added alert to form validation failure
- Added .env config for easier project setup
- Added Event processor

### Changed
- Added styles to 500 and 404 error pages.
- Updated content on 500 and 404 error pages.
- Added full width button modifier for buttons on smaller screens.
- Updated ESLint configuration to the latest ESLint release (v0.18.0).
- Updated `/newsroom/` and `/blog/` post sidebars to add description
  and date, and to update styles.
- Updated icons to use livestream icon instead of wifi icon.
- Updated blog post spacing to be consistent with overall-project spacing.
- Updated round step-by-step slug icons to central-align numbers.
- The name "Watchroom" to "Featured Topic"
- Updated cf-buttons to 1.4.2.
- Updates cf-layout to 0.3.0.
- Changed block background to 5% gray.
- Updated contact us content
- Improved Elasticsearch mappings
- Improved README and INSTALL docs

### Fixed
- Updated related links module on `/newsroom/`.
- Added small screen styles to helpful terms vertical list
  on `/contact-us/` page.
- Updated multi-line icon list styles.
- Fixed missing `jump-link__right` modifier from `/featured-topic.html`.
- Fixed an issue within `/newsroom/` and `/activity-log/` filters where selecting "Blog"
  and another category would return zero results.
- Fixed issue in filters where an input whitespace would prevent suggestions from showing.
- Fixed HTML, typos, and grammatical errors.
- Fixed line height issue in Chosen select boxes
- Updated Google Tag Manager ID from testing account to production account.
- Fixed whistleblower slug on contact us


## 3.0.0-0.2.3 - 2015-03-23

### Changed
- Updated events to match design
- Updated markup with new Isocons
- Updated email form to remove topics
- Updated footer to match new design
- Updated content throughout site
- Updated less files to cleanup code

### Fixed
- Fixed filtering when partial dates are used
- Updated processors to match WordPress API output
- Added sub-nav for mobile devices in instances where hero is present
- Added breakpoint range for main nav on med sized device screens
- Updated the expandable layout for multiple lines of text
- Updated list icons for multiple lines of text
- Added titles to pages that were missing them
- Updated broken links
- Lots more typos


## 3.0.0-0.2.2 - 2015-03-17

### Added
- New Events Archive landing page (with borrowed post data)
- New Events Archive detail page (with borrowed post data)
- New eslint settings file

### Changed
- Updated archived events landing page to display events, filters and pagination
- Updated the Gruntfile for eslint over jshint
- Switched from ElasticSearch queries to filters
- Updated form macro layout to account for optional content
- Updated macro arguments for clearer conditions
- Updated events list for new CF media block
- Updated static content
- General code cleanup

### Fixed
- Events filter showing no results text while displaying found results
- Settings file for PDFReactor
- JS errors
- General layout issues
- Lots of typos


## 3.0.0-0.2.1 - 2015-03-03

### Added
- New Upcoming Events landing page (with borrowed post data)
- New Upcoming Event detail page (with borrowed post data)
- Created new table modifier for simple small screen tables


## 0.2.0 - 2014-12-29

Apologies for ignoring our versioning for five months.

### Added
- Newsroom, Contact Us, About the Bureau, Offices, Doing Business with Us,
  Activity Log, and Budget sections.
- Many new design patterns.
- Tests

### Changed
- Significant template structure overhaul.

### Fixed
- Tons of stuff.


## 0.1.0 - 2014-07-14

Initial release. Contains fully functioning blog section.<|MERGE_RESOLUTION|>--- conflicted
+++ resolved
@@ -17,11 +17,8 @@
 
 ### Added
 
-<<<<<<< HEAD
+- New unit test checks for missing migrations that need to be generated using `makemigrations`.
 - Ability to run using HTTP locally with `./runserver.sh ssl`.
-=======
-- New unit test checks for missing migrations that need to be generated using `makemigrations`.
->>>>>>> d6970ad2
 
 ### Changed
 
