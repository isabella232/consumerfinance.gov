--- conflicted
+++ resolved
@@ -22,11 +22,8 @@
 ### Fixed
 - Fixed bug stopping videos in HTTPS pages.
 - bug that wasn't signing links already coded to /external-site
-<<<<<<< HEAD
+- Sort activity snippets by latest date
 - Added missing uniqueness constraint on CFGOVRendition.
-=======
-- Sort activity snippets by latest date
->>>>>>> fe7b79ac
 
 
 ## 4.3.1
