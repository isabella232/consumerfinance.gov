All notable changes to this project will be documented in this file.

## How this repo is versioned

We use an adaptation of [Semantic Versioning 2.0.0](http://semver.org).
Given the `MAJOR.MINOR.PATCH` pattern, here is how we decide to increment:

- The MAJOR number will be incremented for major redesigns that require the user
  to relearn how to accomplish tasks on the site.
- The MINOR number will be incremented when new content or features are added.
- The PATCH number will be incremented for all other changes that do not rise
  to the level of a MAJOR or MINOR update.

---------------------------------------

## Unreleased

### Added
- Added 'sheer_index' manage.py subcommand, to replace usage of 'sheer index'
- Migrated 'sheerlike' project into this codebase
- Added 'watchserver' manage.py subcommand for running Django dev server and gulp watch together
- Added Acceptance tests for the `activity-log` page.
- Added webpack module loader for per-page JavaScript.
- Added external-site page-specific script.
- Added `config/environment.js` for project JS path configuration.
- Added filesystem helper to gulp utilities for retrieving a binary executable.
- Django Server
- Django related urls to access links
- Django-Sheerlike integration
- Added Acceptance tests for `the-bureau` pages.
- Added test utility to retreive QA elements.
- Added ARIA state utility to enable decorating dom elements with ARIA states.
- Added `Object.defineProperty` polyfill.
- Added unit test for `aria-state.js`.
- Wagtail CMS
- Added `gulp test:a11y` accessibility testing using node-wcag.
- Added node 4.1.0 engine requirement in `package.json`.
- Added `commonjs`, `jest`, `protractor` environments.
- Added new ESLint `no-useless-concat`, `global-require`,
  `jsx-quotes`, `no-restricted-syntax`, `block-spacing`, `require-jsdoc`,
  `space-before-keywords`, `no-dupe-class-members`, `prefer-arrow-callback`,
  and `prefer-template` rules.
- Added `properties` attribute of `id-length` rule.
- Added `keywords`, `unnecessary`, and `numbers` attributes
  to `quote-props` rules.
- runserver.sh script to collectstatic files and run the server
- Added testing for web-storage-proxy.js
- Added Acceptance tests for `careers` pages.
- CFPBPage model
- Backend for Staging vs Production publishing
- Django template tags
- Added `block__flush` to cf-enhancements to remove margin from all sides.
- Added Acceptance tests for `blog` pages.
- Added Acceptance tests for `newsroom` pages.
- Added Acceptance tests for `doing-business-with-us` pages.
- Added Acceptance tests for `budget` pages.
- Added atomic landing page template prototypes.
- Added `/organisms/` and `/molecules/` directories to includes directory.
- Added `gulp test:perf` task to test for performance rules.
- MYSQL backend to project settings & a database creation script
- Added `gulp test:unit:server` for running Django unit tests via gulp.
- Added templates and CSS for the Text Introduction molecule.
- Added Unit test for `BreakpointHandler.js`.
- EventPage and EventLandingPage
- Management command to convert Wordpress data into Wagtail based Django models
- Script to convert Event WP data into Wagtail specific POST data for wagtailcore view `create()`
- Added half-width-link-blob macro and styles
- Added templates and CSS for the Image and Text 25/75 molecule.
- Added templates and CSS for the Image and Text 50/50 molecule.
- Added templates and CSS for the Call to Action molecule.
- Added `gulp beep` task for optional alerting when the build process
  has completed.
- Added Molecule/Organism Streamfields.
- Added wagtail specific demoPage only available in development for displaying moleclues/organisms.
- Added `license` field to `package.json`.
- EventArchivePage, EventRequestSpeakerPage, and EventFilterForm.
- Added templates and CSS for the Full Width Text organism.
- Added templates and CSS for the Contact Method molecule.
- Added templates and CSS for the Sidebar Contact Info organism.
- Added `/browse-filterable` template page
- Added templates and CSS for the Main Contact Info organism.
- Added templates and CSS for the Related Posts molecule.
- Added templates for the Hero molecule (CSS is in CF-Layout v1.3.0)
- Added template for post-preview molecule
- Added templates and CSS for the Signup Form organism.
- Added templates and CSS for the Content Sidebar organism.
- Added instruction to create superuser for admin access.
- Adds new file to commands module in the core app called `_helpers.py`
- Adds ability to import snippets
- Added ImageText2575 molecule backend model and template
- Added Call to Action backend and template
- Added Contact snippet and molecule backends
- Added temporary folder for converted Jinja2 Wagtail field template files
- Added WP Import Data Contact processor
- Added templates and CSS for the Adding Sidebar Breakout organism.
- Added cf-tables and tables molecule
- Landing Page Type
- Initial Data json file for preloading pages
- Added `/browse-basic` template page.
- Added templates and CSS for Expandable molecule and ExpandableGroup organism.
- Added `classlist` JS polyfill.
- Added `EventObserver` for adding event broadcaster capability to JS classes.
<<<<<<< HEAD
- Backend Organisms Full Width Text & Post Preview
=======
- Added `atomic-checkers.js` and `validateDomElement`
  utility method for checking atomic element DOM nodes.
>>>>>>> e5f7e0fb

### Changed
- Updated the primary nav to move focus as user enters and leaves nav levels
- Moved handlebars from npm to bower.
- Added jQuery CDN with fallback to head to satisfy GTM requirements.
- Changes the location of the /dist folder to cfgov/v1/jinja2/v1
- Server port is now at 8000
- included with context flag for macros that make a call to request object
- Updated Jinja2 shorthand if statements to include an empty else case.
- Added `binaryDirectory` parameter to `fsHelper.getBinary` helper function.
- Updated jsdom from `3.1.2` to `6.5.1`.
- Updated mocha-jsdom from `0.3.0` to `1.0.0`.
- Updated istanbul from `0.3.13` to `0.3.20`.
- Updated TravisCI node version to `4.1.0`.
- Updated ESLint configuration from `1.0.0` to `1.5.1`.
- Vendor related files now sit at the root project location
- Moved templates to reside in v1 app project jinja2 directory
- Added ability to use django static & url functionality in jinja2 templates.
  [More Information](https://docs.djangoproject.com/en/1.8/topics/templates/#django.template.backends.jinja2.Jinja2)
- Refactored web-storage-proxy.js to be less complex and make it testable
- Updated del from `1.2.0` to `2.0.0`.
- Updated chai from `2.3.0` to `3.3.0`.
- Updated sinon-chai from `2.7.0` to `2.8.0`.
- Settings file and template loaders
- Updated gulp-autoprefixer from `2.3.1` to `3.0.2`.
- Added pixel dimensions to Cordrary corner video image.
- Added JS in `./config` directory to `gulp lint:build` task
  and merged that and gulp config together in `config.build`.
- addressed security concerns about query data validation in calendar filter pdf generation,
  and added an option to filters to allow post requests
- fixed url routing for rendering directory cordrays pdf
- explicitly stated jinja2 to autoescape in templates
- Changes `align: value` attribute in ESLint `key-spacing` rule
  to individual mode with `mode: minimum` option set.
- Changes `quote-props` rule attribute to `consistent-as-needed`.
- Added href URL to primary nav top-level menu link.
- Changed DB backend from sqlite ==> MYSQL.
- Govdelivery subscribe view is now exempt from csrf verification
- Fixed issue w/ gulp watch task not compiling JS on change
- Refactored `BreakpointHandler.js` to remove jQuery dependency and unneeded code.
- Changed from single cf import to individual module imports.
- Move handlebars dependency to npm from bower.
- Change Doing Business With Us email to office email
- Updates `gulp-sitespeedio` from `0.0.6` to `0.0.7`.
- CFGOVPage to include tags and authors
- Event import script to include grabbing tags and authors
- Change templates to move logic to Django backend
- Move Event filter over to a Django form.
- Updates `jsdom` to `7.0.2` from `6.5.1`.
- Move staging hostname variable from django settings to be an environment variable
- Uses globally installed Protractor in setup.sh, if available.
- Updated the existing breakpoint variables and values to the ones released in cf-core v1.2.0
- Excludes 3rd-party JS polyfills from linting.
- Abstracts code into helper class `DataImporter`
- Modifies command line options to allow specifying arguments for importing pages or snippets
- Changes the way the processor module is imported so it imports it using the [app] argument
- Moves the processors module from the core.management.commands module to the v1 app
- Contact molecule templates
- Changes .env Project configuration workon control flow to direct stdout and stderr to /dev/null.
- Upgrade wagtail to 1.2
- Cleaned up and rebuilt the secondary nav to reduce complexity and fix bugs
- Routed landing page type related molecules and organisms
  to use `jinja2/v1/_includes/` template locations.
- Updated protractor from 2.5.1 to 3.0.0.
- Updated gulp-sitespeedio from 0.0.7 to 0.0.8.
- Update runserver script to start MYSQL if it isn't running
- Reduced padding on expandables per direction of design.
- Hide cues on expandables when JS is turned off.

### Removed
- Removed unused exportsOverride section,
  which was an artifact of the grunt bower task.
- Removed browserify, watchify, and browserify-shim dependencies.
- Removed src directory
- Removed bad CF Notifier tests.
- Removed unnecessary mobile-only expandables
- Removed link from Cordray's corner image `/the-bureau/about-director/`.
- Removed extra Google Analytics code.
- Removed `istanbul` because it's already a dependencies of `gulp-istanbul`.

### Fixed
- Fixed instructions for gulp watch
- New way to run the server documented in the INSTALL.MD
- New way to define url routing, no longer automatically set by file path
- Fixed heading structure throughout website
- Fixed setup.sh to use argument correctly
- Fixed title for Small & Minority Businesses


## 3.0.0-2.4.0 - 2015-09-29

### Added
- Added Favicon
- New and improved primary nav (both look and interaction)
- Added expanded-state utility for getting/setting aria-expanded

### Changed
- Updated Video Code to make it usable on Events pages.
- Changed gulp JS unit testing task from `gulp:unit:js` to `gulp:unit:scripts`
- Updated Meredith Fuchs bio and images.
- Added indent rules for `var`, `let`, and `const` in ESLint config file.
- Replaced old Grunt legaccsy plugin with Gulp mq-remove plugin
- Added ability for acceptance --specs test flag to accept list of test files.
- Changes `big_radio` macro to `radio_big` and `checkbox_bg` to `checkbox_big`.
- Updated Dep Dir title to include "Acting"

### Removed
- Disables tests for landing page events, since we don't currently have events.
- Removed Ombudsman from nav for beta freeze.

### Fixed
- Fixed issue with logic displaying the Event summary state.
- Fixed missing IE only stylesheet for older systems/browsers.
- Fixed skip-navigation link for keyboard navigation.


## 3.0.0-2.3.0 - 2015-08-27

### Added
- Added time macro.
- Added `gulp test:unit` and `gulp test:acceptance` tasks for test stages.
- Added support for link buttons to disabled link utility class.
- Added `breakpoints-config.js` config file to use for responsive JS.
- Added breadcrumbs to blog, newsroom, careers, business, bureau
  and budget pages
- Added Meredith Fuchs to Leadership calendar filter.
- Added unit test for `assign` utility.
- Added `get-breakpoint-state.js` to add support for responsive JS.

### Changed
- Moved `.meta-header`, `.jump-link`,
  and `.list__links` to `cf-enhancements.less`.
- Converted time elements to use time template.
- Broke apart format macros into topical macros.
- Updated legacy code to remove old jQuery dependency and
  unnecessary code.
- Updated copy on `about-us` page
- Added copying of `.env_SAMPLE` to `.env` part of `setup.sh`.
- Moved console output messages to the end of the `setup.sh` `init` method.
- Organized `.env_SAMPLE` and made `.env` executable on its own.
- Added `HTTP_HOST`, `HTTP_PORT`, `SELENIUM_URL`, `SAUCE_USERNAME`,
  `SAUCE_ACCESS_KEY`, `SAUCE_SELENIUM_URL`, and `VIRTUAL_ENV`
  constants to `.env_SAMPLE`.
- Moved aggregate `gulp lint` task to bottom of file to avoid duplicate
  lint task entries in `gulp --tasks`.
- Renamed `gulp lint:src` to `gulp lint:scripts` to future-proof type of linting.
- Renamed `gulp test:macro` to `gulp test:unit:macro`.
- Renamed `gulp test:processor` to `gulp test:unit:processor`.
- Renamed `gulp test:browser` to `gulp test:acceptance:browser`.
- Edited `INSTALL.md` to accommodate changes in `.env_SAMPLE`.
- Edited Protractor configuration to include browser groups,
  which by default only run the essentials locally, but the full suite
  (including legacy browsers) on Sauce Labs when Sauce credentials are present.
- Updated test instructions to use the gulp test subtasks.
- Updated Travis CI settings to use `setup.sh`.
- Updated files to use `breakpoints-config.js`.
- Made `/the-bureau/bureau-structure/role-macro.html` private.
- Updated `gulp clean` to leave the `dist` directory and remove the inner
  contents
- Use `HTTP_PORT` environment variable for port in `gulp watch`, if available.
- Removed "optional" text from privacy complaint form
  and added `*` to designate required fields.
- Updated Deputy Director information to Meredith Fuchs.
- Updated `/about-rich-cordray/` URL to `/about-director/`.
- Updated `/about-meredith-fuchs/` URL to `/about-deputy-director/`.
- Normalized director and deputy director photos to be format `NAME-WxH.jpg`.
- Changed name of `shallow-extend` utility to 'assign'.
- Superscripts `st` in `21st` on About Us page.
- Updated `BreakpointHandler.js` to support usage of `breakpoints-config.js`.

### Removed
- Removed styles from codebase that have already been migrated
  to cf-typography.
- Removed duplicate Privacy Policy
- Removed processor tests due to them being outdated.
- Removed failing bureau tests to be debugged later

### Fixed
- Fixed borders on sub-footers across the website
- Fixed 'Return to top' button width on footer
- Fixed default gulp task
- Fixed icon links to match CFPB Design Manual
- Fixed gulp copy task that was missing copying PDFs in subdirectories.
- Fixed issues with active filter logic.
- Fixed testing issue with single pages reloading for every test
- Fixed testing timeouts the first fix didn't correct by updating timeout time


## 3.0.0-2.2.0 - 2015-08-18

### Added
- Transitioned Capital Framework dependency to v1.0.0 in bower.json.
- Added gulp and the required npm plugins
- Added gulp config file to lay out configs for each task
- Added gulp tasks split up into their own files
- Added acceptance tests for `/offices/*` pages accessible through site's menu.
- Added Accessibility page to footer and adds Accessibility page tests.
- Added acceptance tests for `/sub-pages/*`.
- Added `activities-block` shared template for activity feed
  on offices and sub-pages.
- Added accessibility complaint form.
- Added "File an EEO Issue" form.
- Added `/offices/office-of-civil-rights/` page, tests, and link in footer.

### Changed
- Site's "About" text to "About Us".
- Replaced FOIA Records with Coming Soon heading
- Updated setup.sh to use gulp
- Updated travis to use gulp tasks
- Updated main.less to use the paths option in less compiler.
- Moved and renamed contact-macro to contact-layout in macros directory.
- Moved filters macro from `post-macros.html` to `/macros/filter.html`.
- Made filters macro helpers private.
- Moved getViewportDimensions out of utilities.js and into own module.
- Updated ESLint to v1.0.0.

### Removed
- Removed Grunt plugins from package.json
- Removed the Gruntfile.
- Removed homepage progress charts and related content and JS.
- Removed 80px to 120px sizing for the isocon sizes on the-bureau page.
- Removed cf-pagination and other unused JS.

### Fixed
- Fixed margins on site footer.
- Switched the two forms under Privacy to their correct positions
- Fixed incorrect email href reference on offices contact email link.


## 3.0.0-2.1.0 - 2015-08-05

### Added
- Added `map` and `filter` array polyfills.
- Added `about-us` page and tests
- Added `newsroom` type to Activity Snippets
- Created initial career posting template.
- Created 1/4 and 3/4 layout columns.
- Added DL styles to cf-enhancements.
- Added `offices/project-catalyst`.
- Careers processor/mapping/query.
- Added `office_[office slug]` class to offices template.
- Careers to the lookups.py
- Added `media_image__150` modifier for 150 pixel wide images.
- Added `simple-table-row-links.js` for making tables with linkable rows.
- Added `event-listener.js` and `query-selector.js` polyfills for IE8.
- Added `@tr-border` variable to `cf-enhancements.less`
  for simple-table border color.
- Added tests for events and event archive landing pages

### Changed
- Updated primary navigation to match new mega menu design.
- Changed project architecture to having `/src/` and `/dist/` directory.
- Changed `/_tests/` directory name to `/test/`.
- Changed `/_tests/macro_testing` directory name to `/test/macro_tests`.
- Moved `browserify-shims.js` to `/config/` directory.
- Upgraded Travis to container-based infrastructure
- Updated Offices pages to change activity feed logic.
- Updated block-bg padding in cf-enhancements based on JJames feedback.
- Updated Offices sub pages to display related documents.
- Updated Offices sub pages to always display activity feed.
- Updated Expandable macro to update design and add FAQ options.
- Moved `sub-page_[sub-page slug]` class to main content area of sub_pages template.
- Styled unordered lists as branded lists in the `office_intro-text`,
  `sub-page_content`, and `sub-page_content-markup` class areas.
- Updated all careers images to 2x size and have the same markup structure.
- Updated event macros to use Sheer 'when' function in order to
  display content based on state.
- Tied careers data into single template and renamed to _single.html
- Replaced career pages mock jobs data with data from the jobs API.
- Made jobs list table on /careers/current-openings/ have linkable rows.
- Adds eslint ignore lines for polyfills, which will not be changing.
- Moved CF table color overrides to `cf-theme-overrides.less`.
- Updated the existing missions browser test to be stronger
- Updated the browser test specs in conf.js because the shared spec was being
  fired on the desktop test, even though those tests had already been run in
  Chrome. Now the desktop test only runs the desktop spec.
- Separated `grunt test` task from `grunt build`
  and made default task test + build.

### Removed
- Removed requestAnimationFrame polyfill.
- Removed `_tests/browser_tests/README.md`, `_tests/macro_testing/README.md`, `_tests/processor_tests/README.md`.
- Removed `grunt vendor` from `setup.sh`.
- Removed unused CSS on `office.less`
- Removed `/events/archive/_single.html`

### Fixed
- Fixed issue on IE11 when using the dates to filter caused
  by toString method.
- Event tag filtering on archive page
- Added browser tests to linting task
- Fixed MobileOnlyExpandable error on office page.
- Normalized use of jinja quotes to single quote
- Fixed a large chunk of the existing linting errors and warnings
- Fixed issue with active filters on`/the-bureau/leadership-calendar/print/` page.


## 3.0.0-2.0.0 - 2015-07-24

### Added
- Added `sub-pages/civil-penalty-fund-allocation-schedule/` page.
- Added `sub-pages/sub-pages/consumer-education-financial-literacy-programs/` page.
- Added `u-hidden` utility class for fully hiding an element.
- Added `TEST.md` readme file for testing instructions.
- Added `grunt clean` and `grunt copy` tasks.
- Added `grunt clean` step to `setup.sh`.

### Changed
- Updated primary navigation to match new mega menu design.
- Changed project architecture to having `/src/` and `/dist/` directory.
- Changed `/_tests/` directory name to `/test/`.
- Changed `/_tests/macro_testing` directory name to `/test/macro_tests`.
- Moved `browserify-shims.js` to `/config/` directory.

### Removed
- Removed requestAnimationFrame polyfill.
- Removed `_tests/browser_tests/README.md`,
  `_tests/macro_testing/README.md`, `_tests/processor_tests/README.md`.
- Removed `grunt vendor` from `setup.sh`.

### Fixed
- Fixed issue on IE11 when using the dates to filter caused
  by toString method.
- Event tag filtering on archive page


## 3.0.0-1.3.0 - 2015-07-16

### Added
- Added `block__border-left` and `block__border-right` CF enhancements.
- Added `students-and-graduates` page to careers section.
- Added `short_title` to Office/Subpage.
- Added ordering to the navigation on Office/Subpage.
- Added script to index all links on our site.
- Added initial browser test with instructions for testing and adding more
- Added `media_image__100` and `media_image__130-to-150` classes for responsive
  image sizes on mobile carousel.
- Added `u-link__disabled` utility class for styling disabled links.
- Added `/careers/working-at-cfpb/` page.
- Added block templates for LinkedIn info, provide feedback link,
  and career page summaries.
- Added `MobileCarousel.js` module for instantiating the slick carousel
  and added associated `js-mobile-carousel` class as a hook.
  Also added `mobile-carousel` for CSS.
- Added `the-bureau` page wrapper class.
- Added `media-stack` CSS block for stacked media objects.
- Added fixes for `open-government` pages.
- Added `careers/application-process` page.
- Support in Event processor for ICS file generator
- Added `careers/current-openings` page.
- Added `/transcripts/` folder and transcript for job application video
- Added Google Maps image utility macro
- Added `careers/` landing page.
- Added options for toggling each network icon in share macro
- Added LinkedIn sharing (toggled off by default) in share macro

### Changed
- Fixed background and border on secondary navigation.
- Related Links now disable styles links with empty URLs.
- Updated secondary navigation to use true parent/child relationships.
- Events processor/mapping/queries for new Event type structure.
- Changed the way navigation works for Office/Subpage.
- Updated grunt-eslint to version 16.0.0 and updated ESLint config to latest.
- Moved modules that can be instantiated through the `new` keyword
  to a `classes` subdirectory.
- Moved page-sniffing JS code to page scripts for the-bureau
  and working with the CFPB pages.
- Moved carousel to a macro and implemented on the-bureau
  and working at the CFPB pages.
- Moved MobileOnlyExpandable initialization out of MobileCarousel.
- Converted excerpts HTML to articles from sections in the careers section.
- Breaks `macros.html` apart into files in the /macros/ directory.
- Updated events templates to match new data and processor.
- Updated percentages based on recent updates.
- Updated activities_snippet macro to make column markup dynamic.
- Replaced placeholder images on /careers/working-at-cfpb/
- Updated footer to add offices links.
- Moved the disperate arguments into one main options argument with
  key: val pairs for each option in share macro
- Updated email sharing to use mailto: link instead of addthis network
  (removes need for the external privacy notification and consolidates
  email patterns) in share macro

### Removed
- Removed `list_link__disabled` class.
- Removed is_mobile macro and logic from filter.

### Fixed
- Fixed contact-us templates to make them private.
- Fixed issue displaying grandchild pages on sub-pages.


## 3.0.0-1.2.2 - 2015-07-02

### Added

### Changed

### Removed

### Fixed
- Office/Subpage navigation links on beta
- Ordering of subpages in the nav on Office page

## 3.0.0-1.2.1 - 2015-06-29

### Removed
- Event processor to fix indexing error


## 3.0.0-1.2.0 - 2015-06-19

### Added
- Added `setup.sh` script for bootstrapping the project.
- Added insertTarget and insertLocation options to cf_notifier plugins
- Added `box-sizing-polyfill` to `exportsOverride` as needed for
  `grunt-bower-task` to work correctly. `box-sizing-polyfill`
  is installed by cf-grid.
- Added `grunt watch:js` task for completeness.
- Added vendor directory variable to `main.less`.
- Added warning for concat:cf-less Grunt task when sourcefiles are missing.
- Added form for Submit a request FOIA page
- Added styles, JavaScript for hiding and showing additional fields in forms
- Added toplevel navigation items config file for removing hardcoded
  navigation menu items.
- Added external url redirect page, styles, and JavaScript.
- Added `.nav-secondary_link__disabled` style.
- Added `.nav-secondary_item__child` class to visually distinguish sub-pages
  from sibling pages in the sidenav.
- Added `.nav-secondary_item__parent` class to visually distinguish browse
  pages from the subpages below them in the sidenav.
- Added JavaScript utilities for checking types and primitives.
- Added `primary_nav` jinja block to `base.html` template.
- Added FAQ processor and mapping
- Added `use_form` field to sub_pages
- Added `related_faq` field to sub_pages and offices
- Added `inset-divider` class for providing an inset horizontal rule
  independent of the list or list item widths within the side navigation bar.
- Added `preview_text` and `short_title` fields to sub_pages.
- Added `templates/activities-feed.html` HTML template for the activity feed
  area on the offices and sub_pages.
- Added Plain Writing Feedback form.
- Added `cfpb_report` activity type to activities feed macro.
- Added breadcrumbs macro and temporarily set breadcrumbs for all office sub-pages.
- Added download icons to `privacy-impact-assessments-pias`

### Changed
- Relaxed ESLint `key-spacing` rule to warning.
- Refactored breakpoint-handler module into separate class modules
  and utility function.
- PascalCase ContentSlider module to properly designate class status.
- Reduced complexity of validation and notification plugins
- Changed vendor directory to `src/vendor` and updated paths.
- Changed to using `jit-grunt` in place of `load-grunt-tasks`.
- Updated contact us filter to use new notifications
  (replacing type-and-filter messaging with cf_notifier)
- Replaced placeholder Activity Feed on FOIA faq page with actual Activity Feed
- Sped up notification animations
- Added custom template for FOIA records page.
- Refactored code for Wordpress updates
- Initiatives renamed to Sub-pages
- Relaxed ESLint cyclomatic `complexity` rule to max 4 complexity.
- Updates megamenu bureau title to "The Bureau" to fit with sitemap direction.
- Moved Less files to `/src/static/css/` directory.
- Updated `cf-icons` to 0.6.0.
- Update processors.py for FAQ
- Moved HTML templates to `/templates/` subdirectory.
- Breaks header template apart into `header.html`
  and `primary-nav.html` templates.
- Moved external site page header to its own template
  `header-without-nav.html`.
- Minor codefixes on `show-hide-fields.js` along with changing a class name for hiding fields
- Updated side navigation bar to keep page order at mobile sizes and adds
  "IN THIS SECTION" header text to the navigation bar dropdown menu.
- Updated processors to use Elasticsearch bulk indexing
- Office and sub-pages activity feed title to "Latest Activities"
  and contacts to "Contact Information."
- Moved `activity_snippets` macro from `post-macros.html` to `macros/activity-snippet.html`
  and adds render method.
- Made `activity_snippet` macro private.
- Moved `category_icon` macro from `post-macros.html` to `macros/category-icon.html`
  and adds render method.
- Moved `string_length` macro from `macros.html` to `macros/util/text.html`.

### Fixed
- Fixed an issue where scripts were being initialized out of order
- Fixed most of the warnings in validation and notification plugins
- Fixed processor name bug
- Fixed template/processor bugs while indexing and rendering
- Fixed FOIA pages from the template/processor changes
- Fixed missing states from `.nav-secondary_link__disabled` class for
  visited and active links.
- Fixed missing sidebar

### Removed
- Removed `copy:static-legacy` and `grunt-contrib-copy` package.
- Removed unneeded entries from `exportsOverride` in `bower.json`.
- Gitignored CF fonts, "chosen" images, and other vendor files from repo,
  which are slated for eventual removal.
- Removed unused `nav-secondary.html` template.
- Removed unused `cf_inputSplit.js` js module.


## 3.0.0-1.1.0 - 2015-05-20

### Added
- Added `--quiet` grunt CLI flag for suppressing linter warnings.
- Added JS unit testing and code coverage through Mocha and Istanbul.
- Added cf-notifications stylesheet to style notifications
- Added cf_notifier plugin for sending UI notifications
- Added cf_formValidator plugin for validating form inputs
- Added Grunt `build` task and set it as default.
- Added hero and YouTube video functionality to the '/the-bureau/' page.
- Added ajax subscription submission.
- Initiative folder and files for Initiative pages
- Added custom template for FOIA faqs page

### Changed
- Updated grunt-browserify to `^3.8.0`.
- Updated grunt-eslint to `^13.0.0`.
- Moved eslint config file to home directory.
- Moved jQuery download to package.json.
- Updated grunt-banner to `^0.4.0` and updates banner ascii art and format.
- Changed bower.json authors array field to use `homepage` in place of `url`,
  and adds `email` field.
- Adds path variables to Gruntfile.
- Updated form-validation script to use cf_formValidator and cf_notifier
- Changed Grunt `jsdev` and `cssdev` to `js` and `css`.
- Moved testing to build task.
- Updated 404 image to the latest image provided by the design team.
- Office folder and files for Office pages
- Updated template for office pages

### Fixed
- Fixed macro on offices page template
- Fixed subscribe macro in events archive and archive single, and press resources
- Sheer indexing error when related posts are deleted
- Office and Initiative processors
- Slick carousel site-wide JS error.
- Fixed issue with some contacts not showing phone numbers and email addresses

### Removed
- Removed string-replace:static-legacy Grunt task.
- Alert.js plugin
- alert macro
- Unused index.html file from /initiatives/
- Unnecessary setting of template variables


## 3.0.0-1.0.1 - 2015-05-18

### Fixed
- Replaced missing string_score library for the type-and-filter plugin

## 3.0.0-1.0.0

### Added
- Added labels to the phone/email/fax/mail icons on `/contact-us/` page
- Added ability to scrub plural terms in typeAndFilter jQuery plugin
- `.respond-to-retina` mixin for media queries targeting Retina iOS devices
- Scroll to top functionality on footer
- Added `/modules/util/web-storage-proxy.js` utility module.
- Added `/modules/util/js-loader.js` utility module.
- Adds ESLint check for `@todo` jsdoc syntax.
- Updated ESLint configuration to match version `0.20.0.`
  Adds enforcement of `no-dupe-args` and `no-duplicate-case` rules,
  and warnings for `no-continue` and `operator-linebreak` rules.
- Adding mocha tests to `grunt test`

### Changed

- Updated mailing addresses in `/contact-us/` sidebar
- Added `browserify` package and its dependencies
  and refactored codebase to use Browserify for JS modules.
- Added additional ESLint option flags in `space-in-brackets` rule.
- Changed ESLint indent amount to 2 spaces from 4 to match CFPB front-end standards.
- Turns off ESLint `func-names` setting because it's too verbose for the gain it provides.
- Added ability to scrub plural terms in typeAndFilter jQuery plugin
- Updated `grunt` to `~0.4.5`.
- Updated `grunt-eslint` to version `12.0.0.`
- Updated `jquery` to `^1.11.3`.
- Replaced `grunt-uglify` with `uglifyify`.
- Updated mailing addresses in `/contact-us` sidebar
- Reverted navs from Contact Us redacting
- Updated footer to match new designs
- Refactored email subscribe form

### Fixed
- Improvements and fixes to `/contact-us/` page


### Removed

- Removed demo text suffix from page titles.


## 3.0.0-0.3.0 - 2015-04-23

### Added
- Added Privacy Policy page.
- Added Event Request a Speaker page.
- Added settings to enable the `/blog/` and `/newsroom/` RSS feeds.
- Added `brand-palette.less` and `cf-theme-overrides.less`.
- Added `block__border` to `cf-enhancements.less` to provide borders around blocks.
- Added alert to form validation failure
- Added .env config for easier project setup
- Added Event processor

### Changed
- Added styles to 500 and 404 error pages.
- Updated content on 500 and 404 error pages.
- Added full width button modifier for buttons on smaller screens.
- Updated ESLint configuration to the latest ESLint release (v0.18.0).
- Updated `/newsroom/` and `/blog/` post sidebars to add description
  and date, and to update styles.
- Updated icons to use livestream icon instead of wifi icon.
- Updated blog post spacing to be consistent with overall-project spacing.
- Updated round step-by-step slug icons to central-align numbers.
- The name "Watchroom" to "Featured Topic"
- Updated cf-buttons to 1.4.2.
- Updates cf-layout to 0.3.0.
- Changed block background to 5% gray.
- Updated contact us content
- Improved Elasticsearch mappings
- Improved README and INSTALL docs

### Fixed
- Updated related links module on `/newsroom/`.
- Added small screen styles to helpful terms vertical list
  on `/contact-us/` page.
- Updated multi-line icon list styles.
- Fixed missing `jump-link__right` modifier from `/featured-topic.html`.
- Fixed an issue within `/newsroom/` and `/activity-log/` filters where selecting "Blog"
  and another category would return zero results.
- Fixed issue in filters where an input whitespace would prevent suggestions from showing.
- Fixed HTML, typos, and grammatical errors.
- Fixed line height issue in Chosen select boxes
- Updated Google Tag Manager ID from testing account to production account.
- Fixed whistleblower slug on contact us


## 3.0.0-0.2.3 - 2015-03-23

### Changed
- Updated events to match design
- Updated markup with new Isocons
- Updated email form to remove topics
- Updated footer to match new design
- Updated content throughout site
- Updated less files to cleanup code

### Fixed
- Fixed filtering when partial dates are used
- Updated processors to match WordPress API output
- Added sub-nav for mobile devices in instances where hero is present
- Added breakpoint range for main nav on med sized device screens
- Updated the expandable layout for multiple lines of text
- Updated list icons for multiple lines of text
- Added titles to pages that were missing them
- Updated broken links
- Lots more typos


## 3.0.0-0.2.2 - 2015-03-17

### Added
- New Events Archive landing page (with borrowed post data)
- New Events Archive detail page (with borrowed post data)
- New eslint settings file

### Changed
- Updated archived events landing page to display events, filters and pagination
- Updated the Gruntfile for eslint over jshint
- Switched from ElasticSearch queries to filters
- Updated form macro layout to account for optional content
- Updated macro arguments for clearer conditions
- Updated events list for new CF media block
- Updated static content
- General code cleanup

### Fixed
- Events filter showing no results text while displaying found results
- Settings file for PDFReactor
- JS errors
- General layout issues
- Lots of typos


## 3.0.0-0.2.1 - 2015-03-03

### Added
- New Upcoming Events landing page (with borrowed post data)
- New Upcoming Event detail page (with borrowed post data)
- Created new table modifier for simple small screen tables


## 0.2.0 - 2014-12-29

Apologies for ignoring our versioning for five months.

### Added
- Newsroom, Contact Us, About the Bureau, Offices, Doing Business with Us,
  Activity Log, and Budget sections.
- Many new design patterns.
- Tests

### Changed
- Significant template structure overhaul.

### Fixed
- Tons of stuff.


## 0.1.0 - 2014-07-14

Initial release. Contains fully functioning blog section.<|MERGE_RESOLUTION|>--- conflicted
+++ resolved
@@ -100,12 +100,10 @@
 - Added templates and CSS for Expandable molecule and ExpandableGroup organism.
 - Added `classlist` JS polyfill.
 - Added `EventObserver` for adding event broadcaster capability to JS classes.
-<<<<<<< HEAD
-- Backend Organisms Full Width Text & Post Preview
-=======
 - Added `atomic-checkers.js` and `validateDomElement`
   utility method for checking atomic element DOM nodes.
->>>>>>> e5f7e0fb
+- Backend Organisms Full Width Text & Post Preview  
+  
 
 ### Changed
 - Updated the primary nav to move focus as user enters and leaves nav levels
