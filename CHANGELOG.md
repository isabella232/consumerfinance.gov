All notable changes to this project will be documented in this file.

## How this repo is versioned

We use an adaptation of [Semantic Versioning 2.0.0](http://semver.org).
Given the `MAJOR.MINOR.PATCH` pattern, here is how we decide to increment:

- The MAJOR number will be incremented for major redesigns that require the user
  to relearn how to accomplish tasks on the site.
- The MINOR number will be incremented when new content or features are added.
- The PATCH number will be incremented for all other changes that do not rise
  to the level of a MAJOR or MINOR update.

---------------------------------------

## Unreleased - unreleased

### Added
- Added `setup.sh` script for bootstrapping the project.
- Added insertTarget and insertLocation options to cf_notifier plugins
- Added `box-sizing-polyfill` to `exportsOverride` as needed for
  `grunt-bower-task` to work correctly. `box-sizing-polyfill`
  is installed by cf-grid.
- Added `grunt watch:js` task for completeness.
- Added vendor directory variable to `main.less`.
- Added warning for concat:cf-less Grunt task when sourcefiles are missing.
<<<<<<< HEAD
- Added form for Submit a request FOIA page
=======
- Added toplevel navigation items config file for removing hardcoded
  navigation menu items.
- Added external url redirect page, styles, and JavaScript.
>>>>>>> 0938de1f

### Changed
- Relaxed ESLint `key-spacing` rule to warning.
- Refactored breakpoint-handler module into separate class modules
  and utility function.
- PascalCase ContentSlider module to properly designate class status.
- Reduced complexity of validation and notification plugins
- Changed vendor directory to `src/vendor` and updated paths.
- Changed to using `jit-grunt` in place of `load-grunt-tasks`.
- Updated contact us filter to use new notifications
  (replacing type-and-filter messaging with cf_notifier)
- Replaced placeholder Activity Feed on FOIA faq page with actual Activity Feed
- Sped up notification animations

### Fixed
- Fixed an issue where scripts were being initialized out of order
- Fixed most of the warnings in validation and notification plugins

### Removed
- Removes `copy:static-legacy` and `grunt-contrib-copy` package.
- Removed unneeded entries from `exportsOverride` in `bower.json`.
- Gitignored CF fonts, "chosen" images, and other vendor files from repo,
  which are slated for eventual removal.


## 3.0.0-1.1.0 - 2015-05-20

### Added
- Added `--quiet` grunt CLI flag for suppressing linter warnings.
- Added JS unit testing and code coverage through Mocha and Istanbul.
- Added cf-notifications stylesheet to style notifications
- Added cf_notifier plugin for sending UI notifications
- Added cf_formValidator plugin for validating form inputs
- Added Grunt `build` task and set it as default.
- Added hero and YouTube video functionality to the '/the-bureau/' page.
- Added ajax subscription submission.
- Initiative folder and files for Initiative pages
- Added custom template for FOIA faqs page
- Added `setup.sh` script for bootstrapping the project.
- Added custom template for FOIA records page.

### Changed
- Updated grunt-browserify to `^3.8.0`.
- Updated grunt-eslint to `^13.0.0`.
- Moved eslint config file to home directory.
- Moved jQuery download to package.json.
- Updated grunt-banner to `^0.4.0` and updates banner ascii art and format.
- Changed bower.json authors array field to use `homepage` in place of `url`,
  and adds `email` field.
- Adds path variables to Gruntfile.
- Updated form-validation script to use cf_formValidator and cf_notifier
- Changed Grunt `jsdev` and `cssdev` to `js` and `css`.
- Moved testing to build task.
- Updated 404 image to the latest image provided by the design team.
- Office folder and files for Office pages
- Updated template for office pages

### Fixed
- Fixed macro on offices page template
- Fixed subscribe macro in events archive and archive single, and press resources
- Sheer indexing error when related posts are deleted
- Office and Initiative processors
- Slick carousel site-wide JS error.
- Fixed issue with some contacts not showing phone numbers and email addresses

### Removed
- Removed string-replace:static-legacy Grunt task.
- Alert.js plugin
- alert macro
- Unused index.html file from /initiatives/
- Unnecessary setting of template variables


## 3.0.0-1.0.1 - 2015-05-18

### Fixed
- Replaced missing string_score library for the type-and-filter plugin

## 3.0.0-1.0.0

### Added
- Added labels to the phone/email/fax/mail icons on `/contact-us/` page
- Added ability to scrub plural terms in typeAndFilter jQuery plugin
- `.respond-to-retina` mixin for media queries targeting Retina iOS devices
- Scroll to top functionality on footer
- Added `/modules/util/web-storage-proxy.js` utility module.
- Added `/modules/util/js-loader.js` utility module.
- Adds ESLint check for `@todo` jsdoc syntax.
- Updated ESLint configuration to match version `0.20.0.`
  Adds enforcement of `no-dupe-args` and `no-duplicate-case` rules,
  and warnings for `no-continue` and `operator-linebreak` rules.
- Adding mocha tests to `grunt test`

### Changed

- Updated mailing addresses in `/contact-us/` sidebar
- Added `browserify` package and its dependencies
  and refactored codebase to use Browserify for JS modules.
- Added additional ESLint option flags in `space-in-brackets` rule.
- Changed ESLint indent amount to 2 spaces from 4 to match CFPB front-end standards.
- Turns off ESLint `func-names` setting because it's too verbose for the gain it provides.
- Added ability to scrub plural terms in typeAndFilter jQuery plugin
- Updated `grunt` to `~0.4.5`.
- Updated `grunt-eslint` to version `12.0.0.`
- Updated `jquery` to `^1.11.3`.
- Replaced `grunt-uglify` with `uglifyify`.
- Updated mailing addresses in `/contact-us` sidebar
- Reverted navs from Contact Us redacting
- Updated footer to match new designs
- Refactored email subscribe form

### Fixed
- Improvements and fixes to `/contact-us/` page


### Removed

- Removed demo text suffix from page titles.


## 3.0.0-0.3.0 - 2015-04-23

### Added
- Added Privacy Policy page.
- Added Event Request a Speaker page.
- Added settings to enable the `/blog/` and `/newsroom/` RSS feeds.
- Added `brand-palette.less` and `cf-theme-overrides.less`.
- Added `block__border` to `cf-enhancements.less` to provide borders around blocks.
- Added alert to form validation failure
- Added .env config for easier project setup
- Added Event processor

### Changed
- Added styles to 500 and 404 error pages.
- Updated content on 500 and 404 error pages.
- Added full width button modifier for buttons on smaller screens.
- Updated ESLint configuration to the latest ESLint release (v0.18.0).
- Updated `/newsroom/` and `/blog/` post sidebars to add description
  and date, and to update styles.
- Updated icons to use livestream icon instead of wifi icon.
- Updated blog post spacing to be consistent with overall-project spacing.
- Updated round step-by-step slug icons to central-align numbers.
- The name "Watchroom" to "Featured Topic"
- Updated cf-buttons to 1.4.2.
- Updates cf-layout to 0.3.0.
- Changed block background to 5% gray.
- Updated contact us content
- Improved Elasticsearch mappings
- Improved README and INSTALL docs

### Fixed
- Updated related links module on `/newsroom/`.
- Added small screen styles to helpful terms vertical list
  on `/contact-us/` page.
- Updated multi-line icon list styles.
- Fixed missing `jump-link__right` modifier from `/featured-topic.html`.
- Fixed an issue within `/newsroom/` and `/activity-log/` filters where selecting "Blog"
  and another category would return zero results.
- Fixed issue in filters where an input whitespace would prevent suggestions from showing.
- Fixed HTML, typos, and grammatical errors.
- Fixed line height issue in Chosen select boxes
- Updated Google Tag Manager ID from testing account to production account.
- Fixed whistleblower slug on contact us


## 3.0.0-0.2.3 - 2015-03-23

### Changed
- Updated events to match design
- Updated markup with new Isocons
- Updated email form to remove topics
- Updated footer to match new design
- Updated content throughout site
- Updated less files to cleanup code

### Fixed
- Fixed filtering when partial dates are used
- Updated processors to match WordPress API output
- Added sub-nav for mobile devices in instances where hero is present
- Added breakpoint range for main nav on med sized device screens
- Updated the expandable layout for multiple lines of text
- Updated list icons for multiple lines of text
- Added titles to pages that were missing them
- Updated broken links
- Lots more typos


## 3.0.0-0.2.2 - 2015-03-17

### Added
- New Events Archive landing page (with borrowed post data)
- New Events Archive detail page (with borrowed post data)
- New eslint settings file

### Changed
- Updated archived events landing page to display events, filters and pagination
- Updated the Gruntfile for eslint over jshint
- Switched from ElasticSearch queries to filters
- Updated form macro layout to account for optional content
- Updated macro arguments for clearer conditions
- Updated events list for new CF media block
- Updated static content
- General code cleanup

### Fixed
- Events filter showing no results text while displaying found results
- Settings file for PDFReactor
- JS errors
- General layout issues
- Lots of typos


## 3.0.0-0.2.1 - 2015-03-03

### Added
- New Upcoming Events landing page (with borrowed post data)
- New Upcoming Event detail page (with borrowed post data)
- Created new table modifier for simple small screen tables


## 0.2.0 - 2014-12-29

Apologies for ignoring our versioning for five months.

### Added
- Newsroom, Contact Us, About the Bureau, Offices, Doing Business with Us,
  Activity Log, and Budget sections.
- Many new design patterns.
- Tests

### Changed
- Significant template structure overhaul.

### Fixed
- Tons of stuff.


## 0.1.0 - 2014-07-14

Initial release. Contains fully functioning blog section.<|MERGE_RESOLUTION|>--- conflicted
+++ resolved
@@ -24,13 +24,12 @@
 - Added `grunt watch:js` task for completeness.
 - Added vendor directory variable to `main.less`.
 - Added warning for concat:cf-less Grunt task when sourcefiles are missing.
-<<<<<<< HEAD
 - Added form for Submit a request FOIA page
-=======
+- Added styles, JavaScript for hiding and showing additional fields in forms
 - Added toplevel navigation items config file for removing hardcoded
   navigation menu items.
 - Added external url redirect page, styles, and JavaScript.
->>>>>>> 0938de1f
+
 
 ### Changed
 - Relaxed ESLint `key-spacing` rule to warning.
