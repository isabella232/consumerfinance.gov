--- conflicted
+++ resolved
@@ -48,10 +48,6 @@
 
 ### Fixed
 - Fixed issue with key access on datatable when table is empty.
-<<<<<<< HEAD
-=======
-- `sidebar-contact-info.html` to display heading from snippet
->>>>>>> 602cb5de
 
 ## 4.6.0
 
