--- conflicted
+++ resolved
@@ -38,11 +38,8 @@
 - `MainContactInfo` from sidefoot
 
 ### Fixed
-<<<<<<< HEAD
 - unicode handling of `str` method for snippets 
-=======
 - `sidebar-contact-info.html` to display heading from snippet
->>>>>>> 59ac3dc2
 
 ## 4.6.1
 
