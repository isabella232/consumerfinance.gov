All notable changes to this project will be documented in this file.

## How this repo is versioned

We use an adaptation of [Semantic Versioning 2.0.0](http://semver.org).
Given the `MAJOR.MINOR.PATCH` pattern, here is how we decide to increment:

- The MAJOR number will be incremented for major redesigns that require the user
  to relearn how to accomplish tasks on the site.
- The MINOR number will be incremented when new content or features are added.
- The PATCH number will be incremented for all other changes that do not rise
  to the level of a MAJOR or MINOR update.

---------------------------------------

## Unreleased

### Added
- DownStreamCacheControl middleware, which sets the `Edge-Control: no-store` header pages use csrf_token.

### Changed
- Fixed issue surrounding table link download / external icons not appearing.
- Frontend: replaced `documentation` npm module with `jsdoc`.
- Refactoring email signup to remove validate.js.
- Frontend: update `browser-sync` to version `2.17.5` from `2.11.2`.
- Frontend: update `mkdirp` to version `0.5.1` from `0.3.0`.
- Fixed broken `manage.py check` command when using `cfgov.settings.test`.
<<<<<<< HEAD
- Fixed conference registration form capacity logic.
=======
- Update `snyk` to version `1.19.1` from `1.13.2`.
>>>>>>> e5caff89

### Removed
- `tax-time-saving` reference in `base.py` (it moved to Wagtail)
- all references to `django-htmlmin`


## 4.0.0

### Added
- Added smoke-test scripts to check static assets and base page responses.
- new dependency: django-htmlmin, which compresses outgoing HTML
- Added Wagtail StreamField migration utilities
- Tests for `FilterableListForm`

### Changed
- Update base.html to conditionally include es5 script.
- Wagtail upgraded to version 1.6.3.
- Picard upgraded to version 1.5.1.
- Moved site root setup from Django data migration into 'initial_data' script.
- Graduated line lengths feature flag to main stylesheet.
- Unit tests run via tox now include optional app tests, if optional apps are present.
- Frontend: upgrade `gulp-sourcemaps` from `1.6.0` to `2.1.1`.
- Modified org structure to change the Assistant Director to `Stacy Canan`.
- `FilterableListForm` and related code, e.g. `get_page_set`
- Updated "Standing up for you" stats on the homepage.
- Use secure URLs for files stored on S3
- Fixed grade ordering on job listing posts.

### Removed
- Removed Handlebars from `package.json` and `cf_notifier.js`.
- `NewsroomFilterForm` and `ActivityLogFilterForm` and related tests
- Removed `gulp-load-plugins` from `package.json`.

## 3.11.1

### Changed
- comparisontool updated to 1.2.7

## 3.11.0

### Added
- New unit test checks for missing migrations that need to be generated using `makemigrations`.
- Ability to run using HTTP locally with `./runserver.sh ssl`.
- Load DigitalGov Search JS using HTTPS.

### Changed
- Improved the help text in the Featured Content module in Wagtail.
- JS form validation messages and Conference module validation messages
- complaints app updated to 1.2.5
- retirement app updated to 0.5.3
- knowledgebase app updated to: v2.1.3
- college-costs app updated to: 2.2.6
- Moved careers page creation from Django data migrations to standalone Python scripts.
- Use HTTPS when linking to search.consumerfinance.gov.

## 3.10.10

### Fixed
- incorrectly used static tag on housing counselor page

## 3.10.9

### Added
- robots.txt

### Fixed
- Update links in TableBlocks that reference internal documents or pages & have no href


## 3.10.8

### Added
- enable the `USE_ETAGS` Django setting

## 3.10.7

### Fixes
- Corrected a typo introduced in 3.10.7

## 3.10.6

### Fixes
- replace a few remaining `STATIC_PREFIX` references with the `static` tag

## 3.10.5

### Fixes
- adds missing `{% load staticfiles %}` tags

## 3.10.4

### Added
- Added Prepaid Cards to mega menu. (Requires feature flag for now.)


## 3.10.3

### Removals
- This removes the current version number from built assets, like main.css


## 3.10.2

### Changed
- fixed typo in mission statement


## 3.10.1

### Changed
- retirement app updated 0.5.1
- restored css file 'cr-003-theme.css'


## 3.10.0

### Added
- Created new `WAGTAIL_CAREERS` feature flag to toggle from Django to Wagtail careers pages.
- Production settings now use ManifestStaticFilesStorage
- New environment variable to store the Akamai object ID
- Added a 'run_travis.sh' script to enable separate JS and Python test coverage reporting
- AbstractFormBlock to be used as a base class for modules requiring Django Forms
- wagtail_hooks.py function `form_module_handlers` used by `CFGOVPage.get_context()`
- Feedback module
- `data_research` app to project
- Conference Registration form, block, model, handler, and template
- Added TableBlock definition to organisms and models that use Table
- Added `cfgov/templates/wagtailadmin/js/table-block.js` to override the default form TableBlock inputs. ( This file was copied from Wagtail ).
- Added `cfgov/templates/wagtailadmin/table_input.html` to override the default form TableBlock inputs. ( This file was copied from Wagtail ).

### Changed
- Refactored heroes to support the new "bleeding" format.
- In templates, ALL static file references now use Django's `static` tag/function
- In CSS/Less, references to other assets are now relative
- Optimized Travis build by removing unnecessary steps.
- `flush_akamai` function to call Akamai API endpoint that flushes entire site instead, since this is faster than flushing an individual page
- Only proceed with an Akamai flush if it is an existing page
- Refactored heroes to support the new "bleeding" format.
- `CFGOVPage.get_context()` now uses wagtail hooks to call functions registered with the hook name `cfgovpage_context_handlers`
- `CFGOVPage.serve()` calls `CFGOVPage.serve_post()` to handle POST requests
- Changed label names for the half-width / third-width link blobs.
- Mega menu `Free Brochures` link
- Migrated previous Table data to new TableBlocks
- Modified `cfgov/cfgov/settings/base.py` to add wagtailadmin to the STATICFILES_DIRS path.
- Modified `cfgov/jinja2/v1/_includes/organisms/table.html` to work with the Wagtail TableBlock component.
- Modified `cfgov/v1/__init__.py` to add the linebreaksbr.
- Modified `cfgov/v1/atomic_elements/organisms.py` to create classes which inherit from the TableBlock classes. This allowed us to control which templates where used for rendering the Wagtail admin and table.
- Modified `cfgov/v1/models/browse_page.py`, `cfgov/v1/models/learn_page.py`, and `cfgov/v1/models/sublanding_page.py` to use the new AtomicTableBlock.
- Modified `cfgov/v1/wagtail_hooks.py` to add load new script for the admin.

### Removed
- `max-height` styling on info unit images
- Reference to publish_eccu repo
- `tax-time-saving` rules from `urls.py`
- Removed Owning a Home homepage from urls being pulled from sheersites.
- Removed duplicate caching configuration
- Icon for old Table from admin panel (this field will need to be removed in a future release)


### Fixed
- Corrected Spanish-language label for sharing module
- Typo on success message for form subscription


## 3.9.0

### Added
- Logging configuration to `local.py`
- Author names are now displayed in alphabetical order by last name, falls back on first name if necessary
- Ability to output sharing links within an Image and Text 50/50 Group module
- Added a test for get_browsefilterable_posts function of the sublanding page
- Data migration sets up site root and careers pages
- Wagtail User editor now enforces unique email addresses when creating/editing users.
- Default button text color and spacing overrides to `.m-global-search_trigger` in nemo stylesheet so that search button will be visible on pages that use `base_nonresponsive` template
- New `@flag_required` decorator for Django views


### Changed
- Special characters no longer break the multiselect in the filter form
- Updated gulp-istanbul npm module to version `1.1.1` from `0.10.3`.
- Updated del npm module to version `2.2.2` from `2.2.0`.
- Updated gulp-autoprefixer npm module to version `3.1.1` from `3.1.0`.
- Updated gulp-changed npm module to version `1.3.2` from `1.3.0`.
- Updated gulp-header npm module to version `1.8.8` from `1.7.1`.
- Updated gulp-imagemin npm module to version `3.0.3` from `3.0.2`.
- Updated gulp-less npm module to version `3.1.0` from `3.0.5`.
- Updated gulp-load-plugins npm module to version `1.2.4` from `1.2.0`.
- Updated validate.js npm module to version `0.10.0` from `0.9.0`.
- Updated webpack npm module to version `1.13.2` from `1.12.14`.
- Updated webpack-stream npm module to version `3.2.0` from `3.1.0`.
- Updated es5-shim npm module to version `4.5.9` from `4.5.7`.
- Updated gulp-rename npm module to version `1.2.2` from `1.1.0`.
- Replaces deprecated gulp-cssmin with gulp-clean-css.
- Updated admin page sidefoot 'Related links' label and icon to read 'Related content'
- Feature flag methods now take an explicit `request` object to determine what site to check the flag against



### Removed
- Unused functions `author_name` and `item_author_name` from `v1/feeds.py`
- Unused npm module map-stream.
- Custom method `most_common` since python lib offers similar function


### Fixed
- Post preview organism template used tag/author names instead of slugs that
caused bad link formation
- Fixed an issue w/ the email signup not utilizing the Gov Delivery JSON view for instant error/success feedback.
- Fixed an issue w/ the form validation skipping any validation types other than `required`.


## 3.8.2

### Changed
- Updated copy on Students and Recent Graduates Careers page.


## 3.8.1

### Added
- Google Optimize code on `find-a-housing-counselor` page


## 3.8.0

### Added
- Author names are now displayed in alphabetical order by last name, falls back on first name if necessary
- Ability to output sharing links within an Image and Text 50/50 Group module

### Changed

### Removed
- Unused functions `author_name` and `item_author_name` from `v1/feeds.py`


## 3.7.2

### Changed
- Added support for Spanish-language cue labels to the Expandables organism.
- Added support for Spanish-language heading to the Social Media molecule.
- Removed the leadership calendar print template from the "base.html" inheritence hiearchy
- restores the django logging config we used before cfgov-refresh


## 3.7.1
- always use "localhost" when setting the base URL for PDFReactor


## 3.7.0

### Added
- Added new conference url in the nav

### Changed
- Updated Protractor to version `4.0.2` from `3.2.1`.
- Updated large checkboxes to match the spec.
- Updated Capital Framework to version `3.6.1` from `3.4.0`.
- Updated imagemin to version `3.0.2` from `2.4.0`.
- Updated documentation npm module to version `4.0.0-beta5` from `4.0.0-beta2`.
- Updated gulp-uglify npm module to version `2.0.0` from `1.5.3`.
- Updated eslintrc dot-notation rule to support `catch` block in a Promise.
- Updated `gulp test:perf` task to use a Promise.
- Added `.eslintrc` override for gulp tasks to allow process.exit and console logging.
- Updated mocha npm module to version `3.0.2` from `2.4.5`.
- Updated gulp-mocha npm module to version `3.0.1` from `2.2.0`.

### Removed
- Unused `sinon-chai` npm package.

### Fixed
- Updated banner-footer-webpack-plugin to use git URL instead of `0.0.1`.


## 3.6.0

### Added
- Page revision management: http://docs.wagtail.io/en/v1.4.1/releases/1.4.html#page-revision-management,available at e.g. http://127.0.0.1:8000/admin/pages/64/revisions/
- Redesigned userbar: http://docs.wagtail.io/en/v1.4.1/releases/1.4.html#redesigned-userbar
- Multiple document uploader: http://docs.wagtail.io/en/v1.4.1/releases/1.4.html#multiple-document-uploader
- Improved link handling: http://docs.wagtail.io/en/v1.5/releases/1.5.html#improved-link-handling-in-rich-text
- New users created via the Wagtail admin will automatically receive a password reset email.

### Changed
- Many browser tests have been rewritten as Python unit tests
- A new spec suite "integration" encompasses tests from a few directories that were not named appropriately.
- Gulp test has been updated as there are no longer any browser tests to run by default
- `content_panels` are no longer defined in `AbstractFilterPage`; defined in its subclasses instead
- Upgraded Wagtail from 1.3 to 1.5.2
- Consolidated all environment variables in config/environment.js.
- Ignored `console.log` in tests and enforced `no-process`.
- Updated `STAGING_HOSTNAME` to `DJANGO_STAGING_HOSTNAME` environment var.
- Allows passing of port to `runserver.sh`.
- Updated browse-filterable test suite to properly nest pagination tests.
- Updated pagination to support multiple pagination molecules on a single page.

### Removed
- Unused `SELENIUM_URL` environment variable.
- Removed unused `interactiveTestPort` test variable.
- Squashed all migrations
- `initial_test_data.py` as the tests create the data they need now.

### Fixed
- Added misnamed and unreferenced environment variables to .env.
- Moved pagination tests from /organisms/ to /molecules/ where they belong.


## 3.4.0 2016-07-12

### Added
- leadership calendar Django app
- Frontend: Added ability to auto-fix linter error with the `--fix`
  flag on the linter task.

### Changed
- Updated ESLint to `2.13.1` from `2.7.0`.
- Fixed job ordering on Careers home page to be consistent with Current Openings page.

### Removed

### Fixed
- Fix scheduled publishing

## 3.0.0-3.3.22 – 2016-06-22

### Added

- Added nonresponsive header script for non-v1 sections of the site

### Changed
- Datetimes are now saved in UTC and rendered in Eastern timezone when displayed in templates.
- Django timezone setting changed to America/New_York.
- Updated home page stats and date.
- Rebuilt Nemo Grunt tasks in Gulp and moved built files to static_built directory.

### Removed

### Fixed

- Fixed layout bug in Latest Updates on Home Page.
- Fixed spacing of Home Hero content.
- Fixed spacing issues in the pre-footer.


## 3.0.0-3.3.21-hotfix – 2016-06-10

### Added
- Added "Getting an Auto Loan" to the mega menu

### Changed
- Invalid filterable list input returns empty paginated object instead of empty list in page_sets

### Removed

### Fixed


## 3.0.0-3.3.21 – 2016-06-08

### Added
- Ability to use Social Media molecule as a Wagtail module in the Sidefoot.
- Frontend: Added task for generating JavaScript code docs with `gulp docs`.
- Test for `most_common` util
- Browser tests for most of the organisms generated by Wagtail
- `cfgov/scripts/_atomic_helpers.py` to provide streamfield data
- Test for present, past, and future event states

### Changes
- Use bare value of RichText field if value type is not RichText.
- Check against Activity Log topics when generating View More link.
- Breadcrumb and sidenav link generation gets most appropriate version of page.
- Made Text Introduction's `has_rule` option have an effect.
- Tidied up some of the template logic around using `render_block`.
- Changed class of FCM category slug to remove extra spacing.
- Updated gulp task to write both responsive and non-responsive styles for ondemand needs.
- Updated the test fixture for ondemand includes to allow for the nonresponsive stylesheet to be loaded for visual testing.
- Use bare value of RichText field if value type is not RichText
- Check against Activity Log topics when generating View More link
- initial_test_data script now uses streamfield block data from a new file called `_atomic_helpers.py`
- `when` now compares datetimes against the current time in ET, not UTC
- `when` optionally uses the event stream's start time, if there is one
- Promotes Expandables from molecule to organism
- Changes global banner expandable Less to resolve cascade issue
- Maintain order and uniqueness in JS file lists by using `OrderedDict` instead of `set`
- `user_save_callback` updated to expire a password if it's for a new user

### Removed
- Event RSVP email link button.
- `atomicName` parameter from `checkDom` atomic helper.
- Unused function `get_related_posts_categories`
- Unused gov delivery view function in jobmanager
- PostPreview organism from streamfield block choices since it was unused
- Custom classes `CFGOVUserEditForm`, `CFGOVUserCreationForm` and functions `create_user` and `edit_user`
- Custom redirects for creating a user and resetting the password
- `convert_to_datetime` since it duplicated logic in `_convert_date`

### Fixed


## 3.0.0-3.3.20 - 2016-05-24

### Added

### Changes

### Removed

### Fixed

- get_browsefilterable_posts() call to get_page_set

## 3.0.0-3.3.19 - 2016-05-23

### Changes
- Frontend: Added `destroyInitFlag()` method to `atomic-helpers.js`.
- Frontend: Added `destroy()` method to `Expandables.js` to allow
  reversing calls to `init()`.
- Frontend: Added extra small tests to bureau structure page.

### Fixed
- Frontend: Fixed issue where cloned expandables were not initializing
  on the bureau structure page.
- Frontend: Removed `self` references in ContentSlider.
- Newsroom fixed to render all categories when no filters are selected.

## 3.0.0-3.3.18 - 2016-05-20

## Added
- missing publish_eccu requirements

### Changes
- Frontend: Added `destroyInitFlag()` method to `atomic-helpers.js`.
- Frontend: Added `destroy()` method to `Expandables.js` to allow
  reversing calls to `init()`.
- Frontend: Added extra small tests to bureau structure page.

### Removed

- Removed activities-block.html

### Fixed
- Frontend: Fixed issue where cloned expandables were not initializing
  on the bureau structure page.
- Frontend: Removed `self` references in ContentSlider.


## 3.0.0-3.3.17 - 2016-05-20

### Added
- Missing token provider for forms submitted by JS
- Ability to refresh akamai cache on page publish
- Adding Acceptance tests for the Video Player
- Adding Validation code and url param fix for Ustream player

### Changes
- Rename Events body field => Subheading
- Switch render location of live/future body fields to under the map (new body location)
- Change date used for post preview from date published to actual event date.
- Fixes issue with spacing after the last item in a full-width component
- Adding Validation code and url param fix for Ustream player.

### Removed

### Fixed

## 3.0.0-3.3.16 - 2016-05-19

### Added
- `parse_links` calls on rich text fields on the rest of the fields
- Add unit tests for filterable list functions
- Added browser tests for the multiselect.
- Fix category filtering
- Ability to refresh akamai cache on page publish

### Changes
- filterable_context.py -> filterable_list.py
- Refactored the filterable list logic for modularity and testability
- Rename Events body field => Subheading
- Switch render location of live/future body fields to under the map (new body location)
- Change date used for post preview from date published to actual event date.

### Removed

### Fixed

- Removed wrapping `<p>` tag on a form field's description field output,
  since it's a rich text field that provides its own markup.
- Fixed issue with single careers layout.

## 3.0.0-3.3.15 - 2016-05-16

### Added

### Changes

- Updated Capital Framework to latest.
- Updated stats on homepage to match CCDB landing.

### Removed

- Removed acting Dept Directors from Leadership calendar filter.
- Removed obsolete module kbclick.js.

### Fixed

- Fixed a validation bug in the Multiselect.
- Fixed issue with spacing after the last-child.


## 3.0.0-3.3.14 - 2016-05-11

### Added

### Changes

- Fixed Password Reset Flow
- Fixed saving of Legacy Blog Pages

### Removed

### Fixed


## 3.0.0-3.3.13 - 2016-05-11

### Added
- Added print styles to hide major site features that aren't print applicable.
- Added base pagination browser tests.
- Image Text 50 50 Organism to Blog Page
- Moved django-commons into the project

### Changed

- Updated static version of the org chart.

### Removed

### Fixed

- Fixed an issue where the header only had 15px of spacing instead of 30.
- Fixed the spacing around info-units groups and breadcrumbs.
- Fixed duplicate Protractor tests.
- Fixed issue with page jump form.

## 3.0.0-3.3.12 - 2016-05-05

### Added
- Additional page template tests
- RegComment organism: New option to use a generic link for commenting at
  Regulations.gov or going directly to the specified document's comment form.
- Additional molecule tests

### Changed
- Updated event times to show EDT.
- Frontend: Added init flag when initializing atomic components.


## 3.0.0-3.3.11 - 2016-05-03

### Added
- Front end: Added No Fear Act link to footer.

### Changed
- RSS Feeds for all Filterable Pages
- Animated Gif Support
- Ensure files uploaded as .PDFs get a download icon
- Handle govdelivery job subscriptions via a Django form
- Refactored HousingCounselor form to use USZipCodeField() in order to not strip leading zeros


## 3.3.0-3.3.10 - 2016-04-28

### Fixed
- Typo in reg comment form


## 3.0.0-3.3.9 - 2016-04-28

### Added

- Added tests for the public methods in the Multiselect
- API client for Regulations.gov Comment API
- reg-comment organism and Wagtail module for adding it to a page

### Changed

- Make further reading and list filter results distinct

### Removed

### Fixed


## 3.0.0-3.3.3 - 2016-04-21

### Added

- Added unit test specs for all files to test (excluding config, polyfills and jQuery plugins).
- Added no-js and js classes to the on-demand header.
- Added link to Livestream FAQ.
- Flag for database routing for content.consumerfinance.gov.
- Added the Digital Gov search script.

### Changed

- Hid overflow-x at mobile sizes on document body.
- Added `halt()` and `clearTransitions()` methods to transition behaviors.
- Updated the content on doing-business-with-us and doing-business-with-us/upcoming-procurement-needs based on EA feedback.

### Removed

- Removed resolved TODOs and old macros replaced by atomic components.

### Fixed

- Fixed an issue where the multiselect couldn't be closed.
- Fixed the browser tests for the recent change to wagtail pages.
- Fixed the mobile menu for on-demand django pages.
- Fixed disappearing search close button when swapping device orientation.


## 3.0.0-3.3.2 - 2016-04-11

### Added

- Adds a max-selections checker to the Multiselect.
- Remove inline CSS when running sheer_index.
- Abstracted dom events for easier reuse throughout the project.
- Added npm shrinkwrap and snyk dependency monitoring
- Tests `share_the_page` wagtail hook and associated functions

### Changed

- Updated Global Search to set search trigger to invisible,
  since hidden is overridden.
- Defaulted Related posts slug title to 'Further Reading' and made it a field in wagtail.
- Enabled gov delivery subscriptions to work on wagtail pages
- randomized formfieldWithButton Id and included name field for post requests.
- Update Director's Bio and Deputy Director's Bio
- Update the leadership calendar copy and links
- Updated the placeholders in wagtail filterable list controls.
- Updated footer to atomic footer.
- Pinned our NPM dependencies.
- Updated Capital Framework to 3.3.0
- Changed U.S. flag image paths to be root-relative
- Refactored wagtail hook `share_the_page`

### Removed

- Removed `gulp beep` task for optional alerting when the build process
  has completed.
- Remove Disqus comments from blog pages
- Removed sitespeed.io gulp task

### Fixed

- Fixed paths to templates that were moved in to /about-us.
- Update biographies for director bios.
- Fixed issue with bad values in the multiselect.
- Fixed the missing logon on IE 8.
- Fixed an issue w/ the spacing on the hero.
- Fixed issue where missing images were breaking the hero layout

## 3.0.0-3.2.1 - 2016-03-21

### Added

- Added Featured Menu Content Molecule.
- Added Global Banner Molecule.
- Added Digital Privacy Policy to the footer.
- Added tests for dom-traverse functions
- Added default values for the View more text and URL.
- Dynamically create the View more URL if there are tags
- Add an EXTERNAL_ICON_PATTERN to handle icons and links separately
- Added specific Blog/Newsroom Categories to Related Post options
- base.html now checks for page (seo) title if exists
- Added a space before the external icon
- Added validation for Youtube URLs.

### Changed

- Abstracted create and queryOneout of the multiselect.
- Simplified array searching in the Multiselect.
- Updated the home hero to it’s own molecule.
- Updated the layout for the level 1 menu items to distribute them more evenly
  across the header.
- Abstracted the string utils from the Multiselect.
- .gov links have an external icon
- Updated the Hero Macro for the new overlay hero styles.
- Updated article template to render all categories
- Append bureau title on every template rendered
- Changing the times we receive for calendar events to match our db.
- Updated `external-site/index.html` to use the full params of whatever's being passed in.
- Changed copy on `/the-bureau/`
- Updated titles and names in the Bureau Structure page

### Removed

- Removed Georgia usage for the time being.
- Removed ICS download placeholder from events.

### Fixed

 - Fixed active filter notification on Browse Filterable pages.
 - Corrected the homepage links.
 - Fixed date range searches on blog page.

## 3.0.0-3.1.1 - 2016-03-21

### Added
- Added Backend sidebar contact
- Add Related Metadata molecule to backend
- Added `ClearableInput` class for clearable input behavior
  in `input-contains-label` CF class.
- Added Github specific Issue and PR templates.
- included paragraph rich text field to related links
- Added new content flush sides on small modifier to fix an issue where margin was set on the molecule level instead of the template.
- Added Info Unit Macro.
- URL field to the Post Preview organism
- Frontend: Added overlay atom.
- Signal receiver function to unpublish all revisions for a page when a page is unpublished
- Backend: HomePage Model
- David Silberman's assets
- Frontend: Added JS init scripts for /offices/, /sub-pages/, and /budget/.
- Frontend: Added data-* attribute JS utility class.
- New manager to query for the most appropriate pages (shared and/or live)
- Enabled Demo Page in flapjack
- Included Password Complexity rules for admin user creation/editing flow
- Enabled email backend for Production settings
- Frontend: Added utility classes for translation and opacity CSS transitions.
- Added SublandingFilterablePage class
- Script to semi-automate importing refresh data
- Provided option to exclude sibling pages in secondary navigation
- Added tests for `external-site-redirect.js`
- Frontend: Added JS Tree data structure and traversal algorithms.
- Add text intro and featured content to SublandingFilterablePage
- Add a script `move_reports.py` to move all reports under a given SublandingFilterablePage
- Add a 'careers_preview' query to limit the results to 5
- Added CFGovLinkHandler to convert richtext internal links to relative links
- Frontend: added `u-hidden-overflow` utility class.

### Changed
- Converted the project to Capital Framework v3
- Updated `protractor` from `3.0.0` to `3.1.1`.
- Included Table organism within full width text
- Changed BrowseFilterablePage and related-metadata.html molecule templates to
  account for new backend
- Abstracted info unit into a helper mixin to make it easier to re-use the inline
  version.
- Moved Home page specific layout changes to it's own file.
- Updated jsdom from `7.2.2` to `8.0.4`.
- Updated secondary-nav to use new expandable molecule in place of old CF
  Expandable.
- Updated gulp-eslint from `1.0.0` to `2.0.0`.
- Converted Link Blob Group, 25/75 Group, and 50/50 Group to single Info Unit Group.
- Converted Link Blob Macro to Info Unit Macro.
- Converted 25/75 Macro to Info Unit Macro.
- Converted 50/50 Macro to Info Unit Macro.
- Updated Home Page to Info Unit Macro.
- Included use of wagtail `classname` meta field for block css modifiers
- Breadcrumbs for Wagtail pages now handled by Wagtail
- Changed Wagtail pages extending from `layout-side-nav.html` to use new side
  navigation handling
- Changed FilterableListControls.js to add validation for email, date, and
  checkbox fields.
- Converted references and asset urls from Fuchs to Silberman.
- Fix blog post template to use sheerlike related posts method.
- Restructured mega menu to include submenus recursively to allow for a
  third-level.
- Renamed atomic-checkers `validateDomElement` to atomic-helpers `checkDom`.
- Add two categories to the Implementation Resource group.
- Updated the homepage based on user feedback.
- Renamed preview_link_url/text => secondary_link_url/text
- Updated Categories for Research & Reports.
- Changes to job listing pages.
- included backend support for Video in FCM
- Changed `external-site-redirect.js` to remove jQuery and fix Regex.
- Updated the global search for no-js and IE 8-10 fixes.
- Frontend: Added all launch-state mega menu links.
- Frontend: Added hover-to-show behavior in desktop mega menu.
- Use the added `careers_preview.json` in the careers sublanding page instead
  of `careers.json`
- Wrap prefooter section in Browse pages in a conditional to prevent empty prefooter
- Frontend: Added behaviors for third level mobile mega menu.
- Frontend: Made Expandables collapse under 600px window size.
- Updated the Mega Menu layout to avoid pointer events for older IE.
- Updated the Mega Menu for devices without JS.
- Disabled GTM tracking for links in menu and return to top link.

### Removed
- Removed normalize and normalize-legacy from main less file because CF
  already includes it.
- Removed old branded list mixin (was causing compile errors).
- Removed unnecessary Wagtail streamdata retrieval function from v1/utils/util.py
- Removed old beta styles.
- Removed prototype language, such as instances of setting `value`, `page`,
  and `global_dict`
- Imports of contact info macros that were breaking the page
- Removed Link Blob, 25/75, and 50/50 styles.
- Removed need for negative margin tweaks after groups.
- Removed need for positive margin tweaks aroung group headings.
- Removed heros from old WordPress pages.
- Removed `show-hide-fields.js` script and reference from common.js.
- Meredith Fuch's assets.
- A couple of Implementation Resource group categories.
- Removed Chosen.js library and custom styles/scripts.
- Removed several size=x params passed to query.search(), which don't do anything
- Removed all the pages and associated code that have been ported to wagtail.

### Fixed
- Fix bug where publised pages were showing shared content
- Fixed Contacts import-data script to set phone numbers correctly
- Fixed an issue where heros were not displaying on new Wagtail pages.
- Fixed an error where the secondary nav script was trying to initialize on
  pages it wasn't used.
- Fixed archive_events script to run in production.
- Fixed issue where form validation clashed with filterable list controls.
- Post preview title now links to page link.
- Fixed a bug where the search input and button in the header were misaligned.
- Fixed urls document type for career pages.
- Fixed stacking bug in header search.
- Fixed page saving bug that would prevent the display of a page's tags
- Fixed ordering for Filterable results to be newest => oldest by published_date.
- Fixed a bug where activiating the clear button wasn't clearing filtered
  results on browse filterable pages.
- Fixes the values for author and tag options to remove special characters.
- Fixes layout issues with filters on sheer pages.
- Fixed failing browser tests due to atomic naming updates.
- Fixed a bug in the multi-select script where value was set before input type.
- Fixed positioning bug in global search.
- Fixed issue where categories without a set icon were showing the speach icon.
- Fixed issue where a filtered page wasn’t showing the selected options in the
  multiselect.
- Fixed an error in the Browser tests for IE 8.
- Fixed an error in the Browser tests when running on Jenkins.

## 3.0.0-3.0.0 - 2016-02-11

### Added
- Added 'sheer_index' manage.py subcommand, to replace usage of 'sheer index'
- Migrated 'sheerlike' project into this codebase
- Added 'watchserver' manage.py subcommand for running Django dev server
  and gulp watch together.
- Added Acceptance tests for the `activity-log` page.
- Added webpack module loader for per-page JavaScript.
- Added external-site page-specific script.
- Added `config/environment.js` for project JS path configuration.
- Added filesystem helper to gulp utilities for retrieving a binary executable.
- Django Server
- Django related urls to access links
- Django-Sheerlike integration
- Added Acceptance tests for `the-bureau` pages.
- Added test utility to retreive QA elements.
- Added ARIA state utility to enable decorating dom elements with ARIA states.
- Added unit test for `aria-state.js`.
- Wagtail CMS
- Added `gulp test:a11y` accessibility testing using node-wcag.
- Added node 4.1.0 engine requirement in `package.json`.
- Added `commonjs`, `jest`, `protractor` environments.
- Added new ESLint `no-useless-concat`, `global-require`,
  `jsx-quotes`, `no-restricted-syntax`, `block-spacing`, `require-jsdoc`,
  `space-before-keywords`, `no-dupe-class-members`, `prefer-arrow-callback`,
  and `prefer-template` rules.
- Added `properties` attribute of `id-length` rule.
- Added `keywords`, `unnecessary`, and `numbers` attributes
  to `quote-props` rules.
- runserver.sh script to collectstatic files and run the server
- Added testing for web-storage-proxy.js
- Added Acceptance tests for `careers` pages.
- CFPBPage model
- Backend for Staging vs Production publishing
- Django template tags
- Added `block__flush` to cf-enhancements to remove margin from all sides.
- Added Acceptance tests for `blog` pages.
- Added Acceptance tests for `newsroom` pages.
- Added Acceptance tests for `doing-business-with-us` pages.
- Added Acceptance tests for `budget` pages.
- Added atomic landing page template prototypes.
- Added `/organisms/` and `/molecules/` directories to includes directory.
- Added `gulp test:perf` task to test for performance rules.
- MYSQL backend to project settings & a database creation script
- Added `gulp test:unit:server` for running Django unit tests via gulp.
- Added templates and CSS for the Text Introduction molecule.
- Added Unit test for `BreakpointHandler.js`.
- EventPage and EventLandingPage
- Management command to convert Wordpress data into Wagtail based Django models
- Script to convert Event WP data into Wagtail specific POST data for wagtailcore view `create()`
- Added half-width-link-blob macro and styles
- Added templates and CSS for the Image and Text 25/75 molecule.
- Added templates and CSS for the Image and Text 50/50 molecule.
- Added templates and CSS for the Call to Action molecule.
- Added `gulp beep` task for optional alerting when the build process
  has completed.
- Added Molecule/Organism Streamfields.
- Added wagtail specific demoPage only available in development for displaying moleclues/organisms.
- Added `license` field to `package.json`.
- EventArchivePage, EventRequestSpeakerPage, and EventFilterForm.
- Added templates and CSS for the Full Width Text organism.
- Added templates and CSS for the Contact Method molecule.
- Added templates and CSS for the Sidebar Contact Info organism.
- Added `/browse-filterable` template page
- Added templates and CSS for the Main Contact Info organism.
- Added templates and CSS for the Related Posts molecule.
- Added templates for the Hero molecule (CSS is in CF-Layout v1.3.0)
- Added template for post-preview molecule
- Added templates and CSS for the Signup Form organism.
- Added templates and CSS for the Content Sidebar organism.
- Added instruction to create superuser for admin access.
- Adds new file to commands module in the core app called `_helpers.py`
- Adds ability to import snippets
- Added ImageText2575 molecule backend model and template
- Added Call to Action backend and template
- Added Contact snippet and molecule backends
- Added temporary folder for converted Jinja2 Wagtail field template files
- Added WP Import Data Contact processor
- Added templates and CSS for the Adding Sidebar Breakout organism.
- Added cf-tables and tables molecule
- Landing Page Type
- Initial Data json file for preloading pages
- Added `/browse-basic` template page.
- Added templates and CSS for Expandable molecule and ExpandableGroup organism.
- Added `classlist` JS polyfill.
- Added `EventObserver` for adding event broadcaster capability to JS classes.
- Added `atomic-checkers.js` and `validateDomElement`
  utility method for checking atomic element DOM nodes.
- Backend Organisms Full Width Text & Post Preview.
- Added Related Posts molecule to the CFGOVPage
- Add Main Contact Info molecule
- Add Sidefoot Streamfield to CFGOVPage for sidebar/footer content
- Add global context variable `global_dict` for easier prototyping
- Add styleguide app to local settings
- Added templates and CSS for the Filterable-List-Controls organism.
- Add Table organism
- Add Sublanding Page
- Add Hyperlink template
- Add icons to Sidefoot Streamfield blocks
- Add ImageText5050Group and HalfWidthLinkGroup templates and organisms
- S3 Image Upload support for Refresh/Prod
- Dev Landing Page Demo
- Add Image Text 25/75 and Full Width Text into SublandingPage
- Add related_posts_function to the global context in Jinja2 for prototyping of related posts
- Added the featured content module molecule and included it in the landing-page prototype
- Add ImageText2575Group organism
- Add ImageText2575Group to Sublanding and Landing pages
- Add the insets Quote and Related Links.
- Added templates and CSS for the Notification molecule.
- Added prototype data to the form-field-with-button molecule
- Added prototype data to the email-signup organism
- Added the email-signup organism to landing-page template
- Added templates and CSS for the Social-Media molecule.
- Add Heading field to Link Blob group
- Add prototype data to Image Text organisms
- Backend Expandable/Expandable Group Molecule & Organisms
- Added Number Block
- Added Form Field with Button to sublanding page
  ([Fixed 1246](https://github.com/cfpb/cfgov-refresh/issues/1246)).
- Added Backend Feature Content Molecule
- Added get_unique_id context method.
- Added templates and CSS for the Item Introduction organism.
- Added templates and CSS for the Pagination molecule.
- Backend Browse Page
- Added Backend Item Intro Organism
- Added Backend: Notification
- `dom-traverse.js` for dom querying not covered by native dom.
- Added Backend Learn Page model
- Added Related Topics molecule.
- Added full_width_sans setting for correct font face usage.
- Added a new nav-link molecule macro and styles.
- Added Related Links to Sidebar/Footer.
- Added Related Metadata molecule.
- Added custom image and rendition models CFGOVImage and CFGOVRendition
- Added AbstractLearnPage for Learn and Doc Detail pages
- Added preview fields to AbstractLearnPage
- Added relevant date fields to AbstractLearnPage
- Added multi-select atom styles and scripting
- Added Frontend: Global Header CTA.
- Added Frontend: Header.
- Added Frontend: Mega Menu.
- Added Frontend: Global Eyebrow.
- Added Frontend: Global Search molecule.
- Added language dropdown for pages, which defaults to english
- Add BrowseFilterablePage model
- Add BaseExpandable class for expandable controls
- Add FilterControls organism using BaseExpandable
- Add url_parameters macro to handle adding existing get URL parameters into links
- Added new info-unit molecule that combines (but doesn't replace) the half width link blob, image and text 50/50, and 25/75 into one base molecule using modifiers.
- Added new (undocumented) card molecule.
- Add wagtailuserbar to the base.html
- Added unit test for beta-banner.js.

### Changed
- Updated the primary nav to move focus as user enters and leaves nav levels
- Moved handlebars from npm to bower.
- Added jQuery CDN with fallback to head to satisfy GTM requirements.
- Changes the location of the /dist folder to cfgov/v1/jinja2/v1
- Server port is now at 8000
- included with context flag for macros that make a call to request object
- Updated Jinja2 shorthand if statements to include an empty else case.
- Added `binaryDirectory` parameter to `fsHelper.getBinary` helper function.
- Updated jsdom from `3.1.2` to `6.5.1`.
- Updated mocha-jsdom from `0.3.0` to `1.0.0`.
- Updated istanbul from `0.3.13` to `0.3.20`.
- Updated TravisCI node version to `4.1.0`.
- Updated ESLint configuration from `1.0.0` to `1.5.1`.
- Vendor related files now sit at the root project location
- Moved templates to reside in v1 app project jinja2 directory
- Added ability to use django static & url functionality in jinja2 templates.
  [More Information](https://docs.djangoproject.com/en/1.8/topics/templates/#django.template.backends.jinja2.Jinja2)
- Refactored web-storage-proxy.js to be less complex and make it testable
- Updated del from `1.2.0` to `2.0.0`.
- Updated chai from `2.3.0` to `3.3.0`.
- Updated sinon-chai from `2.7.0` to `2.8.0`.
- Settings file and template loaders
- Updated gulp-autoprefixer from `2.3.1` to `3.0.2`.
- Added pixel dimensions to Cordrary corner video image.
- Added JS in `./config` directory to `gulp lint:build` task
  and merged that and gulp config together in `config.build`.
- addressed security concerns about query data validation in calendar filter pdf generation,
  and added an option to filters to allow post requests
- fixed url routing for rendering directory cordrays pdf
- explicitly stated jinja2 to autoescape in templates
- Changes `align: value` attribute in ESLint `key-spacing` rule
  to individual mode with `mode: minimum` option set.
- Changes `quote-props` rule attribute to `consistent-as-needed`.
- Added href URL to primary nav top-level menu link.
- Changed DB backend from sqlite ==> MYSQL.
- Govdelivery subscribe view is now exempt from csrf verification
- Fixed issue w/ gulp watch task not compiling JS on change
- Refactored `BreakpointHandler.js` to remove jQuery dependency and unneeded code.
- Changed from single cf import to individual module imports.
- Move handlebars dependency to npm from bower.
- Change Doing Business With Us email to office email
- Updates `gulp-sitespeedio` from `0.0.6` to `0.0.7`.
- CFGOVPage to include tags and authors
- Event import script to include grabbing tags and authors
- Change templates to move logic to Django backend
- Move Event filter over to a Django form.
- Updates `jsdom` to `7.0.2` from `6.5.1`.
- Move staging hostname variable from django settings to be an environment variable
- Uses globally installed Protractor in setup.sh, if available.
- Updated the existing breakpoint variables and values to the ones released in cf-core v1.2.0
- Excludes 3rd-party JS polyfills from linting.
- Abstracts code into helper class `DataImporter`
- Modifies command line options to allow specifying arguments for importing pages or snippets
- Changes the way the processor module is imported so it imports it using the [app] argument
- Moves the processors module from the core.management.commands module to the v1 app
- Contact molecule templates
- Changes .env Project configuration workon control flow to direct stdout and stderr to /dev/null.
- Upgrade wagtail to 1.2
- Cleaned up and rebuilt the secondary nav to reduce complexity and fix bugs
- Routed landing page type related molecules and organisms
  to use `jinja2/v1/_includes/` template locations.
- Updated protractor from 2.5.1 to 3.0.0.
- Updated gulp-sitespeedio from 0.0.7 to 0.0.8.
- Update runserver script to start MYSQL if it isn't running
- Reduced padding on expandables per direction of design.
- Hide cues on expandables when JS is turned off.
- Updated protractor from 2.5.1 to 3.0.0.
- Change name of Settings tab to Configuration
- Move some Promote fields to Configuration tab
- Change Promote to be Sidebar/Footer
- Move Related Posts and Email Signup to sidefoot Streamfield in the Sidebar/Footer tab in CFGOVPage
- Finalize Sidebar Breakout organism template
- Finalize Sublanding Page template
- Fix related post molecule to be used in multiple places
- Convert Sidefoot paragraph streamfield block to Textblock
- Updated headings for changes in Capital Framework
- Temporarily comment out related posts section of single blog post
  browser test until BlogPage's are in Wagtail.
- Add `show_heading` checkbox to Related Posts organism to toggle the heading
  and icon.
- Merge Streamfields in LandingPage
- Landing and Sublanding content blocks render each atomic structure with `div class="block">`
- Added environments to frontend/backend setup scripts.
- Make Full Width Text organism a StreamBlock and add insets
- Converted `external-site.js` to `ExternalSite.js` class and removed 3rd party dependencies.
- Changed the ImageBasic atom to always include an optional alt by default
- Removed field validation on content creation
  ([Fixed 1252](https://github.com/cfpb/cfgov-refresh/issues/1252)).
- Sets npm install on frontend.sh to warning level.
- Updated Jinja2 environment inlcude flag related methods
- Updated ImageText5050 requirements [Fixed 1269] (https://github.com/cfpb/cfgov-refresh/issues/1269)
- Updated `webpack-stream` to `3.1.0` from `2.1.0`.
- Updated `player` to `0.5.1` from `0.6.1`.
- Updated streamchild render method to use default behavior when using default blocks [Fixed 1268] (https://github.com/cfpb/cfgov-refresh/issues/1268)
- Fixes styling and rendering issues [Fixed 1278] (https://github.com/cfpb/cfgov-refresh/issues/1278)
- Upgrade version of Wagtail to 1.3
- Change method of CFGOVPage called `children` to be called `elements`
- Moved html5shiv into modernizr.
- Updated `gulp-load-plugins` to `1.2.0` from `1.1.0`.
- Included breadcrumb data from page context
- Added development environment data initialization
- Pinned jQuery to `1.11.3` due to changes in `1.12.0` that cause errors in jsdom.
- [Fixed 1320] (https://github.com/cfpb/cfgov-refresh/issues/1320)
- Converted the nav-secondary macro and styles to an organism
- Updated the new secondary-nav organism to use the new nav-link molecule
- Updated the secondary-nav-toggle for new classnames
- Changed expandable.html to be a macro for upcoming Filtered List
- Updated browse-filterable demo
- Updated filterable-list-controls organism to allow for multiple option
- Password Policy & Lockout criteria for login, account password change & forgot my password.
- Updated the project to use Avenir font by default
- Updated `mocha` from `2.2.4` to `2.4.2`.
- Updated `sinon` from `1.14.1` to `1.17.3`.
- Updated `lodash` from `3.10.0` to `4.0.1`.
- Change jinja2 templates to handle Wagtail page
- Fixed [1348](https://github.com/cfpb/cfgov-refresh/issues/1348) and [1354](https://github.com/cfpb/cfgov-refresh/issues/1354)
- Updated brand colors to updates in generator-cf.
- Disabled JavaScript in IE8 and earlier.
- Removed max_length validation until [later review](https://github.com/cfpb/cfgov-refresh/issues/1258) after release
- Refactored beta-banner.js to demonstrate general lifecycle.

### Removed
- Removed unused exportsOverride section,
  which was an artifact of the grunt bower task.
- Removed browserify, watchify, and browserify-shim dependencies.
- Removed src directory
- Removed bad CF Notifier tests.
- Removed unnecessary mobile-only expandables
- Removed link from Cordray's corner image `/the-bureau/about-director/`.
- Removed extra Google Analytics code.
- Removed `istanbul` because it's already a dependencies of `gulp-istanbul`.
- Sidebar from LandingPage
- Removed `map` and `filter` array polyfills.
- Removed `event-listener.js` and `query-selector.js` polyfills for IE8.

### Fixed
- Fixed instructions for gulp watch
- New way to run the server documented in the INSTALL.MD
- New way to define url routing, no longer automatically set by file path
- Fixed heading structure throughout website
- Fixed setup.sh to use argument correctly
- Fixed title for Small & Minority Businesses
- Fix page header rendering for Sublanding page
- Fix related post molecule to be used in multiple places
- Fix failing tests relating to Related Posts organism
- Fix related-posts.html logic
- Minor PEP8 compliance changes
- Fixed the markup for the 25/75 organism.


## 3.0.0-2.4.0 - 2015-09-29

### Added
- Added Favicon
- New and improved primary nav (both look and interaction)
- Added expanded-state utility for getting/setting aria-expanded

### Changed
- Updated Video Code to make it usable on Events pages.
- Changed gulp JS unit testing task from `gulp:unit:js` to `gulp:unit:scripts`
- Updated Meredith Fuchs bio and images.
- Added indent rules for `var`, `let`, and `const` in ESLint config file.
- Replaced old Grunt legaccsy plugin with Gulp mq-remove plugin
- Added ability for acceptance --specs test flag to accept list of test files.
- Changes `big_radio` macro to `radio_big` and `checkbox_bg` to `checkbox_big`.
- Updated Dep Dir title to include "Acting"

### Removed
- Disables tests for landing page events, since we don't currently have events.
- Removed Ombudsman from nav for beta freeze.

### Fixed
- Fixed issue with logic displaying the Event summary state.
- Fixed missing IE only stylesheet for older systems/browsers.
- Fixed skip-navigation link for keyboard navigation.


## 3.0.0-2.3.0 - 2015-08-27

### Added
- Added time macro.
- Added `gulp test:unit` and `gulp test:acceptance` tasks for test stages.
- Added support for link buttons to disabled link utility class.
- Added `breakpoints-config.js` config file to use for responsive JS.
- Added breadcrumbs to blog, newsroom, careers, business, bureau
  and budget pages
- Added Meredith Fuchs to Leadership calendar filter.
- Added unit test for `assign` utility.
- Added `get-breakpoint-state.js` to add support for responsive JS.

### Changed
- Moved `.meta-header`, `.jump-link`,
  and `.list__links` to `cf-enhancements.less`.
- Converted time elements to use time template.
- Broke apart format macros into topical macros.
- Updated legacy code to remove old jQuery dependency and
  unnecessary code.
- Updated copy on `about-us` page
- Added copying of `.env_SAMPLE` to `.env` part of `setup.sh`.
- Moved console output messages to the end of the `setup.sh` `init` method.
- Organized `.env_SAMPLE` and made `.env` executable on its own.
- Added `HTTP_HOST`, `HTTP_PORT`, `SELENIUM_URL`, `SAUCE_USERNAME`,
  `SAUCE_ACCESS_KEY`, `SAUCE_SELENIUM_URL`, and `VIRTUAL_ENV`
  constants to `.env_SAMPLE`.
- Moved aggregate `gulp lint` task to bottom of file to avoid duplicate
  lint task entries in `gulp --tasks`.
- Renamed `gulp lint:src` to `gulp lint:scripts` to future-proof type of linting.
- Renamed `gulp test:macro` to `gulp test:unit:macro`.
- Renamed `gulp test:processor` to `gulp test:unit:processor`.
- Renamed `gulp test:browser` to `gulp test:acceptance:browser`.
- Edited `INSTALL.md` to accommodate changes in `.env_SAMPLE`.
- Edited Protractor configuration to include browser groups,
  which by default only run the essentials locally, but the full suite
  (including legacy browsers) on Sauce Labs when Sauce credentials are present.
- Updated test instructions to use the gulp test subtasks.
- Updated Travis CI settings to use `setup.sh`.
- Updated files to use `breakpoints-config.js`.
- Made `/the-bureau/bureau-structure/role-macro.html` private.
- Updated `gulp clean` to leave the `dist` directory and remove the inner
  contents
- Use `HTTP_PORT` environment variable for port in `gulp watch`, if available.
- Removed "optional" text from privacy complaint form
  and added `*` to designate required fields.
- Updated Deputy Director information to Meredith Fuchs.
- Updated `/about-rich-cordray/` URL to `/about-director/`.
- Updated `/about-meredith-fuchs/` URL to `/about-deputy-director/`.
- Normalized director and deputy director photos to be format `NAME-WxH.jpg`.
- Changed name of `shallow-extend` utility to 'assign'.
- Superscripts `st` in `21st` on About Us page.
- Updated `BreakpointHandler.js` to support usage of `breakpoints-config.js`.

### Removed
- Removed styles from codebase that have already been migrated
  to cf-typography.
- Removed duplicate Privacy Policy
- Removed processor tests due to them being outdated.
- Removed failing bureau tests to be debugged later

### Fixed
- Fixed borders on sub-footers across the website
- Fixed 'Return to top' button width on footer
- Fixed default gulp task
- Fixed icon links to match CFPB Design Manual
- Fixed gulp copy task that was missing copying PDFs in subdirectories.
- Fixed issues with active filter logic.
- Fixed testing issue with single pages reloading for every test
- Fixed testing timeouts the first fix didn't correct by updating timeout time


## 3.0.0-2.2.0 - 2015-08-18

### Added
- Transitioned Capital Framework dependency to v1.0.0 in bower.json.
- Added gulp and the required npm plugins
- Added gulp config file to lay out configs for each task
- Added gulp tasks split up into their own files
- Added acceptance tests for `/offices/*` pages accessible through site's menu.
- Added Accessibility page to footer and adds Accessibility page tests.
- Added acceptance tests for `/sub-pages/*`.
- Added `activities-block` shared template for activity feed
  on offices and sub-pages.
- Added accessibility complaint form.
- Added "File an EEO Issue" form.
- Added `/offices/office-of-civil-rights/` page, tests, and link in footer.

### Changed
- Site's "About" text to "About Us".
- Replaced FOIA Records with Coming Soon heading
- Updated setup.sh to use gulp
- Updated travis to use gulp tasks
- Updated main.less to use the paths option in less compiler.
- Moved and renamed contact-macro to contact-layout in macros directory.
- Moved filters macro from `post-macros.html` to `/macros/filter.html`.
- Made filters macro helpers private.
- Moved getViewportDimensions out of utilities.js and into own module.
- Updated ESLint to v1.0.0.

### Removed
- Removed Grunt plugins from package.json
- Removed the Gruntfile.
- Removed homepage progress charts and related content and JS.
- Removed 80px to 120px sizing for the isocon sizes on the-bureau page.
- Removed cf-pagination and other unused JS.

### Fixed
- Fixed margins on site footer.
- Switched the two forms under Privacy to their correct positions
- Fixed incorrect email href reference on offices contact email link.


## 3.0.0-2.1.0 - 2015-08-05

### Added
- Added `map` and `filter` array polyfills.
- Added `about-us` page and tests
- Added `newsroom` type to Activity Snippets
- Created initial career posting template.
- Created 1/4 and 3/4 layout columns.
- Added DL styles to cf-enhancements.
- Added `offices/project-catalyst`.
- Careers processor/mapping/query.
- Added `office_[office slug]` class to offices template.
- Careers to the lookups.py
- Added `media_image__150` modifier for 150 pixel wide images.
- Added `simple-table-row-links.js` for making tables with linkable rows.
- Added `event-listener.js` and `query-selector.js` polyfills for IE8.
- Added `@tr-border` variable to `cf-enhancements.less`
  for simple-table border color.
- Added tests for events and event archive landing pages

### Changed
- Updated primary navigation to match new mega menu design.
- Changed project architecture to having `/src/` and `/dist/` directory.
- Changed `/_tests/` directory name to `/test/`.
- Changed `/_tests/macro_testing` directory name to `/test/macro_tests`.
- Moved `browserify-shims.js` to `/config/` directory.
- Upgraded Travis to container-based infrastructure
- Updated Offices pages to change activity feed logic.
- Updated block-bg padding in cf-enhancements based on JJames feedback.
- Updated Offices sub pages to display related documents.
- Updated Offices sub pages to always display activity feed.
- Updated Expandable macro to update design and add FAQ options.
- Moved `sub-page_[sub-page slug]` class to main content area of sub_pages template.
- Styled unordered lists as branded lists in the `office_intro-text`,
  `sub-page_content`, and `sub-page_content-markup` class areas.
- Updated all careers images to 2x size and have the same markup structure.
- Updated event macros to use Sheer 'when' function in order to
  display content based on state.
- Tied careers data into single template and renamed to _single.html
- Replaced career pages mock jobs data with data from the jobs API.
- Made jobs list table on /careers/current-openings/ have linkable rows.
- Adds eslint ignore lines for polyfills, which will not be changing.
- Moved CF table color overrides to `cf-theme-overrides.less`.
- Updated the existing missions browser test to be stronger
- Updated the browser test specs in conf.js because the shared spec was being
  fired on the desktop test, even though those tests had already been run in
  Chrome. Now the desktop test only runs the desktop spec.
- Separated `grunt test` task from `grunt build`
  and made default task test + build.

### Removed
- Removed requestAnimationFrame polyfill.
- Removed `_tests/browser_tests/README.md`, `_tests/macro_testing/README.md`, `_tests/processor_tests/README.md`.
- Removed `grunt vendor` from `setup.sh`.
- Removed unused CSS on `office.less`
- Removed `/events/archive/_single.html`

### Fixed
- Fixed issue on IE11 when using the dates to filter caused
  by toString method.
- Event tag filtering on archive page
- Added browser tests to linting task
- Fixed MobileOnlyExpandable error on office page.
- Normalized use of jinja quotes to single quote
- Fixed a large chunk of the existing linting errors and warnings
- Fixed issue with active filters on`/the-bureau/leadership-calendar/print/` page.


## 3.0.0-2.0.0 - 2015-07-24

### Added
- Added `sub-pages/civil-penalty-fund-allocation-schedule/` page.
- Added `sub-pages/sub-pages/consumer-education-financial-literacy-programs/` page.
- Added `u-hidden` utility class for fully hiding an element.
- Added `TEST.md` readme file for testing instructions.
- Added `grunt clean` and `grunt copy` tasks.
- Added `grunt clean` step to `setup.sh`.

### Changed
- Updated primary navigation to match new mega menu design.
- Changed project architecture to having `/src/` and `/dist/` directory.
- Changed `/_tests/` directory name to `/test/`.
- Changed `/_tests/macro_testing` directory name to `/test/macro_tests`.
- Moved `browserify-shims.js` to `/config/` directory.

### Removed
- Removed requestAnimationFrame polyfill.
- Removed `_tests/browser_tests/README.md`,
  `_tests/macro_testing/README.md`, `_tests/processor_tests/README.md`.
- Removed `grunt vendor` from `setup.sh`.

### Fixed
- Fixed issue on IE11 when using the dates to filter caused
  by toString method.
- Event tag filtering on archive page


## 3.0.0-1.3.0 - 2015-07-16

### Added
- Added `block__border-left` and `block__border-right` CF enhancements.
- Added `students-and-graduates` page to careers section.
- Added `short_title` to Office/Subpage.
- Added ordering to the navigation on Office/Subpage.
- Added script to index all links on our site.
- Added initial browser test with instructions for testing and adding more
- Added `media_image__100` and `media_image__130-to-150` classes for responsive
  image sizes on mobile carousel.
- Added `u-link__disabled` utility class for styling disabled links.
- Added `/careers/working-at-cfpb/` page.
- Added block templates for LinkedIn info, provide feedback link,
  and career page summaries.
- Added `MobileCarousel.js` module for instantiating the slick carousel
  and added associated `js-mobile-carousel` class as a hook.
  Also added `mobile-carousel` for CSS.
- Added `the-bureau` page wrapper class.
- Added `media-stack` CSS block for stacked media objects.
- Added fixes for `open-government` pages.
- Added `careers/application-process` page.
- Support in Event processor for ICS file generator
- Added `careers/current-openings` page.
- Added `/transcripts/` folder and transcript for job application video
- Added Google Maps image utility macro
- Added `careers/` landing page.
- Added options for toggling each network icon in share macro
- Added LinkedIn sharing (toggled off by default) in share macro

### Changed
- Fixed background and border on secondary navigation.
- Related Links now disable styles links with empty URLs.
- Updated secondary navigation to use true parent/child relationships.
- Events processor/mapping/queries for new Event type structure.
- Changed the way navigation works for Office/Subpage.
- Updated grunt-eslint to version 16.0.0 and updated ESLint config to latest.
- Moved modules that can be instantiated through the `new` keyword
  to a `classes` subdirectory.
- Moved page-sniffing JS code to page scripts for the-bureau
  and working with the CFPB pages.
- Moved carousel to a macro and implemented on the-bureau
  and working at the CFPB pages.
- Moved MobileOnlyExpandable initialization out of MobileCarousel.
- Converted excerpts HTML to articles from sections in the careers section.
- Breaks `macros.html` apart into files in the /macros/ directory.
- Updated events templates to match new data and processor.
- Updated percentages based on recent updates.
- Updated activities_snippet macro to make column markup dynamic.
- Replaced placeholder images on /careers/working-at-cfpb/
- Updated footer to add offices links.
- Moved the disperate arguments into one main options argument with
  key: val pairs for each option in share macro
- Updated email sharing to use mailto: link instead of addthis network
  (removes need for the external privacy notification and consolidates
  email patterns) in share macro

### Removed
- Removed `list_link__disabled` class.
- Removed is_mobile macro and logic from filter.

### Fixed
- Fixed contact-us templates to make them private.
- Fixed issue displaying grandchild pages on sub-pages.


## 3.0.0-1.2.2 - 2015-07-02

### Added

- Add reverse flag back into post preview snapshot for most recent pages

### Changed

### Removed

### Fixed
- Office/Subpage navigation links on beta
- Ordering of subpages in the nav on Office page

## 3.0.0-1.2.1 - 2015-06-29

### Removed
- Event processor to fix indexing error


## 3.0.0-1.2.0 - 2015-06-19

### Added
- Added `setup.sh` script for bootstrapping the project.
- Added insertTarget and insertLocation options to cf_notifier plugins
- Added `box-sizing-polyfill` to `exportsOverride` as needed for
  `grunt-bower-task` to work correctly. `box-sizing-polyfill`
  is installed by cf-grid.
- Added `grunt watch:js` task for completeness.
- Added vendor directory variable to `main.less`.
- Added warning for concat:cf-less Grunt task when sourcefiles are missing.
- Added form for Submit a request FOIA page
- Added styles, JavaScript for hiding and showing additional fields in forms
- Added toplevel navigation items config file for removing hardcoded
  navigation menu items.
- Added external url redirect page, styles, and JavaScript.
- Added `.nav-secondary_link__disabled` style.
- Added `.nav-secondary_item__child` class to visually distinguish sub-pages
  from sibling pages in the sidenav.
- Added `.nav-secondary_item__parent` class to visually distinguish browse
  pages from the subpages below them in the sidenav.
- Added JavaScript utilities for checking types and primitives.
- Added `primary_nav` jinja block to `base.html` template.
- Added FAQ processor and mapping
- Added `use_form` field to sub_pages
- Added `related_faq` field to sub_pages and offices
- Added `inset-divider` class for providing an inset horizontal rule
  independent of the list or list item widths within the side navigation bar.
- Added `preview_text` and `short_title` fields to sub_pages.
- Added `templates/activities-feed.html` HTML template for the activity feed
  area on the offices and sub_pages.
- Added Plain Writing Feedback form.
- Added `cfpb_report` activity type to activities feed macro.
- Added breadcrumbs macro and temporarily set breadcrumbs for all office sub-pages.
- Added download icons to `privacy-impact-assessments-pias`

### Changed
- Relaxed ESLint `key-spacing` rule to warning.
- Refactored breakpoint-handler module into separate class modules
  and utility function.
- PascalCase ContentSlider module to properly designate class status.
- Reduced complexity of validation and notification plugins
- Changed vendor directory to `src/vendor` and updated paths.
- Changed to using `jit-grunt` in place of `load-grunt-tasks`.
- Updated contact us filter to use new notifications
  (replacing type-and-filter messaging with cf_notifier)
- Replaced placeholder Activity Feed on FOIA faq page with actual Activity Feed
- Sped up notification animations
- Added custom template for FOIA records page.
- Refactored code for Wordpress updates
- Initiatives renamed to Sub-pages
- Relaxed ESLint cyclomatic `complexity` rule to max 4 complexity.
- Updates megamenu bureau title to "The Bureau" to fit with sitemap direction.
- Moved Less files to `/src/static/css/` directory.
- Updated `cf-icons` to 0.6.0.
- Update processors.py for FAQ
- Moved HTML templates to `/templates/` subdirectory.
- Breaks header template apart into `header.html`
  and `primary-nav.html` templates.
- Moved external site page header to its own template
  `header-without-nav.html`.
- Minor codefixes on `show-hide-fields.js` along with changing a class name for hiding fields
- Updated side navigation bar to keep page order at mobile sizes and adds
  "IN THIS SECTION" header text to the navigation bar dropdown menu.
- Updated processors to use Elasticsearch bulk indexing
- Office and sub-pages activity feed title to "Latest Activities"
  and contacts to "Contact Information."
- Moved `activity_snippets` macro from `post-macros.html` to `macros/activity-snippet.html`
  and adds render method.
- Made `activity_snippet` macro private.
- Moved `category_icon` macro from `post-macros.html` to `macros/category-icon.html`
  and adds render method.
- Moved `string_length` macro from `macros.html` to `macros/util/text.html`.

### Fixed
- Fixed an issue where scripts were being initialized out of order
- Fixed most of the warnings in validation and notification plugins
- Fixed processor name bug
- Fixed template/processor bugs while indexing and rendering
- Fixed FOIA pages from the template/processor changes
- Fixed missing states from `.nav-secondary_link__disabled` class for
  visited and active links.
- Fixed missing sidebar

### Removed
- Removed `copy:static-legacy` and `grunt-contrib-copy` package.
- Removed unneeded entries from `exportsOverride` in `bower.json`.
- Gitignored CF fonts, "chosen" images, and other vendor files from repo,
  which are slated for eventual removal.
- Removed unused `nav-secondary.html` template.
- Removed unused `cf_inputSplit.js` js module.


## 3.0.0-1.1.0 - 2015-05-20

### Added
- Added `--quiet` grunt CLI flag for suppressing linter warnings.
- Added JS unit testing and code coverage through Mocha and Istanbul.
- Added cf-notifications stylesheet to style notifications
- Added cf_notifier plugin for sending UI notifications
- Added cf_formValidator plugin for validating form inputs
- Added Grunt `build` task and set it as default.
- Added hero and YouTube video functionality to the '/the-bureau/' page.
- Added ajax subscription submission.
- Initiative folder and files for Initiative pages
- Added custom template for FOIA faqs page

### Changed
- Updated grunt-browserify to `^3.8.0`.
- Updated grunt-eslint to `^13.0.0`.
- Moved eslint config file to home directory.
- Moved jQuery download to package.json.
- Updated grunt-banner to `^0.4.0` and updates banner ascii art and format.
- Changed bower.json authors array field to use `homepage` in place of `url`,
  and adds `email` field.
- Adds path variables to Gruntfile.
- Updated form-validation script to use cf_formValidator and cf_notifier
- Changed Grunt `jsdev` and `cssdev` to `js` and `css`.
- Moved testing to build task.
- Updated 404 image to the latest image provided by the design team.
- Office folder and files for Office pages
- Updated template for office pages

### Fixed
- Fixed macro on offices page template
- Fixed subscribe macro in events archive and archive single, and press resources
- Sheer indexing error when related posts are deleted
- Office and Initiative processors
- Slick carousel site-wide JS error.
- Fixed issue with some contacts not showing phone numbers and email addresses

### Removed
- Removed string-replace:static-legacy Grunt task.
- Alert.js plugin
- alert macro
- Unused index.html file from /initiatives/
- Unnecessary setting of template variables


## 3.0.0-1.0.1 - 2015-05-18

### Fixed
- Replaced missing string_score library for the type-and-filter plugin

## 3.0.0-1.0.0

### Added
- Added labels to the phone/email/fax/mail icons on `/contact-us/` page
- Added ability to scrub plural terms in typeAndFilter jQuery plugin
- `.respond-to-retina` mixin for media queries targeting Retina iOS devices
- Scroll to top functionality on footer
- Added `/modules/util/web-storage-proxy.js` utility module.
- Added `/modules/util/js-loader.js` utility module.
- Adds ESLint check for `@todo` jsdoc syntax.
- Updated ESLint configuration to match version `0.20.0.`
  Adds enforcement of `no-dupe-args` and `no-duplicate-case` rules,
  and warnings for `no-continue` and `operator-linebreak` rules.
- Adding mocha tests to `grunt test`

### Changed

- Updated mailing addresses in `/contact-us/` sidebar
- Added `browserify` package and its dependencies
  and refactored codebase to use Browserify for JS modules.
- Added additional ESLint option flags in `space-in-brackets` rule.
- Changed ESLint indent amount to 2 spaces from 4 to match CFPB front-end standards.
- Turns off ESLint `func-names` setting because it's too verbose for the gain it provides.
- Added ability to scrub plural terms in typeAndFilter jQuery plugin
- Updated `grunt` to `~0.4.5`.
- Updated `grunt-eslint` to version `12.0.0.`
- Updated `jquery` to `^1.11.3`.
- Replaced `grunt-uglify` with `uglifyify`.
- Updated mailing addresses in `/contact-us` sidebar
- Reverted navs from Contact Us redacting
- Updated footer to match new designs
- Refactored email subscribe form

### Fixed
- Improvements and fixes to `/contact-us/` page


### Removed

- Removed demo text suffix from page titles.


## 3.0.0-0.3.0 - 2015-04-23

### Added
- Added Privacy Policy page.
- Added Event Request a Speaker page.
- Added settings to enable the `/blog/` and `/newsroom/` RSS feeds.
- Added `brand-palette.less` and `cf-theme-overrides.less`.
- Added `block__border` to `cf-enhancements.less` to provide borders around blocks.
- Added alert to form validation failure
- Added .env config for easier project setup
- Added Event processor

### Changed
- Added styles to 500 and 404 error pages.
- Updated content on 500 and 404 error pages.
- Added full width button modifier for buttons on smaller screens.
- Updated ESLint configuration to the latest ESLint release (v0.18.0).
- Updated `/newsroom/` and `/blog/` post sidebars to add description
  and date, and to update styles.
- Updated icons to use livestream icon instead of wifi icon.
- Updated blog post spacing to be consistent with overall-project spacing.
- Updated round step-by-step slug icons to central-align numbers.
- The name "Watchroom" to "Featured Topic"
- Updated cf-buttons to 1.4.2.
- Updates cf-layout to 0.3.0.
- Changed block background to 5% gray.
- Updated contact us content
- Improved Elasticsearch mappings
- Improved README and INSTALL docs

### Fixed
- Updated related links module on `/newsroom/`.
- Added small screen styles to helpful terms vertical list
  on `/contact-us/` page.
- Updated multi-line icon list styles.
- Fixed missing `jump-link__right` modifier from `/featured-topic.html`.
- Fixed an issue within `/newsroom/` and `/activity-log/` filters where selecting "Blog"
  and another category would return zero results.
- Fixed issue in filters where an input whitespace would prevent suggestions from showing.
- Fixed HTML, typos, and grammatical errors.
- Fixed line height issue in Chosen select boxes
- Updated Google Tag Manager ID from testing account to production account.
- Fixed whistleblower slug on contact us


## 3.0.0-0.2.3 - 2015-03-23

### Changed
- Updated events to match design
- Updated markup with new Isocons
- Updated email form to remove topics
- Updated footer to match new design
- Updated content throughout site
- Updated less files to cleanup code

### Fixed
- Fixed filtering when partial dates are used
- Updated processors to match WordPress API output
- Added sub-nav for mobile devices in instances where hero is present
- Added breakpoint range for main nav on med sized device screens
- Updated the expandable layout for multiple lines of text
- Updated list icons for multiple lines of text
- Added titles to pages that were missing them
- Updated broken links
- Lots more typos


## 3.0.0-0.2.2 - 2015-03-17

### Added
- New Events Archive landing page (with borrowed post data)
- New Events Archive detail page (with borrowed post data)
- New eslint settings file

### Changed
- Updated archived events landing page to display events, filters and pagination
- Updated the Gruntfile for eslint over jshint
- Switched from ElasticSearch queries to filters
- Updated form macro layout to account for optional content
- Updated macro arguments for clearer conditions
- Updated events list for new CF media block
- Updated static content
- General code cleanup

### Fixed
- Events filter showing no results text while displaying found results
- Settings file for PDFReactor
- JS errors
- General layout issues
- Lots of typos


## 3.0.0-0.2.1 - 2015-03-03

### Added
- New Upcoming Events landing page (with borrowed post data)
- New Upcoming Event detail page (with borrowed post data)
- Created new table modifier for simple small screen tables


## 0.2.0 - 2014-12-29

Apologies for ignoring our versioning for five months.

### Added
- Newsroom, Contact Us, About the Bureau, Offices, Doing Business with Us,
  Activity Log, and Budget sections.
- Many new design patterns.
- Tests

### Changed
- Significant template structure overhaul.

### Fixed
- Tons of stuff.


## 0.1.0 - 2014-07-14

Initial release. Contains fully functioning blog section.<|MERGE_RESOLUTION|>--- conflicted
+++ resolved
@@ -25,11 +25,8 @@
 - Frontend: update `browser-sync` to version `2.17.5` from `2.11.2`.
 - Frontend: update `mkdirp` to version `0.5.1` from `0.3.0`.
 - Fixed broken `manage.py check` command when using `cfgov.settings.test`.
-<<<<<<< HEAD
 - Fixed conference registration form capacity logic.
-=======
 - Update `snyk` to version `1.19.1` from `1.13.2`.
->>>>>>> e5caff89
 
 ### Removed
 - `tax-time-saving` reference in `base.py` (it moved to Wagtail)
