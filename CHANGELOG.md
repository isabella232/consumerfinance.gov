All notable changes to this project will be documented in this file.

## How this repo is versioned

We use an adaptation of [Semantic Versioning 2.0.0](http://semver.org).
Given the `MAJOR.MINOR.PATCH` pattern, here is how we decide to increment:

- The MAJOR number will be incremented for major redesigns that require the user
  to relearn how to accomplish tasks on the site.
- The MINOR number will be incremented when new content or features are added.
- The PATCH number will be incremented for all other changes that do not rise
  to the level of a MAJOR or MINOR update.

---------------------------------------

## Unreleased

### Added

- Adds a max-selections checker to the Multiselect.

### Changed

### Removed

### Fixed

## 3.0.0-3.2.1 - 2016-03-21

### Added

- Added Featured Menu Content Molecule.
- Added Global Banner Molecule.
- Added Digital Privacy Policy to the footer.
- Added tests for dom-traverse functions
- Added default values for the View more text and URL.
- Dynamically create the View more URL if there are tags
- Add an EXTERNAL_ICON_PATTERN to handle icons and links separately
- Added specific Blog/Newsroom Categories to Related Post options
- base.html now checks for page (seo) title if exists
- Added a space before the external icon
- Added validation for Youtube URLs.

### Changed

- Abstracted create and queryOneout of the multiselect.
- Simplified array searching in the Multiselect.
- Updated the home hero to it’s own molecule.
- Updated the layout for the level 1 menu items to distribute them more evenly
  across the header.
- Abstracted the string utils from the Multiselect.
- .gov links have an external icon
- Updated the Hero Macro for the new overlay hero styles.
- Updated article template to render all categories
- Append bureau title on every template rendered
<<<<<<< HEAD
- Changing the times we receive for calendar events to match our db. 
=======
- Updated `external-site/index.html` to use the full params of whatever's being passed in.
- Changed copy on `/the-bureau/`
>>>>>>> 36fd4fb4

### Removed

- Removed Georgia usage for the time being.

### Fixed

 - Fixed active filter notification on Browse Filterable pages.
 - Corrected the homepage links.
 - Fixed date range searches on blog page.

## 3.0.0-3.1.1 - 2016-03-21

### Added
- Added Backend sidebar contact
- Add Related Metadata molecule to backend
- Added `ClearableInput` class for clearable input behavior
  in `input-contains-label` CF class.
- Added Github specific Issue and PR templates.
- included paragraph rich text field to related links
- Added new content flush sides on small modifier to fix an issue where margin was set on the molecule level instead of the template.
- Added Info Unit Macro.
- URL field to the Post Preview organism
- Frontend: Added overlay atom.
- Signal receiver function to unpublish all revisions for a page when a page is unpublished
- Backend: HomePage Model
- David Silberman's assets
- Frontend: Added JS init scripts for /offices/, /sub-pages/, and /budget/.
- Frontend: Added data-* attribute JS utility class.
- New manager to query for the most appropriate pages (shared and/or live)
- Enabled Demo Page in flapjack
- Included Password Complexity rules for admin user creation/editing flow
- Enabled email backend for Production settings
- Frontend: Added utility classes for translation and opacity CSS transitions.
- Added SublandingFilterablePage class
- Script to semi-automate importing refresh data
- Provided option to exclude sibling pages in secondary navigation
- Added tests for `external-site-redirect.js`
- Frontend: Added JS Tree data structure and traversal algorithms.
- Add text intro and featured content to SublandingFilterablePage
- Add a script `move_reports.py` to move all reports under a given SublandingFilterablePage
- Add a 'careers_preview' query to limit the results to 5
- Added CFGovLinkHandler to convert richtext internal links to relative links
- Frontend: added `u-hidden-overflow` utility class.

### Changed
- Converted the project to Capital Framework v3
- Updated `protractor` from `3.0.0` to `3.1.1`.
- Included Table organism within full width text
- Changed BrowseFilterablePage and related-metadata.html molecule templates to
  account for new backend
- Abstracted info unit into a helper mixin to make it easier to re-use the inline
  version.
- Moved Home page specific layout changes to it's own file.
- Updated jsdom from `7.2.2` to `8.0.4`.
- Updated secondary-nav to use new expandable molecule in place of old CF
  Expandable.
- Updated gulp-eslint from `1.0.0` to `2.0.0`.
- Converted Link Blob Group, 25/75 Group, and 50/50 Group to single Info Unit Group.
- Converted Link Blob Macro to Info Unit Macro.
- Converted 25/75 Macro to Info Unit Macro.
- Converted 50/50 Macro to Info Unit Macro.
- Updated Home Page to Info Unit Macro.
- Included use of wagtail `classname` meta field for block css modifiers
- Breadcrumbs for Wagtail pages now handled by Wagtail
- Changed Wagtail pages extending from `layout-side-nav.html` to use new side
  navigation handling
- Changed FilterableListControls.js to add validation for email, date, and
  checkbox fields.
- Converted references and asset urls from Fuchs to Silberman.
- Fix blog post template to use sheerlike related posts method.
- Restructured mega menu to include submenus recursively to allow for a
  third-level.
- Renamed atomic-checkers `validateDomElement` to atomic-helpers `checkDom`.
- Add two categories to the Implementation Resource group.
- Updated the homepage based on user feedback.
- Renamed preview_link_url/text => secondary_link_url/text
- Updated Categories for Research & Reports.
- Changes to job listing pages.
- included backend support for Video in FCM
- Changed `external-site-redirect.js` to remove jQuery and fix Regex.
- Updated the global search for no-js and IE 8-10 fixes.
- Frontend: Added all launch-state mega menu links.
- Frontend: Added hover-to-show behavior in desktop mega menu.
- Use the added `careers_preview.json` in the careers sublanding page instead
  of `careers.json`
- Wrap prefooter section in Browse pages in a conditional to prevent empty prefooter
- Frontend: Added behaviors for third level mobile mega menu.
- Frontend: Made Expandables collapse under 600px window size.
- Updated the Mega Menu layout to avoid pointer events for older IE.
- Updated the Mega Menu for devices without JS.
- Disabled GTM tracking for links in menu and return to top link.

### Removed
- Removed normalize and normalize-legacy from main less file because CF
  already includes it.
- Removed old branded list mixin (was causing compile errors).
- Removed unnecessary Wagtail streamdata retrieval function from v1/utils/util.py
- Removed old beta styles.
- Removed prototype language, such as instances of setting `value`, `page`,
  and `global_dict`
- Imports of contact info macros that were breaking the page
- Removed Link Blob, 25/75, and 50/50 styles.
- Removed need for negative margin tweaks after groups.
- Removed need for positive margin tweaks aroung group headings.
- Removed heros from old WordPress pages.
- Removed `show-hide-fields.js` script and reference from common.js.
- Meredith Fuch's assets.
- A couple of Implementation Resource group categories.
- Removed Chosen.js library and custom styles/scripts.
- Removed several size=x params passed to query.search(), which don't do anything
- Removed all the pages and associated code that have been ported to wagtail.

### Fixed
- Fix bug where publised pages were showing shared content
- Fixed Contacts import-data script to set phone numbers correctly
- Fixed an issue where heros were not displaying on new Wagtail pages.
- Fixed an error where the secondary nav script was trying to initialize on
  pages it wasn't used.
- Fixed archive_events script to run in production.
- Fixed issue where form validation clashed with filterable list controls.
- Post preview title now links to page link.
- Fixed a bug where the search input and button in the header were misaligned.
- Fixed urls document type for career pages.
- Fixed stacking bug in header search.
- Fixed page saving bug that would prevent the display of a page's tags
- Fixed ordering for Filterable results to be newest => oldest by published_date.
- Fixed a bug where activiating the clear button wasn't clearing filtered
  results on browse filterable pages.
- Fixes the values for author and tag options to remove special characters.
- Fixes layout issues with filters on sheer pages.
- Fixed failing browser tests due to atomic naming updates.
- Fixed a bug in the multi-select script where value was set before input type.
- Fixed positioning bug in global search.
- Fixed issue where categories without a set icon were showing the speach icon.
- Fixed issue where a filtered page wasn’t showing the selected options in the
  multiselect.
- Fixed an error in the Browser tests for IE 8.
- Fixed an error in the Browser tests when running on Jenkins.

## 3.0.0-3.0.0 - 2016-02-11

### Added
- Added 'sheer_index' manage.py subcommand, to replace usage of 'sheer index'
- Migrated 'sheerlike' project into this codebase
- Added 'watchserver' manage.py subcommand for running Django dev server
  and gulp watch together.
- Added Acceptance tests for the `activity-log` page.
- Added webpack module loader for per-page JavaScript.
- Added external-site page-specific script.
- Added `config/environment.js` for project JS path configuration.
- Added filesystem helper to gulp utilities for retrieving a binary executable.
- Django Server
- Django related urls to access links
- Django-Sheerlike integration
- Added Acceptance tests for `the-bureau` pages.
- Added test utility to retreive QA elements.
- Added ARIA state utility to enable decorating dom elements with ARIA states.
- Added unit test for `aria-state.js`.
- Wagtail CMS
- Added `gulp test:a11y` accessibility testing using node-wcag.
- Added node 4.1.0 engine requirement in `package.json`.
- Added `commonjs`, `jest`, `protractor` environments.
- Added new ESLint `no-useless-concat`, `global-require`,
  `jsx-quotes`, `no-restricted-syntax`, `block-spacing`, `require-jsdoc`,
  `space-before-keywords`, `no-dupe-class-members`, `prefer-arrow-callback`,
  and `prefer-template` rules.
- Added `properties` attribute of `id-length` rule.
- Added `keywords`, `unnecessary`, and `numbers` attributes
  to `quote-props` rules.
- runserver.sh script to collectstatic files and run the server
- Added testing for web-storage-proxy.js
- Added Acceptance tests for `careers` pages.
- CFPBPage model
- Backend for Staging vs Production publishing
- Django template tags
- Added `block__flush` to cf-enhancements to remove margin from all sides.
- Added Acceptance tests for `blog` pages.
- Added Acceptance tests for `newsroom` pages.
- Added Acceptance tests for `doing-business-with-us` pages.
- Added Acceptance tests for `budget` pages.
- Added atomic landing page template prototypes.
- Added `/organisms/` and `/molecules/` directories to includes directory.
- Added `gulp test:perf` task to test for performance rules.
- MYSQL backend to project settings & a database creation script
- Added `gulp test:unit:server` for running Django unit tests via gulp.
- Added templates and CSS for the Text Introduction molecule.
- Added Unit test for `BreakpointHandler.js`.
- EventPage and EventLandingPage
- Management command to convert Wordpress data into Wagtail based Django models
- Script to convert Event WP data into Wagtail specific POST data for wagtailcore view `create()`
- Added half-width-link-blob macro and styles
- Added templates and CSS for the Image and Text 25/75 molecule.
- Added templates and CSS for the Image and Text 50/50 molecule.
- Added templates and CSS for the Call to Action molecule.
- Added `gulp beep` task for optional alerting when the build process
  has completed.
- Added Molecule/Organism Streamfields.
- Added wagtail specific demoPage only available in development for displaying moleclues/organisms.
- Added `license` field to `package.json`.
- EventArchivePage, EventRequestSpeakerPage, and EventFilterForm.
- Added templates and CSS for the Full Width Text organism.
- Added templates and CSS for the Contact Method molecule.
- Added templates and CSS for the Sidebar Contact Info organism.
- Added `/browse-filterable` template page
- Added templates and CSS for the Main Contact Info organism.
- Added templates and CSS for the Related Posts molecule.
- Added templates for the Hero molecule (CSS is in CF-Layout v1.3.0)
- Added template for post-preview molecule
- Added templates and CSS for the Signup Form organism.
- Added templates and CSS for the Content Sidebar organism.
- Added instruction to create superuser for admin access.
- Adds new file to commands module in the core app called `_helpers.py`
- Adds ability to import snippets
- Added ImageText2575 molecule backend model and template
- Added Call to Action backend and template
- Added Contact snippet and molecule backends
- Added temporary folder for converted Jinja2 Wagtail field template files
- Added WP Import Data Contact processor
- Added templates and CSS for the Adding Sidebar Breakout organism.
- Added cf-tables and tables molecule
- Landing Page Type
- Initial Data json file for preloading pages
- Added `/browse-basic` template page.
- Added templates and CSS for Expandable molecule and ExpandableGroup organism.
- Added `classlist` JS polyfill.
- Added `EventObserver` for adding event broadcaster capability to JS classes.
- Added `atomic-checkers.js` and `validateDomElement`
  utility method for checking atomic element DOM nodes.
- Backend Organisms Full Width Text & Post Preview.
- Added Related Posts molecule to the CFGOVPage
- Add Main Contact Info molecule
- Add Sidefoot Streamfield to CFGOVPage for sidebar/footer content
- Add global context variable `global_dict` for easier prototyping
- Add styleguide app to local settings
- Added templates and CSS for the Filterable-List-Controls organism.
- Add Table organism
- Add Sublanding Page
- Add Hyperlink template
- Add icons to Sidefoot Streamfield blocks
- Add ImageText5050Group and HalfWidthLinkGroup templates and organisms
- S3 Image Upload support for Refresh/Prod
- Dev Landing Page Demo
- Add Image Text 25/75 and Full Width Text into SublandingPage
- Add related_posts_function to the global context in Jinja2 for prototyping of related posts
- Added the featured content module molecule and included it in the landing-page prototype
- Add ImageText2575Group organism
- Add ImageText2575Group to Sublanding and Landing pages
- Add the insets Quote and Related Links.
- Added templates and CSS for the Notification molecule.
- Added prototype data to the form-field-with-button molecule
- Added prototype data to the email-signup organism
- Added the email-signup organism to landing-page template
- Added templates and CSS for the Social-Media molecule.
- Add Heading field to Link Blob group
- Add prototype data to Image Text organisms
- Backend Expandable/Expandable Group Molecule & Organisms
- Added Number Block
- Added Form Field with Button to sublanding page
  ([Fixed 1246](https://github.com/cfpb/cfgov-refresh/issues/1246)).
- Added Backend Feature Content Molecule
- Added get_unique_id context method.
- Added templates and CSS for the Item Introduction organism.
- Added templates and CSS for the Pagination molecule.
- Backend Browse Page
- Added Backend Item Intro Organism
- Added Backend: Notification
- `dom-traverse.js` for dom querying not covered by native dom.
- Added Backend Learn Page model
- Added Related Topics molecule.
- Added full_width_sans setting for correct font face usage.
- Added a new nav-link molecule macro and styles.
- Added Related Links to Sidebar/Footer.
- Added Related Metadata molecule.
- Added custom image and rendition models CFGOVImage and CFGOVRendition
- Added AbstractLearnPage for Learn and Doc Detail pages
- Added preview fields to AbstractLearnPage
- Added relevant date fields to AbstractLearnPage
- Added multi-select atom styles and scripting
- Added Frontend: Global Header CTA.
- Added Frontend: Header.
- Added Frontend: Mega Menu.
- Added Frontend: Global Eyebrow.
- Added Frontend: Global Search molecule.
- Added language dropdown for pages, which defaults to english
- Add BrowseFilterablePage model
- Add BaseExpandable class for expandable controls
- Add FilterControls organism using BaseExpandable
- Add url_parameters macro to handle adding existing get URL parameters into links
- Added new info-unit molecule that combines (but doesn't replace) the half width link blob, image and text 50/50, and 25/75 into one base molecule using modifiers.
- Added new (undocumented) card molecule.
- Add wagtailuserbar to the base.html
- Added unit test for beta-banner.js.

### Changed
- Updated the primary nav to move focus as user enters and leaves nav levels
- Moved handlebars from npm to bower.
- Added jQuery CDN with fallback to head to satisfy GTM requirements.
- Changes the location of the /dist folder to cfgov/v1/jinja2/v1
- Server port is now at 8000
- included with context flag for macros that make a call to request object
- Updated Jinja2 shorthand if statements to include an empty else case.
- Added `binaryDirectory` parameter to `fsHelper.getBinary` helper function.
- Updated jsdom from `3.1.2` to `6.5.1`.
- Updated mocha-jsdom from `0.3.0` to `1.0.0`.
- Updated istanbul from `0.3.13` to `0.3.20`.
- Updated TravisCI node version to `4.1.0`.
- Updated ESLint configuration from `1.0.0` to `1.5.1`.
- Vendor related files now sit at the root project location
- Moved templates to reside in v1 app project jinja2 directory
- Added ability to use django static & url functionality in jinja2 templates.
  [More Information](https://docs.djangoproject.com/en/1.8/topics/templates/#django.template.backends.jinja2.Jinja2)
- Refactored web-storage-proxy.js to be less complex and make it testable
- Updated del from `1.2.0` to `2.0.0`.
- Updated chai from `2.3.0` to `3.3.0`.
- Updated sinon-chai from `2.7.0` to `2.8.0`.
- Settings file and template loaders
- Updated gulp-autoprefixer from `2.3.1` to `3.0.2`.
- Added pixel dimensions to Cordrary corner video image.
- Added JS in `./config` directory to `gulp lint:build` task
  and merged that and gulp config together in `config.build`.
- addressed security concerns about query data validation in calendar filter pdf generation,
  and added an option to filters to allow post requests
- fixed url routing for rendering directory cordrays pdf
- explicitly stated jinja2 to autoescape in templates
- Changes `align: value` attribute in ESLint `key-spacing` rule
  to individual mode with `mode: minimum` option set.
- Changes `quote-props` rule attribute to `consistent-as-needed`.
- Added href URL to primary nav top-level menu link.
- Changed DB backend from sqlite ==> MYSQL.
- Govdelivery subscribe view is now exempt from csrf verification
- Fixed issue w/ gulp watch task not compiling JS on change
- Refactored `BreakpointHandler.js` to remove jQuery dependency and unneeded code.
- Changed from single cf import to individual module imports.
- Move handlebars dependency to npm from bower.
- Change Doing Business With Us email to office email
- Updates `gulp-sitespeedio` from `0.0.6` to `0.0.7`.
- CFGOVPage to include tags and authors
- Event import script to include grabbing tags and authors
- Change templates to move logic to Django backend
- Move Event filter over to a Django form.
- Updates `jsdom` to `7.0.2` from `6.5.1`.
- Move staging hostname variable from django settings to be an environment variable
- Uses globally installed Protractor in setup.sh, if available.
- Updated the existing breakpoint variables and values to the ones released in cf-core v1.2.0
- Excludes 3rd-party JS polyfills from linting.
- Abstracts code into helper class `DataImporter`
- Modifies command line options to allow specifying arguments for importing pages or snippets
- Changes the way the processor module is imported so it imports it using the [app] argument
- Moves the processors module from the core.management.commands module to the v1 app
- Contact molecule templates
- Changes .env Project configuration workon control flow to direct stdout and stderr to /dev/null.
- Upgrade wagtail to 1.2
- Cleaned up and rebuilt the secondary nav to reduce complexity and fix bugs
- Routed landing page type related molecules and organisms
  to use `jinja2/v1/_includes/` template locations.
- Updated protractor from 2.5.1 to 3.0.0.
- Updated gulp-sitespeedio from 0.0.7 to 0.0.8.
- Update runserver script to start MYSQL if it isn't running
- Reduced padding on expandables per direction of design.
- Hide cues on expandables when JS is turned off.
- Updated protractor from 2.5.1 to 3.0.0.
- Change name of Settings tab to Configuration
- Move some Promote fields to Configuration tab
- Change Promote to be Sidebar/Footer
- Move Related Posts and Email Signup to sidefoot Streamfield in the Sidebar/Footer tab in CFGOVPage
- Finalize Sidebar Breakout organism template
- Finalize Sublanding Page template
- Fix related post molecule to be used in multiple places
- Convert Sidefoot paragraph streamfield block to Textblock
- Updated headings for changes in Capital Framework
- Temporarily comment out related posts section of single blog post
  browser test until BlogPage's are in Wagtail.
- Add `show_heading` checkbox to Related Posts organism to toggle the heading
  and icon.
- Merge Streamfields in LandingPage
- Landing and Sublanding content blocks render each atomic structure with `div class="block">`
- Added environments to frontend/backend setup scripts.
- Make Full Width Text organism a StreamBlock and add insets
- Converted `external-site.js` to `ExternalSite.js` class and removed 3rd party dependencies.
- Changed the ImageBasic atom to always include an optional alt by default
- Removed field validation on content creation
  ([Fixed 1252](https://github.com/cfpb/cfgov-refresh/issues/1252)).
- Sets npm install on frontend.sh to warning level.
- Updated Jinja2 environment inlcude flag related methods
- Updated ImageText5050 requirements [Fixed 1269] (https://github.com/cfpb/cfgov-refresh/issues/1269)
- Updated `webpack-stream` to `3.1.0` from `2.1.0`.
- Updated `player` to `0.5.1` from `0.6.1`.
- Updated streamchild render method to use default behavior when using default blocks [Fixed 1268] (https://github.com/cfpb/cfgov-refresh/issues/1268)
- Fixes styling and rendering issues [Fixed 1278] (https://github.com/cfpb/cfgov-refresh/issues/1278)
- Upgrade version of Wagtail to 1.3
- Change method of CFGOVPage called `children` to be called `elements`
- Moved html5shiv into modernizr.
- Updated `gulp-load-plugins` to `1.2.0` from `1.1.0`.
- Included breadcrumb data from page context
- Added development environment data initialization
- Pinned jQuery to `1.11.3` due to changes in `1.12.0` that cause errors in jsdom.
- [Fixed 1320] (https://github.com/cfpb/cfgov-refresh/issues/1320)
- Converted the nav-secondary macro and styles to an organism
- Updated the new secondary-nav organism to use the new nav-link molecule
- Updated the secondary-nav-toggle for new classnames
- Changed expandable.html to be a macro for upcoming Filtered List
- Updated browse-filterable demo
- Updated filterable-list-controls organism to allow for multiple option
- Password Policy & Lockout criteria for login, account password change & forgot my password.
- Updated the project to use Avenir font by default
- Updated `mocha` from `2.2.4` to `2.4.2`.
- Updated `sinon` from `1.14.1` to `1.17.3`.
- Updated `lodash` from `3.10.0` to `4.0.1`.
- Change jinja2 templates to handle Wagtail page
- Fixed [1348](https://github.com/cfpb/cfgov-refresh/issues/1348) and [1354](https://github.com/cfpb/cfgov-refresh/issues/1354)
- Updated brand colors to updates in generator-cf.
- Disabled JavaScript in IE8 and earlier.
- Removed max_length validation until [later review](https://github.com/cfpb/cfgov-refresh/issues/1258) after release
- Refactored beta-banner.js to demonstrate general lifecycle.

### Removed
- Removed unused exportsOverride section,
  which was an artifact of the grunt bower task.
- Removed browserify, watchify, and browserify-shim dependencies.
- Removed src directory
- Removed bad CF Notifier tests.
- Removed unnecessary mobile-only expandables
- Removed link from Cordray's corner image `/the-bureau/about-director/`.
- Removed extra Google Analytics code.
- Removed `istanbul` because it's already a dependencies of `gulp-istanbul`.
- Sidebar from LandingPage
- Removed `map` and `filter` array polyfills.
- Removed `event-listener.js` and `query-selector.js` polyfills for IE8.

### Fixed
- Fixed instructions for gulp watch
- New way to run the server documented in the INSTALL.MD
- New way to define url routing, no longer automatically set by file path
- Fixed heading structure throughout website
- Fixed setup.sh to use argument correctly
- Fixed title for Small & Minority Businesses
- Fix page header rendering for Sublanding page
- Fix related post molecule to be used in multiple places
- Fix failing tests relating to Related Posts organism
- Fix related-posts.html logic
- Minor PEP8 compliance changes
- Fixed the markup for the 25/75 organism.


## 3.0.0-2.4.0 - 2015-09-29

### Added
- Added Favicon
- New and improved primary nav (both look and interaction)
- Added expanded-state utility for getting/setting aria-expanded

### Changed
- Updated Video Code to make it usable on Events pages.
- Changed gulp JS unit testing task from `gulp:unit:js` to `gulp:unit:scripts`
- Updated Meredith Fuchs bio and images.
- Added indent rules for `var`, `let`, and `const` in ESLint config file.
- Replaced old Grunt legaccsy plugin with Gulp mq-remove plugin
- Added ability for acceptance --specs test flag to accept list of test files.
- Changes `big_radio` macro to `radio_big` and `checkbox_bg` to `checkbox_big`.
- Updated Dep Dir title to include "Acting"

### Removed
- Disables tests for landing page events, since we don't currently have events.
- Removed Ombudsman from nav for beta freeze.

### Fixed
- Fixed issue with logic displaying the Event summary state.
- Fixed missing IE only stylesheet for older systems/browsers.
- Fixed skip-navigation link for keyboard navigation.


## 3.0.0-2.3.0 - 2015-08-27

### Added
- Added time macro.
- Added `gulp test:unit` and `gulp test:acceptance` tasks for test stages.
- Added support for link buttons to disabled link utility class.
- Added `breakpoints-config.js` config file to use for responsive JS.
- Added breadcrumbs to blog, newsroom, careers, business, bureau
  and budget pages
- Added Meredith Fuchs to Leadership calendar filter.
- Added unit test for `assign` utility.
- Added `get-breakpoint-state.js` to add support for responsive JS.

### Changed
- Moved `.meta-header`, `.jump-link`,
  and `.list__links` to `cf-enhancements.less`.
- Converted time elements to use time template.
- Broke apart format macros into topical macros.
- Updated legacy code to remove old jQuery dependency and
  unnecessary code.
- Updated copy on `about-us` page
- Added copying of `.env_SAMPLE` to `.env` part of `setup.sh`.
- Moved console output messages to the end of the `setup.sh` `init` method.
- Organized `.env_SAMPLE` and made `.env` executable on its own.
- Added `HTTP_HOST`, `HTTP_PORT`, `SELENIUM_URL`, `SAUCE_USERNAME`,
  `SAUCE_ACCESS_KEY`, `SAUCE_SELENIUM_URL`, and `VIRTUAL_ENV`
  constants to `.env_SAMPLE`.
- Moved aggregate `gulp lint` task to bottom of file to avoid duplicate
  lint task entries in `gulp --tasks`.
- Renamed `gulp lint:src` to `gulp lint:scripts` to future-proof type of linting.
- Renamed `gulp test:macro` to `gulp test:unit:macro`.
- Renamed `gulp test:processor` to `gulp test:unit:processor`.
- Renamed `gulp test:browser` to `gulp test:acceptance:browser`.
- Edited `INSTALL.md` to accommodate changes in `.env_SAMPLE`.
- Edited Protractor configuration to include browser groups,
  which by default only run the essentials locally, but the full suite
  (including legacy browsers) on Sauce Labs when Sauce credentials are present.
- Updated test instructions to use the gulp test subtasks.
- Updated Travis CI settings to use `setup.sh`.
- Updated files to use `breakpoints-config.js`.
- Made `/the-bureau/bureau-structure/role-macro.html` private.
- Updated `gulp clean` to leave the `dist` directory and remove the inner
  contents
- Use `HTTP_PORT` environment variable for port in `gulp watch`, if available.
- Removed "optional" text from privacy complaint form
  and added `*` to designate required fields.
- Updated Deputy Director information to Meredith Fuchs.
- Updated `/about-rich-cordray/` URL to `/about-director/`.
- Updated `/about-meredith-fuchs/` URL to `/about-deputy-director/`.
- Normalized director and deputy director photos to be format `NAME-WxH.jpg`.
- Changed name of `shallow-extend` utility to 'assign'.
- Superscripts `st` in `21st` on About Us page.
- Updated `BreakpointHandler.js` to support usage of `breakpoints-config.js`.

### Removed
- Removed styles from codebase that have already been migrated
  to cf-typography.
- Removed duplicate Privacy Policy
- Removed processor tests due to them being outdated.
- Removed failing bureau tests to be debugged later

### Fixed
- Fixed borders on sub-footers across the website
- Fixed 'Return to top' button width on footer
- Fixed default gulp task
- Fixed icon links to match CFPB Design Manual
- Fixed gulp copy task that was missing copying PDFs in subdirectories.
- Fixed issues with active filter logic.
- Fixed testing issue with single pages reloading for every test
- Fixed testing timeouts the first fix didn't correct by updating timeout time


## 3.0.0-2.2.0 - 2015-08-18

### Added
- Transitioned Capital Framework dependency to v1.0.0 in bower.json.
- Added gulp and the required npm plugins
- Added gulp config file to lay out configs for each task
- Added gulp tasks split up into their own files
- Added acceptance tests for `/offices/*` pages accessible through site's menu.
- Added Accessibility page to footer and adds Accessibility page tests.
- Added acceptance tests for `/sub-pages/*`.
- Added `activities-block` shared template for activity feed
  on offices and sub-pages.
- Added accessibility complaint form.
- Added "File an EEO Issue" form.
- Added `/offices/office-of-civil-rights/` page, tests, and link in footer.

### Changed
- Site's "About" text to "About Us".
- Replaced FOIA Records with Coming Soon heading
- Updated setup.sh to use gulp
- Updated travis to use gulp tasks
- Updated main.less to use the paths option in less compiler.
- Moved and renamed contact-macro to contact-layout in macros directory.
- Moved filters macro from `post-macros.html` to `/macros/filter.html`.
- Made filters macro helpers private.
- Moved getViewportDimensions out of utilities.js and into own module.
- Updated ESLint to v1.0.0.

### Removed
- Removed Grunt plugins from package.json
- Removed the Gruntfile.
- Removed homepage progress charts and related content and JS.
- Removed 80px to 120px sizing for the isocon sizes on the-bureau page.
- Removed cf-pagination and other unused JS.

### Fixed
- Fixed margins on site footer.
- Switched the two forms under Privacy to their correct positions
- Fixed incorrect email href reference on offices contact email link.


## 3.0.0-2.1.0 - 2015-08-05

### Added
- Added `map` and `filter` array polyfills.
- Added `about-us` page and tests
- Added `newsroom` type to Activity Snippets
- Created initial career posting template.
- Created 1/4 and 3/4 layout columns.
- Added DL styles to cf-enhancements.
- Added `offices/project-catalyst`.
- Careers processor/mapping/query.
- Added `office_[office slug]` class to offices template.
- Careers to the lookups.py
- Added `media_image__150` modifier for 150 pixel wide images.
- Added `simple-table-row-links.js` for making tables with linkable rows.
- Added `event-listener.js` and `query-selector.js` polyfills for IE8.
- Added `@tr-border` variable to `cf-enhancements.less`
  for simple-table border color.
- Added tests for events and event archive landing pages

### Changed
- Updated primary navigation to match new mega menu design.
- Changed project architecture to having `/src/` and `/dist/` directory.
- Changed `/_tests/` directory name to `/test/`.
- Changed `/_tests/macro_testing` directory name to `/test/macro_tests`.
- Moved `browserify-shims.js` to `/config/` directory.
- Upgraded Travis to container-based infrastructure
- Updated Offices pages to change activity feed logic.
- Updated block-bg padding in cf-enhancements based on JJames feedback.
- Updated Offices sub pages to display related documents.
- Updated Offices sub pages to always display activity feed.
- Updated Expandable macro to update design and add FAQ options.
- Moved `sub-page_[sub-page slug]` class to main content area of sub_pages template.
- Styled unordered lists as branded lists in the `office_intro-text`,
  `sub-page_content`, and `sub-page_content-markup` class areas.
- Updated all careers images to 2x size and have the same markup structure.
- Updated event macros to use Sheer 'when' function in order to
  display content based on state.
- Tied careers data into single template and renamed to _single.html
- Replaced career pages mock jobs data with data from the jobs API.
- Made jobs list table on /careers/current-openings/ have linkable rows.
- Adds eslint ignore lines for polyfills, which will not be changing.
- Moved CF table color overrides to `cf-theme-overrides.less`.
- Updated the existing missions browser test to be stronger
- Updated the browser test specs in conf.js because the shared spec was being
  fired on the desktop test, even though those tests had already been run in
  Chrome. Now the desktop test only runs the desktop spec.
- Separated `grunt test` task from `grunt build`
  and made default task test + build.

### Removed
- Removed requestAnimationFrame polyfill.
- Removed `_tests/browser_tests/README.md`, `_tests/macro_testing/README.md`, `_tests/processor_tests/README.md`.
- Removed `grunt vendor` from `setup.sh`.
- Removed unused CSS on `office.less`
- Removed `/events/archive/_single.html`

### Fixed
- Fixed issue on IE11 when using the dates to filter caused
  by toString method.
- Event tag filtering on archive page
- Added browser tests to linting task
- Fixed MobileOnlyExpandable error on office page.
- Normalized use of jinja quotes to single quote
- Fixed a large chunk of the existing linting errors and warnings
- Fixed issue with active filters on`/the-bureau/leadership-calendar/print/` page.


## 3.0.0-2.0.0 - 2015-07-24

### Added
- Added `sub-pages/civil-penalty-fund-allocation-schedule/` page.
- Added `sub-pages/sub-pages/consumer-education-financial-literacy-programs/` page.
- Added `u-hidden` utility class for fully hiding an element.
- Added `TEST.md` readme file for testing instructions.
- Added `grunt clean` and `grunt copy` tasks.
- Added `grunt clean` step to `setup.sh`.

### Changed
- Updated primary navigation to match new mega menu design.
- Changed project architecture to having `/src/` and `/dist/` directory.
- Changed `/_tests/` directory name to `/test/`.
- Changed `/_tests/macro_testing` directory name to `/test/macro_tests`.
- Moved `browserify-shims.js` to `/config/` directory.

### Removed
- Removed requestAnimationFrame polyfill.
- Removed `_tests/browser_tests/README.md`,
  `_tests/macro_testing/README.md`, `_tests/processor_tests/README.md`.
- Removed `grunt vendor` from `setup.sh`.

### Fixed
- Fixed issue on IE11 when using the dates to filter caused
  by toString method.
- Event tag filtering on archive page


## 3.0.0-1.3.0 - 2015-07-16

### Added
- Added `block__border-left` and `block__border-right` CF enhancements.
- Added `students-and-graduates` page to careers section.
- Added `short_title` to Office/Subpage.
- Added ordering to the navigation on Office/Subpage.
- Added script to index all links on our site.
- Added initial browser test with instructions for testing and adding more
- Added `media_image__100` and `media_image__130-to-150` classes for responsive
  image sizes on mobile carousel.
- Added `u-link__disabled` utility class for styling disabled links.
- Added `/careers/working-at-cfpb/` page.
- Added block templates for LinkedIn info, provide feedback link,
  and career page summaries.
- Added `MobileCarousel.js` module for instantiating the slick carousel
  and added associated `js-mobile-carousel` class as a hook.
  Also added `mobile-carousel` for CSS.
- Added `the-bureau` page wrapper class.
- Added `media-stack` CSS block for stacked media objects.
- Added fixes for `open-government` pages.
- Added `careers/application-process` page.
- Support in Event processor for ICS file generator
- Added `careers/current-openings` page.
- Added `/transcripts/` folder and transcript for job application video
- Added Google Maps image utility macro
- Added `careers/` landing page.
- Added options for toggling each network icon in share macro
- Added LinkedIn sharing (toggled off by default) in share macro

### Changed
- Fixed background and border on secondary navigation.
- Related Links now disable styles links with empty URLs.
- Updated secondary navigation to use true parent/child relationships.
- Events processor/mapping/queries for new Event type structure.
- Changed the way navigation works for Office/Subpage.
- Updated grunt-eslint to version 16.0.0 and updated ESLint config to latest.
- Moved modules that can be instantiated through the `new` keyword
  to a `classes` subdirectory.
- Moved page-sniffing JS code to page scripts for the-bureau
  and working with the CFPB pages.
- Moved carousel to a macro and implemented on the-bureau
  and working at the CFPB pages.
- Moved MobileOnlyExpandable initialization out of MobileCarousel.
- Converted excerpts HTML to articles from sections in the careers section.
- Breaks `macros.html` apart into files in the /macros/ directory.
- Updated events templates to match new data and processor.
- Updated percentages based on recent updates.
- Updated activities_snippet macro to make column markup dynamic.
- Replaced placeholder images on /careers/working-at-cfpb/
- Updated footer to add offices links.
- Moved the disperate arguments into one main options argument with
  key: val pairs for each option in share macro
- Updated email sharing to use mailto: link instead of addthis network
  (removes need for the external privacy notification and consolidates
  email patterns) in share macro

### Removed
- Removed `list_link__disabled` class.
- Removed is_mobile macro and logic from filter.

### Fixed
- Fixed contact-us templates to make them private.
- Fixed issue displaying grandchild pages on sub-pages.


## 3.0.0-1.2.2 - 2015-07-02

### Added

### Changed

### Removed

### Fixed
- Office/Subpage navigation links on beta
- Ordering of subpages in the nav on Office page

## 3.0.0-1.2.1 - 2015-06-29

### Removed
- Event processor to fix indexing error


## 3.0.0-1.2.0 - 2015-06-19

### Added
- Added `setup.sh` script for bootstrapping the project.
- Added insertTarget and insertLocation options to cf_notifier plugins
- Added `box-sizing-polyfill` to `exportsOverride` as needed for
  `grunt-bower-task` to work correctly. `box-sizing-polyfill`
  is installed by cf-grid.
- Added `grunt watch:js` task for completeness.
- Added vendor directory variable to `main.less`.
- Added warning for concat:cf-less Grunt task when sourcefiles are missing.
- Added form for Submit a request FOIA page
- Added styles, JavaScript for hiding and showing additional fields in forms
- Added toplevel navigation items config file for removing hardcoded
  navigation menu items.
- Added external url redirect page, styles, and JavaScript.
- Added `.nav-secondary_link__disabled` style.
- Added `.nav-secondary_item__child` class to visually distinguish sub-pages
  from sibling pages in the sidenav.
- Added `.nav-secondary_item__parent` class to visually distinguish browse
  pages from the subpages below them in the sidenav.
- Added JavaScript utilities for checking types and primitives.
- Added `primary_nav` jinja block to `base.html` template.
- Added FAQ processor and mapping
- Added `use_form` field to sub_pages
- Added `related_faq` field to sub_pages and offices
- Added `inset-divider` class for providing an inset horizontal rule
  independent of the list or list item widths within the side navigation bar.
- Added `preview_text` and `short_title` fields to sub_pages.
- Added `templates/activities-feed.html` HTML template for the activity feed
  area on the offices and sub_pages.
- Added Plain Writing Feedback form.
- Added `cfpb_report` activity type to activities feed macro.
- Added breadcrumbs macro and temporarily set breadcrumbs for all office sub-pages.
- Added download icons to `privacy-impact-assessments-pias`

### Changed
- Relaxed ESLint `key-spacing` rule to warning.
- Refactored breakpoint-handler module into separate class modules
  and utility function.
- PascalCase ContentSlider module to properly designate class status.
- Reduced complexity of validation and notification plugins
- Changed vendor directory to `src/vendor` and updated paths.
- Changed to using `jit-grunt` in place of `load-grunt-tasks`.
- Updated contact us filter to use new notifications
  (replacing type-and-filter messaging with cf_notifier)
- Replaced placeholder Activity Feed on FOIA faq page with actual Activity Feed
- Sped up notification animations
- Added custom template for FOIA records page.
- Refactored code for Wordpress updates
- Initiatives renamed to Sub-pages
- Relaxed ESLint cyclomatic `complexity` rule to max 4 complexity.
- Updates megamenu bureau title to "The Bureau" to fit with sitemap direction.
- Moved Less files to `/src/static/css/` directory.
- Updated `cf-icons` to 0.6.0.
- Update processors.py for FAQ
- Moved HTML templates to `/templates/` subdirectory.
- Breaks header template apart into `header.html`
  and `primary-nav.html` templates.
- Moved external site page header to its own template
  `header-without-nav.html`.
- Minor codefixes on `show-hide-fields.js` along with changing a class name for hiding fields
- Updated side navigation bar to keep page order at mobile sizes and adds
  "IN THIS SECTION" header text to the navigation bar dropdown menu.
- Updated processors to use Elasticsearch bulk indexing
- Office and sub-pages activity feed title to "Latest Activities"
  and contacts to "Contact Information."
- Moved `activity_snippets` macro from `post-macros.html` to `macros/activity-snippet.html`
  and adds render method.
- Made `activity_snippet` macro private.
- Moved `category_icon` macro from `post-macros.html` to `macros/category-icon.html`
  and adds render method.
- Moved `string_length` macro from `macros.html` to `macros/util/text.html`.

### Fixed
- Fixed an issue where scripts were being initialized out of order
- Fixed most of the warnings in validation and notification plugins
- Fixed processor name bug
- Fixed template/processor bugs while indexing and rendering
- Fixed FOIA pages from the template/processor changes
- Fixed missing states from `.nav-secondary_link__disabled` class for
  visited and active links.
- Fixed missing sidebar

### Removed
- Removed `copy:static-legacy` and `grunt-contrib-copy` package.
- Removed unneeded entries from `exportsOverride` in `bower.json`.
- Gitignored CF fonts, "chosen" images, and other vendor files from repo,
  which are slated for eventual removal.
- Removed unused `nav-secondary.html` template.
- Removed unused `cf_inputSplit.js` js module.


## 3.0.0-1.1.0 - 2015-05-20

### Added
- Added `--quiet` grunt CLI flag for suppressing linter warnings.
- Added JS unit testing and code coverage through Mocha and Istanbul.
- Added cf-notifications stylesheet to style notifications
- Added cf_notifier plugin for sending UI notifications
- Added cf_formValidator plugin for validating form inputs
- Added Grunt `build` task and set it as default.
- Added hero and YouTube video functionality to the '/the-bureau/' page.
- Added ajax subscription submission.
- Initiative folder and files for Initiative pages
- Added custom template for FOIA faqs page

### Changed
- Updated grunt-browserify to `^3.8.0`.
- Updated grunt-eslint to `^13.0.0`.
- Moved eslint config file to home directory.
- Moved jQuery download to package.json.
- Updated grunt-banner to `^0.4.0` and updates banner ascii art and format.
- Changed bower.json authors array field to use `homepage` in place of `url`,
  and adds `email` field.
- Adds path variables to Gruntfile.
- Updated form-validation script to use cf_formValidator and cf_notifier
- Changed Grunt `jsdev` and `cssdev` to `js` and `css`.
- Moved testing to build task.
- Updated 404 image to the latest image provided by the design team.
- Office folder and files for Office pages
- Updated template for office pages

### Fixed
- Fixed macro on offices page template
- Fixed subscribe macro in events archive and archive single, and press resources
- Sheer indexing error when related posts are deleted
- Office and Initiative processors
- Slick carousel site-wide JS error.
- Fixed issue with some contacts not showing phone numbers and email addresses

### Removed
- Removed string-replace:static-legacy Grunt task.
- Alert.js plugin
- alert macro
- Unused index.html file from /initiatives/
- Unnecessary setting of template variables


## 3.0.0-1.0.1 - 2015-05-18

### Fixed
- Replaced missing string_score library for the type-and-filter plugin

## 3.0.0-1.0.0

### Added
- Added labels to the phone/email/fax/mail icons on `/contact-us/` page
- Added ability to scrub plural terms in typeAndFilter jQuery plugin
- `.respond-to-retina` mixin for media queries targeting Retina iOS devices
- Scroll to top functionality on footer
- Added `/modules/util/web-storage-proxy.js` utility module.
- Added `/modules/util/js-loader.js` utility module.
- Adds ESLint check for `@todo` jsdoc syntax.
- Updated ESLint configuration to match version `0.20.0.`
  Adds enforcement of `no-dupe-args` and `no-duplicate-case` rules,
  and warnings for `no-continue` and `operator-linebreak` rules.
- Adding mocha tests to `grunt test`

### Changed

- Updated mailing addresses in `/contact-us/` sidebar
- Added `browserify` package and its dependencies
  and refactored codebase to use Browserify for JS modules.
- Added additional ESLint option flags in `space-in-brackets` rule.
- Changed ESLint indent amount to 2 spaces from 4 to match CFPB front-end standards.
- Turns off ESLint `func-names` setting because it's too verbose for the gain it provides.
- Added ability to scrub plural terms in typeAndFilter jQuery plugin
- Updated `grunt` to `~0.4.5`.
- Updated `grunt-eslint` to version `12.0.0.`
- Updated `jquery` to `^1.11.3`.
- Replaced `grunt-uglify` with `uglifyify`.
- Updated mailing addresses in `/contact-us` sidebar
- Reverted navs from Contact Us redacting
- Updated footer to match new designs
- Refactored email subscribe form

### Fixed
- Improvements and fixes to `/contact-us/` page


### Removed

- Removed demo text suffix from page titles.


## 3.0.0-0.3.0 - 2015-04-23

### Added
- Added Privacy Policy page.
- Added Event Request a Speaker page.
- Added settings to enable the `/blog/` and `/newsroom/` RSS feeds.
- Added `brand-palette.less` and `cf-theme-overrides.less`.
- Added `block__border` to `cf-enhancements.less` to provide borders around blocks.
- Added alert to form validation failure
- Added .env config for easier project setup
- Added Event processor

### Changed
- Added styles to 500 and 404 error pages.
- Updated content on 500 and 404 error pages.
- Added full width button modifier for buttons on smaller screens.
- Updated ESLint configuration to the latest ESLint release (v0.18.0).
- Updated `/newsroom/` and `/blog/` post sidebars to add description
  and date, and to update styles.
- Updated icons to use livestream icon instead of wifi icon.
- Updated blog post spacing to be consistent with overall-project spacing.
- Updated round step-by-step slug icons to central-align numbers.
- The name "Watchroom" to "Featured Topic"
- Updated cf-buttons to 1.4.2.
- Updates cf-layout to 0.3.0.
- Changed block background to 5% gray.
- Updated contact us content
- Improved Elasticsearch mappings
- Improved README and INSTALL docs

### Fixed
- Updated related links module on `/newsroom/`.
- Added small screen styles to helpful terms vertical list
  on `/contact-us/` page.
- Updated multi-line icon list styles.
- Fixed missing `jump-link__right` modifier from `/featured-topic.html`.
- Fixed an issue within `/newsroom/` and `/activity-log/` filters where selecting "Blog"
  and another category would return zero results.
- Fixed issue in filters where an input whitespace would prevent suggestions from showing.
- Fixed HTML, typos, and grammatical errors.
- Fixed line height issue in Chosen select boxes
- Updated Google Tag Manager ID from testing account to production account.
- Fixed whistleblower slug on contact us


## 3.0.0-0.2.3 - 2015-03-23

### Changed
- Updated events to match design
- Updated markup with new Isocons
- Updated email form to remove topics
- Updated footer to match new design
- Updated content throughout site
- Updated less files to cleanup code

### Fixed
- Fixed filtering when partial dates are used
- Updated processors to match WordPress API output
- Added sub-nav for mobile devices in instances where hero is present
- Added breakpoint range for main nav on med sized device screens
- Updated the expandable layout for multiple lines of text
- Updated list icons for multiple lines of text
- Added titles to pages that were missing them
- Updated broken links
- Lots more typos


## 3.0.0-0.2.2 - 2015-03-17

### Added
- New Events Archive landing page (with borrowed post data)
- New Events Archive detail page (with borrowed post data)
- New eslint settings file

### Changed
- Updated archived events landing page to display events, filters and pagination
- Updated the Gruntfile for eslint over jshint
- Switched from ElasticSearch queries to filters
- Updated form macro layout to account for optional content
- Updated macro arguments for clearer conditions
- Updated events list for new CF media block
- Updated static content
- General code cleanup

### Fixed
- Events filter showing no results text while displaying found results
- Settings file for PDFReactor
- JS errors
- General layout issues
- Lots of typos


## 3.0.0-0.2.1 - 2015-03-03

### Added
- New Upcoming Events landing page (with borrowed post data)
- New Upcoming Event detail page (with borrowed post data)
- Created new table modifier for simple small screen tables


## 0.2.0 - 2014-12-29

Apologies for ignoring our versioning for five months.

### Added
- Newsroom, Contact Us, About the Bureau, Offices, Doing Business with Us,
  Activity Log, and Budget sections.
- Many new design patterns.
- Tests

### Changed
- Significant template structure overhaul.

### Fixed
- Tons of stuff.


## 0.1.0 - 2014-07-14

Initial release. Contains fully functioning blog section.<|MERGE_RESOLUTION|>--- conflicted
+++ resolved
@@ -53,12 +53,9 @@
 - Updated the Hero Macro for the new overlay hero styles.
 - Updated article template to render all categories
 - Append bureau title on every template rendered
-<<<<<<< HEAD
 - Changing the times we receive for calendar events to match our db. 
-=======
 - Updated `external-site/index.html` to use the full params of whatever's being passed in.
 - Changed copy on `/the-bureau/`
->>>>>>> 36fd4fb4
 
 ### Removed
 
