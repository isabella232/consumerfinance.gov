--- conflicted
+++ resolved
@@ -18,12 +18,7 @@
 ### Added
 
 ### Changed
-<<<<<<< HEAD
-- Bumped the version of Node used by Travis to v6
-- Checksum package.json to avoid reinstalling dependencies that haven't changed
 - Upgraded Wagtail version from 1.7 to 1.8.1.
-=======
->>>>>>> 4ceb7b16
 
 ### Removed
 
