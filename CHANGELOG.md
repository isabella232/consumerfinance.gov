--- conflicted
+++ resolved
@@ -25,13 +25,10 @@
 - Wagtail upgraded to version 1.6.3.
 - Picard upgraded to version 1.5.
 - Moved site root setup from Django data migration into 'initial_data' script.
-<<<<<<< HEAD
-- Updated "Standing up for you" stats on the homepage.
-=======
 - Graduated line lengths feature flag to main stylesheet.
->>>>>>> 776d76b9
 - Unit tests run via tox now include optional app tests, if optional apps are present.
 - Frontend: upgrade `gulp-sourcemaps` from `1.6.0` to `2.1.1`.
+- Updated "Standing up for you" stats on the homepage.
 
 ### Removed
 - Removed Handlebars from `package.json` and `cf_notifier.js`.
