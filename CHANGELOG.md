--- conflicted
+++ resolved
@@ -20,12 +20,9 @@
 - Update base.html to conditionally include es5 script.
 - Wagtail upgraded to version 1.6.3.
 - Moved site root setup from Django data migration into 'initial_data' script.
-<<<<<<< HEAD
 - Updated "Standing up for you" stats on the homepage.
-=======
 - Unit tests run via tox now include optional app tests, if optional apps are present.
 - Frontend: upgrade `gulp-sourcemaps` from `1.6.0` to `2.1.1`.
->>>>>>> 1195af9e
 
 ### Removed
 - Removed Handlebars from `package.json` and `cf_notifier.js`.
