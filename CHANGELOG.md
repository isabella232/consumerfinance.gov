--- conflicted
+++ resolved
@@ -38,11 +38,8 @@
 - Simplified Akamai cache flushing logic to always flush on publish.
 - Conference Registration Form display element improvements.
 - Conference Registration Form submission success message replaced.
-<<<<<<< HEAD
 - Improved job listings view in Wagtail admin.
-=======
 - college-costs updated to version 2.2.8 for new URL field
->>>>>>> 25d16b10
 - Conference Registration Form configurable error and success messages.
 - Fixed broken static assets on Technology and Innovation Fellowship page.
 - Updated the analytics code to send events on form submission.
