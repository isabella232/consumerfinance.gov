All notable changes to this project will be documented in this file.

## How this repo is versioned

We use an adaptation of [Semantic Versioning 2.0.0](http://semver.org).
Given the `MAJOR.MINOR.PATCH` pattern, here is how we decide to increment:

- The MAJOR number will be incremented for major redesigns that require the user
  to relearn how to accomplish tasks on the site.
- The MINOR number will be incremented when new content or features are added.
- The PATCH number will be incremented for all other changes that do not rise
  to the level of a MAJOR or MINOR update.

---------------------------------------

## Unreleased

### Added
- Added 'sheer_index' manage.py subcommand, to replace usage of 'sheer index'
- Migrated 'sheerlike' project into this codebase
- Added 'watchserver' manage.py subcommand for running Django dev server
  and gulp watch together.
- Added Acceptance tests for the `activity-log` page.
- Added webpack module loader for per-page JavaScript.
- Added external-site page-specific script.
- Added `config/environment.js` for project JS path configuration.
- Added filesystem helper to gulp utilities for retrieving a binary executable.
- Django Server
- Django related urls to access links
- Django-Sheerlike integration
- Added Acceptance tests for `the-bureau` pages.
- Added test utility to retreive QA elements.
- Added ARIA state utility to enable decorating dom elements with ARIA states.
- Added `Object.defineProperty` polyfill.
- Added unit test for `aria-state.js`.
- Wagtail CMS
- Added `gulp test:a11y` accessibility testing using node-wcag.
- Added node 4.1.0 engine requirement in `package.json`.
- Added `commonjs`, `jest`, `protractor` environments.
- Added new ESLint `no-useless-concat`, `global-require`,
  `jsx-quotes`, `no-restricted-syntax`, `block-spacing`, `require-jsdoc`,
  `space-before-keywords`, `no-dupe-class-members`, `prefer-arrow-callback`,
  and `prefer-template` rules.
- Added `properties` attribute of `id-length` rule.
- Added `keywords`, `unnecessary`, and `numbers` attributes
  to `quote-props` rules.
- runserver.sh script to collectstatic files and run the server
- Added testing for web-storage-proxy.js
- Added Acceptance tests for `careers` pages.
- CFPBPage model
- Backend for Staging vs Production publishing
- Django template tags
- Added `block__flush` to cf-enhancements to remove margin from all sides.
- Added Acceptance tests for `blog` pages.
- Added Acceptance tests for `newsroom` pages.
- Added Acceptance tests for `doing-business-with-us` pages.
- Added Acceptance tests for `budget` pages.
- Added atomic landing page template prototypes.
- Added `/organisms/` and `/molecules/` directories to includes directory.
- Added `gulp test:perf` task to test for performance rules.
- MYSQL backend to project settings & a database creation script
- Added `gulp test:unit:server` for running Django unit tests via gulp.
- Added templates and CSS for the Text Introduction molecule.
- Added Unit test for `BreakpointHandler.js`.
- EventPage and EventLandingPage
- Management command to convert Wordpress data into Wagtail based Django models
- Script to convert Event WP data into Wagtail specific POST data for wagtailcore view `create()`
- Added half-width-link-blob macro and styles
- Added templates and CSS for the Image and Text 25/75 molecule.
- Added templates and CSS for the Image and Text 50/50 molecule.
- Added templates and CSS for the Call to Action molecule.
- Added `gulp beep` task for optional alerting when the build process
  has completed.
- Added Molecule/Organism Streamfields.
- Added wagtail specific demoPage only available in development for displaying moleclues/organisms.
- Added `license` field to `package.json`.
- EventArchivePage, EventRequestSpeakerPage, and EventFilterForm.
- Added templates and CSS for the Full Width Text organism.
- Added templates and CSS for the Contact Method molecule.
- Added templates and CSS for the Sidebar Contact Info organism.
- Added `/browse-filterable` template page
- Added templates and CSS for the Main Contact Info organism.
- Added templates and CSS for the Related Posts molecule.
- Added templates for the Hero molecule (CSS is in CF-Layout v1.3.0)
- Added template for post-preview molecule
- Added templates and CSS for the Signup Form organism.
- Added templates and CSS for the Content Sidebar organism.
- Added instruction to create superuser for admin access.
- Adds new file to commands module in the core app called `_helpers.py`
- Adds ability to import snippets
- Added ImageText2575 molecule backend model and template
- Added Call to Action backend and template
- Added Contact snippet and molecule backends
- Added temporary folder for converted Jinja2 Wagtail field template files
- Added WP Import Data Contact processor
- Added templates and CSS for the Adding Sidebar Breakout organism.
- Added cf-tables and tables molecule
- Landing Page Type
- Initial Data json file for preloading pages
- Added `/browse-basic` template page.
- Added templates and CSS for Expandable molecule and ExpandableGroup organism.
- Added `classlist` JS polyfill.
- Added `EventObserver` for adding event broadcaster capability to JS classes.
- Added `atomic-checkers.js` and `validateDomElement`
  utility method for checking atomic element DOM nodes.
- Backend Organisms Full Width Text & Post Preview.
- Added Related Posts molecule to the CFGOVPage
- Add Main Contact Info molecule
- Add Sidefoot Streamfield to CFGOVPage for sidebar/footer content
- Add global context variable `global_dict` for easier prototyping
- Add styleguide app to local settings
- Added templates and CSS for the Filterable-List-Controls organism.
- Add Table organism
- Add Sublanding Page
- Add Hyperlink template
- Add icons to Sidefoot Streamfield blocks
- Add ImageText5050Group and HalfWidthLinkGroup templates and organisms
- S3 Image Upload support for Refresh/Prod
- Dev Landing Page Demo
- Add Image Text 25/75 and Full Width Text into SublandingPage
- Add related_posts_function to the global context in Jinja2 for prototyping of related posts
- Added the featured content module molecule and included it in the landing-page prototype
- Add ImageText2575Group organism
- Add ImageText2575Group to Sublanding and Landing pages
- Add the insets Quote and Related Links.
- Added templates and CSS for the Notification molecule.
- Added prototype data to the form-field-with-button molecule
- Added prototype data to the email-signup organism
- Added the email-signup organism to landing-page template
- Added templates and CSS for the Social-Media molecule.
- Add Heading field to Link Blob group
- Add prototype data to Image Text organisms
- Backend Expandable/Expandable Group Molecule & Organisms
- Added Number Block
- Added Form Field with Button to sublanding page
  ([Fixed 1246](https://github.com/cfpb/cfgov-refresh/issues/1246)).
- Added Backend Feature Content Molecule

### Changed
- Updated the primary nav to move focus as user enters and leaves nav levels
- Moved handlebars from npm to bower.
- Added jQuery CDN with fallback to head to satisfy GTM requirements.
- Changes the location of the /dist folder to cfgov/v1/jinja2/v1
- Server port is now at 8000
- included with context flag for macros that make a call to request object
- Updated Jinja2 shorthand if statements to include an empty else case.
- Added `binaryDirectory` parameter to `fsHelper.getBinary` helper function.
- Updated jsdom from `3.1.2` to `6.5.1`.
- Updated mocha-jsdom from `0.3.0` to `1.0.0`.
- Updated istanbul from `0.3.13` to `0.3.20`.
- Updated TravisCI node version to `4.1.0`.
- Updated ESLint configuration from `1.0.0` to `1.5.1`.
- Vendor related files now sit at the root project location
- Moved templates to reside in v1 app project jinja2 directory
- Added ability to use django static & url functionality in jinja2 templates.
  [More Information](https://docs.djangoproject.com/en/1.8/topics/templates/#django.template.backends.jinja2.Jinja2)
- Refactored web-storage-proxy.js to be less complex and make it testable
- Updated del from `1.2.0` to `2.0.0`.
- Updated chai from `2.3.0` to `3.3.0`.
- Updated sinon-chai from `2.7.0` to `2.8.0`.
- Settings file and template loaders
- Updated gulp-autoprefixer from `2.3.1` to `3.0.2`.
- Added pixel dimensions to Cordrary corner video image.
- Added JS in `./config` directory to `gulp lint:build` task
  and merged that and gulp config together in `config.build`.
- addressed security concerns about query data validation in calendar filter pdf generation,
  and added an option to filters to allow post requests
- fixed url routing for rendering directory cordrays pdf
- explicitly stated jinja2 to autoescape in templates
- Changes `align: value` attribute in ESLint `key-spacing` rule
  to individual mode with `mode: minimum` option set.
- Changes `quote-props` rule attribute to `consistent-as-needed`.
- Added href URL to primary nav top-level menu link.
- Changed DB backend from sqlite ==> MYSQL.
- Govdelivery subscribe view is now exempt from csrf verification
- Fixed issue w/ gulp watch task not compiling JS on change
- Refactored `BreakpointHandler.js` to remove jQuery dependency and unneeded code.
- Changed from single cf import to individual module imports.
- Move handlebars dependency to npm from bower.
- Change Doing Business With Us email to office email
- Updates `gulp-sitespeedio` from `0.0.6` to `0.0.7`.
- CFGOVPage to include tags and authors
- Event import script to include grabbing tags and authors
- Change templates to move logic to Django backend
- Move Event filter over to a Django form.
- Updates `jsdom` to `7.0.2` from `6.5.1`.
- Move staging hostname variable from django settings to be an environment variable
- Uses globally installed Protractor in setup.sh, if available.
- Updated the existing breakpoint variables and values to the ones released in cf-core v1.2.0
- Excludes 3rd-party JS polyfills from linting.
- Abstracts code into helper class `DataImporter`
- Modifies command line options to allow specifying arguments for importing pages or snippets
- Changes the way the processor module is imported so it imports it using the [app] argument
- Moves the processors module from the core.management.commands module to the v1 app
- Contact molecule templates
- Changes .env Project configuration workon control flow to direct stdout and stderr to /dev/null.
- Upgrade wagtail to 1.2
- Cleaned up and rebuilt the secondary nav to reduce complexity and fix bugs
- Routed landing page type related molecules and organisms
  to use `jinja2/v1/_includes/` template locations.
- Updated protractor from 2.5.1 to 3.0.0.
- Updated gulp-sitespeedio from 0.0.7 to 0.0.8.
- Update runserver script to start MYSQL if it isn't running
- Reduced padding on expandables per direction of design.
- Hide cues on expandables when JS is turned off.
- Updated protractor from 2.5.1 to 3.0.0.
- Change name of Settings tab to Configuration
- Move some Promote fields to Configuration tab
- Change Promote to be Sidebar/Footer
- Move Related Posts and Email Signup to sidefoot Streamfield in the Sidebar/Footer tab in CFGOVPage
- Finalize Sidebar Breakout organism template
- Finalize Sublanding Page template
- Fix related post molecule to be used in multiple places
- Convert Sidefoot paragraph streamfield block to Textblock
- Updated headings for changes in Capital Framework
- Temporarily comment out related posts section of single blog post
  browser test until BlogPage's are in Wagtail.
- Add `show_heading` checkbox to Related Posts organism to toggle the heading
  and icon.
- Merge Streamfields in LandingPage
- Landing and Sublanding content blocks render each atomic structure with `div class="block">`
- Added environments to frontend/backend setup scripts.
- Make Full Width Text organism a StreamBlock and add insets
- Converted `external-site.js` to `ExternalSite.js` class and removed 3rd party dependencies.
- Changed the ImageBasic atom to always include an optional alt by default
- Removed field validation on content creation
  ([Fixed 1252](https://github.com/cfpb/cfgov-refresh/issues/1252)).
- Sets npm install on frontend.sh to warning level.
<<<<<<< HEAD
- Updated Jinja2 environment inlcude flag related methods
- Updated ImageText5050 requirements [Fixed 1269] (https://github.com/cfpb/cfgov-refresh/issues/1269)
=======
- Updated `webpack-stream` to `3.1.0` from `2.1.0`.
- Updated `player` to `0.5.1` from `0.6.1`.

>>>>>>> 63a31dde

### Removed
- Removed unused exportsOverride section,
  which was an artifact of the grunt bower task.
- Removed browserify, watchify, and browserify-shim dependencies.
- Removed src directory
- Removed bad CF Notifier tests.
- Removed unnecessary mobile-only expandables
- Removed link from Cordray's corner image `/the-bureau/about-director/`.
- Removed extra Google Analytics code.
- Removed `istanbul` because it's already a dependencies of `gulp-istanbul`.
- Sidebar from LandingPage

### Fixed
- Fixed instructions for gulp watch
- New way to run the server documented in the INSTALL.MD
- New way to define url routing, no longer automatically set by file path
- Fixed heading structure throughout website
- Fixed setup.sh to use argument correctly
- Fixed title for Small & Minority Businesses
- Fix page header rendering for Sublanding page
- Fix related post molecule to be used in multiple places
- Fix failing tests relating to Related Posts organism
- Fix related-posts.html logic


## 3.0.0-2.4.0 - 2015-09-29

### Added
- Added Favicon
- New and improved primary nav (both look and interaction)
- Added expanded-state utility for getting/setting aria-expanded

### Changed
- Updated Video Code to make it usable on Events pages.
- Changed gulp JS unit testing task from `gulp:unit:js` to `gulp:unit:scripts`
- Updated Meredith Fuchs bio and images.
- Added indent rules for `var`, `let`, and `const` in ESLint config file.
- Replaced old Grunt legaccsy plugin with Gulp mq-remove plugin
- Added ability for acceptance --specs test flag to accept list of test files.
- Changes `big_radio` macro to `radio_big` and `checkbox_bg` to `checkbox_big`.
- Updated Dep Dir title to include "Acting"

### Removed
- Disables tests for landing page events, since we don't currently have events.
- Removed Ombudsman from nav for beta freeze.

### Fixed
- Fixed issue with logic displaying the Event summary state.
- Fixed missing IE only stylesheet for older systems/browsers.
- Fixed skip-navigation link for keyboard navigation.


## 3.0.0-2.3.0 - 2015-08-27

### Added
- Added time macro.
- Added `gulp test:unit` and `gulp test:acceptance` tasks for test stages.
- Added support for link buttons to disabled link utility class.
- Added `breakpoints-config.js` config file to use for responsive JS.
- Added breadcrumbs to blog, newsroom, careers, business, bureau
  and budget pages
- Added Meredith Fuchs to Leadership calendar filter.
- Added unit test for `assign` utility.
- Added `get-breakpoint-state.js` to add support for responsive JS.

### Changed
- Moved `.meta-header`, `.jump-link`,
  and `.list__links` to `cf-enhancements.less`.
- Converted time elements to use time template.
- Broke apart format macros into topical macros.
- Updated legacy code to remove old jQuery dependency and
  unnecessary code.
- Updated copy on `about-us` page
- Added copying of `.env_SAMPLE` to `.env` part of `setup.sh`.
- Moved console output messages to the end of the `setup.sh` `init` method.
- Organized `.env_SAMPLE` and made `.env` executable on its own.
- Added `HTTP_HOST`, `HTTP_PORT`, `SELENIUM_URL`, `SAUCE_USERNAME`,
  `SAUCE_ACCESS_KEY`, `SAUCE_SELENIUM_URL`, and `VIRTUAL_ENV`
  constants to `.env_SAMPLE`.
- Moved aggregate `gulp lint` task to bottom of file to avoid duplicate
  lint task entries in `gulp --tasks`.
- Renamed `gulp lint:src` to `gulp lint:scripts` to future-proof type of linting.
- Renamed `gulp test:macro` to `gulp test:unit:macro`.
- Renamed `gulp test:processor` to `gulp test:unit:processor`.
- Renamed `gulp test:browser` to `gulp test:acceptance:browser`.
- Edited `INSTALL.md` to accommodate changes in `.env_SAMPLE`.
- Edited Protractor configuration to include browser groups,
  which by default only run the essentials locally, but the full suite
  (including legacy browsers) on Sauce Labs when Sauce credentials are present.
- Updated test instructions to use the gulp test subtasks.
- Updated Travis CI settings to use `setup.sh`.
- Updated files to use `breakpoints-config.js`.
- Made `/the-bureau/bureau-structure/role-macro.html` private.
- Updated `gulp clean` to leave the `dist` directory and remove the inner
  contents
- Use `HTTP_PORT` environment variable for port in `gulp watch`, if available.
- Removed "optional" text from privacy complaint form
  and added `*` to designate required fields.
- Updated Deputy Director information to Meredith Fuchs.
- Updated `/about-rich-cordray/` URL to `/about-director/`.
- Updated `/about-meredith-fuchs/` URL to `/about-deputy-director/`.
- Normalized director and deputy director photos to be format `NAME-WxH.jpg`.
- Changed name of `shallow-extend` utility to 'assign'.
- Superscripts `st` in `21st` on About Us page.
- Updated `BreakpointHandler.js` to support usage of `breakpoints-config.js`.

### Removed
- Removed styles from codebase that have already been migrated
  to cf-typography.
- Removed duplicate Privacy Policy
- Removed processor tests due to them being outdated.
- Removed failing bureau tests to be debugged later

### Fixed
- Fixed borders on sub-footers across the website
- Fixed 'Return to top' button width on footer
- Fixed default gulp task
- Fixed icon links to match CFPB Design Manual
- Fixed gulp copy task that was missing copying PDFs in subdirectories.
- Fixed issues with active filter logic.
- Fixed testing issue with single pages reloading for every test
- Fixed testing timeouts the first fix didn't correct by updating timeout time


## 3.0.0-2.2.0 - 2015-08-18

### Added
- Transitioned Capital Framework dependency to v1.0.0 in bower.json.
- Added gulp and the required npm plugins
- Added gulp config file to lay out configs for each task
- Added gulp tasks split up into their own files
- Added acceptance tests for `/offices/*` pages accessible through site's menu.
- Added Accessibility page to footer and adds Accessibility page tests.
- Added acceptance tests for `/sub-pages/*`.
- Added `activities-block` shared template for activity feed
  on offices and sub-pages.
- Added accessibility complaint form.
- Added "File an EEO Issue" form.
- Added `/offices/office-of-civil-rights/` page, tests, and link in footer.

### Changed
- Site's "About" text to "About Us".
- Replaced FOIA Records with Coming Soon heading
- Updated setup.sh to use gulp
- Updated travis to use gulp tasks
- Updated main.less to use the paths option in less compiler.
- Moved and renamed contact-macro to contact-layout in macros directory.
- Moved filters macro from `post-macros.html` to `/macros/filter.html`.
- Made filters macro helpers private.
- Moved getViewportDimensions out of utilities.js and into own module.
- Updated ESLint to v1.0.0.

### Removed
- Removed Grunt plugins from package.json
- Removed the Gruntfile.
- Removed homepage progress charts and related content and JS.
- Removed 80px to 120px sizing for the isocon sizes on the-bureau page.
- Removed cf-pagination and other unused JS.

### Fixed
- Fixed margins on site footer.
- Switched the two forms under Privacy to their correct positions
- Fixed incorrect email href reference on offices contact email link.


## 3.0.0-2.1.0 - 2015-08-05

### Added
- Added `map` and `filter` array polyfills.
- Added `about-us` page and tests
- Added `newsroom` type to Activity Snippets
- Created initial career posting template.
- Created 1/4 and 3/4 layout columns.
- Added DL styles to cf-enhancements.
- Added `offices/project-catalyst`.
- Careers processor/mapping/query.
- Added `office_[office slug]` class to offices template.
- Careers to the lookups.py
- Added `media_image__150` modifier for 150 pixel wide images.
- Added `simple-table-row-links.js` for making tables with linkable rows.
- Added `event-listener.js` and `query-selector.js` polyfills for IE8.
- Added `@tr-border` variable to `cf-enhancements.less`
  for simple-table border color.
- Added tests for events and event archive landing pages

### Changed
- Updated primary navigation to match new mega menu design.
- Changed project architecture to having `/src/` and `/dist/` directory.
- Changed `/_tests/` directory name to `/test/`.
- Changed `/_tests/macro_testing` directory name to `/test/macro_tests`.
- Moved `browserify-shims.js` to `/config/` directory.
- Upgraded Travis to container-based infrastructure
- Updated Offices pages to change activity feed logic.
- Updated block-bg padding in cf-enhancements based on JJames feedback.
- Updated Offices sub pages to display related documents.
- Updated Offices sub pages to always display activity feed.
- Updated Expandable macro to update design and add FAQ options.
- Moved `sub-page_[sub-page slug]` class to main content area of sub_pages template.
- Styled unordered lists as branded lists in the `office_intro-text`,
  `sub-page_content`, and `sub-page_content-markup` class areas.
- Updated all careers images to 2x size and have the same markup structure.
- Updated event macros to use Sheer 'when' function in order to
  display content based on state.
- Tied careers data into single template and renamed to _single.html
- Replaced career pages mock jobs data with data from the jobs API.
- Made jobs list table on /careers/current-openings/ have linkable rows.
- Adds eslint ignore lines for polyfills, which will not be changing.
- Moved CF table color overrides to `cf-theme-overrides.less`.
- Updated the existing missions browser test to be stronger
- Updated the browser test specs in conf.js because the shared spec was being
  fired on the desktop test, even though those tests had already been run in
  Chrome. Now the desktop test only runs the desktop spec.
- Separated `grunt test` task from `grunt build`
  and made default task test + build.

### Removed
- Removed requestAnimationFrame polyfill.
- Removed `_tests/browser_tests/README.md`, `_tests/macro_testing/README.md`, `_tests/processor_tests/README.md`.
- Removed `grunt vendor` from `setup.sh`.
- Removed unused CSS on `office.less`
- Removed `/events/archive/_single.html`

### Fixed
- Fixed issue on IE11 when using the dates to filter caused
  by toString method.
- Event tag filtering on archive page
- Added browser tests to linting task
- Fixed MobileOnlyExpandable error on office page.
- Normalized use of jinja quotes to single quote
- Fixed a large chunk of the existing linting errors and warnings
- Fixed issue with active filters on`/the-bureau/leadership-calendar/print/` page.


## 3.0.0-2.0.0 - 2015-07-24

### Added
- Added `sub-pages/civil-penalty-fund-allocation-schedule/` page.
- Added `sub-pages/sub-pages/consumer-education-financial-literacy-programs/` page.
- Added `u-hidden` utility class for fully hiding an element.
- Added `TEST.md` readme file for testing instructions.
- Added `grunt clean` and `grunt copy` tasks.
- Added `grunt clean` step to `setup.sh`.

### Changed
- Updated primary navigation to match new mega menu design.
- Changed project architecture to having `/src/` and `/dist/` directory.
- Changed `/_tests/` directory name to `/test/`.
- Changed `/_tests/macro_testing` directory name to `/test/macro_tests`.
- Moved `browserify-shims.js` to `/config/` directory.

### Removed
- Removed requestAnimationFrame polyfill.
- Removed `_tests/browser_tests/README.md`,
  `_tests/macro_testing/README.md`, `_tests/processor_tests/README.md`.
- Removed `grunt vendor` from `setup.sh`.

### Fixed
- Fixed issue on IE11 when using the dates to filter caused
  by toString method.
- Event tag filtering on archive page


## 3.0.0-1.3.0 - 2015-07-16

### Added
- Added `block__border-left` and `block__border-right` CF enhancements.
- Added `students-and-graduates` page to careers section.
- Added `short_title` to Office/Subpage.
- Added ordering to the navigation on Office/Subpage.
- Added script to index all links on our site.
- Added initial browser test with instructions for testing and adding more
- Added `media_image__100` and `media_image__130-to-150` classes for responsive
  image sizes on mobile carousel.
- Added `u-link__disabled` utility class for styling disabled links.
- Added `/careers/working-at-cfpb/` page.
- Added block templates for LinkedIn info, provide feedback link,
  and career page summaries.
- Added `MobileCarousel.js` module for instantiating the slick carousel
  and added associated `js-mobile-carousel` class as a hook.
  Also added `mobile-carousel` for CSS.
- Added `the-bureau` page wrapper class.
- Added `media-stack` CSS block for stacked media objects.
- Added fixes for `open-government` pages.
- Added `careers/application-process` page.
- Support in Event processor for ICS file generator
- Added `careers/current-openings` page.
- Added `/transcripts/` folder and transcript for job application video
- Added Google Maps image utility macro
- Added `careers/` landing page.
- Added options for toggling each network icon in share macro
- Added LinkedIn sharing (toggled off by default) in share macro

### Changed
- Fixed background and border on secondary navigation.
- Related Links now disable styles links with empty URLs.
- Updated secondary navigation to use true parent/child relationships.
- Events processor/mapping/queries for new Event type structure.
- Changed the way navigation works for Office/Subpage.
- Updated grunt-eslint to version 16.0.0 and updated ESLint config to latest.
- Moved modules that can be instantiated through the `new` keyword
  to a `classes` subdirectory.
- Moved page-sniffing JS code to page scripts for the-bureau
  and working with the CFPB pages.
- Moved carousel to a macro and implemented on the-bureau
  and working at the CFPB pages.
- Moved MobileOnlyExpandable initialization out of MobileCarousel.
- Converted excerpts HTML to articles from sections in the careers section.
- Breaks `macros.html` apart into files in the /macros/ directory.
- Updated events templates to match new data and processor.
- Updated percentages based on recent updates.
- Updated activities_snippet macro to make column markup dynamic.
- Replaced placeholder images on /careers/working-at-cfpb/
- Updated footer to add offices links.
- Moved the disperate arguments into one main options argument with
  key: val pairs for each option in share macro
- Updated email sharing to use mailto: link instead of addthis network
  (removes need for the external privacy notification and consolidates
  email patterns) in share macro

### Removed
- Removed `list_link__disabled` class.
- Removed is_mobile macro and logic from filter.

### Fixed
- Fixed contact-us templates to make them private.
- Fixed issue displaying grandchild pages on sub-pages.


## 3.0.0-1.2.2 - 2015-07-02

### Added

### Changed

### Removed

### Fixed
- Office/Subpage navigation links on beta
- Ordering of subpages in the nav on Office page

## 3.0.0-1.2.1 - 2015-06-29

### Removed
- Event processor to fix indexing error


## 3.0.0-1.2.0 - 2015-06-19

### Added
- Added `setup.sh` script for bootstrapping the project.
- Added insertTarget and insertLocation options to cf_notifier plugins
- Added `box-sizing-polyfill` to `exportsOverride` as needed for
  `grunt-bower-task` to work correctly. `box-sizing-polyfill`
  is installed by cf-grid.
- Added `grunt watch:js` task for completeness.
- Added vendor directory variable to `main.less`.
- Added warning for concat:cf-less Grunt task when sourcefiles are missing.
- Added form for Submit a request FOIA page
- Added styles, JavaScript for hiding and showing additional fields in forms
- Added toplevel navigation items config file for removing hardcoded
  navigation menu items.
- Added external url redirect page, styles, and JavaScript.
- Added `.nav-secondary_link__disabled` style.
- Added `.nav-secondary_item__child` class to visually distinguish sub-pages
  from sibling pages in the sidenav.
- Added `.nav-secondary_item__parent` class to visually distinguish browse
  pages from the subpages below them in the sidenav.
- Added JavaScript utilities for checking types and primitives.
- Added `primary_nav` jinja block to `base.html` template.
- Added FAQ processor and mapping
- Added `use_form` field to sub_pages
- Added `related_faq` field to sub_pages and offices
- Added `inset-divider` class for providing an inset horizontal rule
  independent of the list or list item widths within the side navigation bar.
- Added `preview_text` and `short_title` fields to sub_pages.
- Added `templates/activities-feed.html` HTML template for the activity feed
  area on the offices and sub_pages.
- Added Plain Writing Feedback form.
- Added `cfpb_report` activity type to activities feed macro.
- Added breadcrumbs macro and temporarily set breadcrumbs for all office sub-pages.
- Added download icons to `privacy-impact-assessments-pias`

### Changed
- Relaxed ESLint `key-spacing` rule to warning.
- Refactored breakpoint-handler module into separate class modules
  and utility function.
- PascalCase ContentSlider module to properly designate class status.
- Reduced complexity of validation and notification plugins
- Changed vendor directory to `src/vendor` and updated paths.
- Changed to using `jit-grunt` in place of `load-grunt-tasks`.
- Updated contact us filter to use new notifications
  (replacing type-and-filter messaging with cf_notifier)
- Replaced placeholder Activity Feed on FOIA faq page with actual Activity Feed
- Sped up notification animations
- Added custom template for FOIA records page.
- Refactored code for Wordpress updates
- Initiatives renamed to Sub-pages
- Relaxed ESLint cyclomatic `complexity` rule to max 4 complexity.
- Updates megamenu bureau title to "The Bureau" to fit with sitemap direction.
- Moved Less files to `/src/static/css/` directory.
- Updated `cf-icons` to 0.6.0.
- Update processors.py for FAQ
- Moved HTML templates to `/templates/` subdirectory.
- Breaks header template apart into `header.html`
  and `primary-nav.html` templates.
- Moved external site page header to its own template
  `header-without-nav.html`.
- Minor codefixes on `show-hide-fields.js` along with changing a class name for hiding fields
- Updated side navigation bar to keep page order at mobile sizes and adds
  "IN THIS SECTION" header text to the navigation bar dropdown menu.
- Updated processors to use Elasticsearch bulk indexing
- Office and sub-pages activity feed title to "Latest Activities"
  and contacts to "Contact Information."
- Moved `activity_snippets` macro from `post-macros.html` to `macros/activity-snippet.html`
  and adds render method.
- Made `activity_snippet` macro private.
- Moved `category_icon` macro from `post-macros.html` to `macros/category-icon.html`
  and adds render method.
- Moved `string_length` macro from `macros.html` to `macros/util/text.html`.

### Fixed
- Fixed an issue where scripts were being initialized out of order
- Fixed most of the warnings in validation and notification plugins
- Fixed processor name bug
- Fixed template/processor bugs while indexing and rendering
- Fixed FOIA pages from the template/processor changes
- Fixed missing states from `.nav-secondary_link__disabled` class for
  visited and active links.
- Fixed missing sidebar

### Removed
- Removed `copy:static-legacy` and `grunt-contrib-copy` package.
- Removed unneeded entries from `exportsOverride` in `bower.json`.
- Gitignored CF fonts, "chosen" images, and other vendor files from repo,
  which are slated for eventual removal.
- Removed unused `nav-secondary.html` template.
- Removed unused `cf_inputSplit.js` js module.


## 3.0.0-1.1.0 - 2015-05-20

### Added
- Added `--quiet` grunt CLI flag for suppressing linter warnings.
- Added JS unit testing and code coverage through Mocha and Istanbul.
- Added cf-notifications stylesheet to style notifications
- Added cf_notifier plugin for sending UI notifications
- Added cf_formValidator plugin for validating form inputs
- Added Grunt `build` task and set it as default.
- Added hero and YouTube video functionality to the '/the-bureau/' page.
- Added ajax subscription submission.
- Initiative folder and files for Initiative pages
- Added custom template for FOIA faqs page

### Changed
- Updated grunt-browserify to `^3.8.0`.
- Updated grunt-eslint to `^13.0.0`.
- Moved eslint config file to home directory.
- Moved jQuery download to package.json.
- Updated grunt-banner to `^0.4.0` and updates banner ascii art and format.
- Changed bower.json authors array field to use `homepage` in place of `url`,
  and adds `email` field.
- Adds path variables to Gruntfile.
- Updated form-validation script to use cf_formValidator and cf_notifier
- Changed Grunt `jsdev` and `cssdev` to `js` and `css`.
- Moved testing to build task.
- Updated 404 image to the latest image provided by the design team.
- Office folder and files for Office pages
- Updated template for office pages

### Fixed
- Fixed macro on offices page template
- Fixed subscribe macro in events archive and archive single, and press resources
- Sheer indexing error when related posts are deleted
- Office and Initiative processors
- Slick carousel site-wide JS error.
- Fixed issue with some contacts not showing phone numbers and email addresses

### Removed
- Removed string-replace:static-legacy Grunt task.
- Alert.js plugin
- alert macro
- Unused index.html file from /initiatives/
- Unnecessary setting of template variables


## 3.0.0-1.0.1 - 2015-05-18

### Fixed
- Replaced missing string_score library for the type-and-filter plugin

## 3.0.0-1.0.0

### Added
- Added labels to the phone/email/fax/mail icons on `/contact-us/` page
- Added ability to scrub plural terms in typeAndFilter jQuery plugin
- `.respond-to-retina` mixin for media queries targeting Retina iOS devices
- Scroll to top functionality on footer
- Added `/modules/util/web-storage-proxy.js` utility module.
- Added `/modules/util/js-loader.js` utility module.
- Adds ESLint check for `@todo` jsdoc syntax.
- Updated ESLint configuration to match version `0.20.0.`
  Adds enforcement of `no-dupe-args` and `no-duplicate-case` rules,
  and warnings for `no-continue` and `operator-linebreak` rules.
- Adding mocha tests to `grunt test`

### Changed

- Updated mailing addresses in `/contact-us/` sidebar
- Added `browserify` package and its dependencies
  and refactored codebase to use Browserify for JS modules.
- Added additional ESLint option flags in `space-in-brackets` rule.
- Changed ESLint indent amount to 2 spaces from 4 to match CFPB front-end standards.
- Turns off ESLint `func-names` setting because it's too verbose for the gain it provides.
- Added ability to scrub plural terms in typeAndFilter jQuery plugin
- Updated `grunt` to `~0.4.5`.
- Updated `grunt-eslint` to version `12.0.0.`
- Updated `jquery` to `^1.11.3`.
- Replaced `grunt-uglify` with `uglifyify`.
- Updated mailing addresses in `/contact-us` sidebar
- Reverted navs from Contact Us redacting
- Updated footer to match new designs
- Refactored email subscribe form

### Fixed
- Improvements and fixes to `/contact-us/` page


### Removed

- Removed demo text suffix from page titles.


## 3.0.0-0.3.0 - 2015-04-23

### Added
- Added Privacy Policy page.
- Added Event Request a Speaker page.
- Added settings to enable the `/blog/` and `/newsroom/` RSS feeds.
- Added `brand-palette.less` and `cf-theme-overrides.less`.
- Added `block__border` to `cf-enhancements.less` to provide borders around blocks.
- Added alert to form validation failure
- Added .env config for easier project setup
- Added Event processor

### Changed
- Added styles to 500 and 404 error pages.
- Updated content on 500 and 404 error pages.
- Added full width button modifier for buttons on smaller screens.
- Updated ESLint configuration to the latest ESLint release (v0.18.0).
- Updated `/newsroom/` and `/blog/` post sidebars to add description
  and date, and to update styles.
- Updated icons to use livestream icon instead of wifi icon.
- Updated blog post spacing to be consistent with overall-project spacing.
- Updated round step-by-step slug icons to central-align numbers.
- The name "Watchroom" to "Featured Topic"
- Updated cf-buttons to 1.4.2.
- Updates cf-layout to 0.3.0.
- Changed block background to 5% gray.
- Updated contact us content
- Improved Elasticsearch mappings
- Improved README and INSTALL docs

### Fixed
- Updated related links module on `/newsroom/`.
- Added small screen styles to helpful terms vertical list
  on `/contact-us/` page.
- Updated multi-line icon list styles.
- Fixed missing `jump-link__right` modifier from `/featured-topic.html`.
- Fixed an issue within `/newsroom/` and `/activity-log/` filters where selecting "Blog"
  and another category would return zero results.
- Fixed issue in filters where an input whitespace would prevent suggestions from showing.
- Fixed HTML, typos, and grammatical errors.
- Fixed line height issue in Chosen select boxes
- Updated Google Tag Manager ID from testing account to production account.
- Fixed whistleblower slug on contact us


## 3.0.0-0.2.3 - 2015-03-23

### Changed
- Updated events to match design
- Updated markup with new Isocons
- Updated email form to remove topics
- Updated footer to match new design
- Updated content throughout site
- Updated less files to cleanup code

### Fixed
- Fixed filtering when partial dates are used
- Updated processors to match WordPress API output
- Added sub-nav for mobile devices in instances where hero is present
- Added breakpoint range for main nav on med sized device screens
- Updated the expandable layout for multiple lines of text
- Updated list icons for multiple lines of text
- Added titles to pages that were missing them
- Updated broken links
- Lots more typos


## 3.0.0-0.2.2 - 2015-03-17

### Added
- New Events Archive landing page (with borrowed post data)
- New Events Archive detail page (with borrowed post data)
- New eslint settings file

### Changed
- Updated archived events landing page to display events, filters and pagination
- Updated the Gruntfile for eslint over jshint
- Switched from ElasticSearch queries to filters
- Updated form macro layout to account for optional content
- Updated macro arguments for clearer conditions
- Updated events list for new CF media block
- Updated static content
- General code cleanup

### Fixed
- Events filter showing no results text while displaying found results
- Settings file for PDFReactor
- JS errors
- General layout issues
- Lots of typos


## 3.0.0-0.2.1 - 2015-03-03

### Added
- New Upcoming Events landing page (with borrowed post data)
- New Upcoming Event detail page (with borrowed post data)
- Created new table modifier for simple small screen tables


## 0.2.0 - 2014-12-29

Apologies for ignoring our versioning for five months.

### Added
- Newsroom, Contact Us, About the Bureau, Offices, Doing Business with Us,
  Activity Log, and Budget sections.
- Many new design patterns.
- Tests

### Changed
- Significant template structure overhaul.

### Fixed
- Tons of stuff.


## 0.1.0 - 2014-07-14

Initial release. Contains fully functioning blog section.<|MERGE_RESOLUTION|>--- conflicted
+++ resolved
@@ -226,14 +226,10 @@
 - Removed field validation on content creation
   ([Fixed 1252](https://github.com/cfpb/cfgov-refresh/issues/1252)).
 - Sets npm install on frontend.sh to warning level.
-<<<<<<< HEAD
 - Updated Jinja2 environment inlcude flag related methods
 - Updated ImageText5050 requirements [Fixed 1269] (https://github.com/cfpb/cfgov-refresh/issues/1269)
-=======
 - Updated `webpack-stream` to `3.1.0` from `2.1.0`.
 - Updated `player` to `0.5.1` from `0.6.1`.
-
->>>>>>> 63a31dde
 
 ### Removed
 - Removed unused exportsOverride section,
