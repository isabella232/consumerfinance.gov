[tox]
skipsdist=True
envlist=py27

[py2]
# Common python2.7 configuration
# This allows us to share the py2 env across testenvs
envdir={toxworkdir}/py27
basepython=python2.7

[py3]
# Common python3.6 configuration
# This allows us to share the py3 env across testenvs
envdir={toxworkdir}/py36
basepython=python3.6

[testenv]
# Invoke with: tox
basepython=
    py27: {[py2]basepython}
    py36: {[py3]basepython}
envdir=
    py27: {[py2]envdir}
    py36: {[py3]envdir}
changedir={toxinidir}/cfgov
commands=
    coverage erase
    coverage run --source='.' manage.py test {posargs}
deps=-r{toxinidir}/requirements/test.txt
passenv=TRAVIS TRAVIS_JOB_ID TRAVIS_BRANCH
recreate=True
# BOTO_CONFIG exists here to work around an incompatability between
# boto and Travis CI
# https://github.com/travis-ci/travis-ci/issues/5246#issuecomment-166460882
setenv=
    GOVDELIVERY_ACCOUNT_CODE=fake_account_code
    DJANGO_SETTINGS_MODULE=cfgov.settings.test
    DJANGO_STAGING_HOSTNAME=content.localhost
    LANG=en_US.UTF-8
    LC_ALL=en_US.UTF-8
    BOTO_CONFIG=/bogus/value

[testenv:fast]
# Invoke with: tox -e fast
# Don't recreate virtualenv, skip Django migrations.
basepython={[py2]basepython}
envdir={[py2]envdir}
recreate=False
setenv=
    {[testenv]setenv}
    DJANGO_SETTINGS_MODULE=cfgov.settings.test_nomigrations

[testenv:fast-py3]
basepython={[py3]basepython}
envdir={[py3]envdir}
recreate={[testenv:fast]recreate}
setenv={[testenv:fast]setenv}

[testenv:acceptance]
# Invoke with: tox -e acceptance
# Run acceptance tests using same virtualenv as backend tests.
# Always skips unnecessary Django migrations.
basepython={[py2]basepython}
envdir={[py2]envdir}
passenv=
    USER
    HEADLESS_CHROME_BINARY
    DISPLAY
    SAUCE_USERNAME
    SAUCE_ACCESS_KEY
    SAUCE_SELENIUM_URL
    SAUCE_TUNNEL
setenv=
    {[testenv]setenv}
    DJANGO_LIVE_TEST_SERVER_ADDRESS=localhost:9000-9010
    DJANGO_SETTINGS_MODULE=cfgov.settings.test_acceptance
commands=./manage.py test {posargs}

[testenv:acceptance-fast]
# Invoke with: tox -e acceptance-fast
# Run acceptance tests without recreating virtualenv.
basepython={[py2]basepython}
envdir={[testenv:acceptance]envdir}
passenv={[testenv:acceptance]passenv}
recreate=False
setenv={[testenv:acceptance]setenv}
commands=./manage.py test {posargs}

<<<<<<< HEAD
[testenv:optional]
# Invoke with: tox -e optional
# Also run tests against public optional Django apps.
# Uses alternate virtualenv with -optional suffix.
basepython={[py2]basepython}
deps=
    -r{toxinidir}/requirements/optional-public.txt
    {[testenv]deps}
envdir={[py2]envdir}-optional

[testenv:optional-fast]
# Invoke with: tox -e optional-fast
# Include optional public apps but don't recreate virtualenv each time.
# Also skips unnecessary Django migrations.
basepython={[py2]basepython}
deps={[testenv:optional]deps}
envdir={[testenv:optional]envdir}
recreate={[testenv:fast]recreate}
setenv={[testenv:fast]setenv}

=======
>>>>>>> 12c58499
[testenv:missing-migrations]
# Invoke with: tox -e missing-migrations
# Check for changes to Django models that are missing migrations by
# running a script that calls makemigrations and examines the result.
# The missing_migrations script can be removed in favor of
# `makemigrations --check` when we move to Django 1.10+.
basepython={[py2]basepython}
envdir={[py2]envdir}
recreate=False
whitelist_externals=echo
setenv=
    {[testenv]setenv}
    DJANGO_SETTINGS_MODULE=cfgov.settings.test
commands=
    ./manage.py runscript missing_migrations

[testenv:validate-assets]
# Invoke with: tox -e validate-assets
# Ensure all assets are generated without error.
basepython={[py2]basepython}
envdir={[py2]envdir}
changedir={toxinidir}
recreate=False
deps=
    -r{toxinidir}/requirements/mysql.txt
    {[testenv]deps}
    -r{toxinidir}/requirements/optional-public.txt
setenv=
    {[testenv]setenv}
    DJANGO_SETTINGS_MODULE=cfgov.settings.production
    DJANGO_STATIC_ROOT={toxinidir}/collectstatic
commands=
    {toxinidir}/frontend.sh production
    {toxinidir}/cfgov/manage.py collectstatic --noinput

[testenv:lint]
basepython={[py2]basepython}
envdir={[py2]envdir}
recreate=False
commands=
    flake8
    isort --check-only --diff --recursive cfgov

[testenv:lint-py3]
basepython={[py3]basepython}
envdir={[py3]envdir}
recreate={[testenv:lint]recreate}
commands={[testenv:lint]commands}<|MERGE_RESOLUTION|>--- conflicted
+++ resolved
@@ -86,29 +86,6 @@
 setenv={[testenv:acceptance]setenv}
 commands=./manage.py test {posargs}
 
-<<<<<<< HEAD
-[testenv:optional]
-# Invoke with: tox -e optional
-# Also run tests against public optional Django apps.
-# Uses alternate virtualenv with -optional suffix.
-basepython={[py2]basepython}
-deps=
-    -r{toxinidir}/requirements/optional-public.txt
-    {[testenv]deps}
-envdir={[py2]envdir}-optional
-
-[testenv:optional-fast]
-# Invoke with: tox -e optional-fast
-# Include optional public apps but don't recreate virtualenv each time.
-# Also skips unnecessary Django migrations.
-basepython={[py2]basepython}
-deps={[testenv:optional]deps}
-envdir={[testenv:optional]envdir}
-recreate={[testenv:fast]recreate}
-setenv={[testenv:fast]setenv}
-
-=======
->>>>>>> 12c58499
 [testenv:missing-migrations]
 # Invoke with: tox -e missing-migrations
 # Check for changes to Django models that are missing migrations by
