{# ==========================================================================

   share_twitter_url()

   ==========================================================================

   Description:

   Builds a generic Twitter share URL when given nothing.

   Builds a custom Twitter share URL when given:

   options (optional): An object to use for customizing the content of a tweet.
                       If left blank a generic tweet will be generated using the
                       URL of the current page and ` via @CFPB`.

   options.text:       Pre-populated text highlighted in the Tweet.
                       https://dev.twitter.com/web/tweet-button/parameters

   options.related:    A comma-separated list of accounts related to the content
                       of the shared URI.
                       https://dev.twitter.com/web/tweet-button/parameters

   options.language:   Loads text components in the specified language.
                       https://dev.twitter.com/web/tweet-button/parameters

   options.hashtags:   A comma-separated list of hashtags to be appended to
                       default Tweet text.
                       https://dev.twitter.com/web/tweet-button/parameters

   ========================================================================== #}

{% macro share_twitter_url(options) %}
    {% set share_twitter_url = "http://twitter.com/intent/tweet" %}
    {% set share_twitter_url = share_twitter_url + "?url=" + request.url|urlencode %}
    {% set share_twitter_url = share_twitter_url + "&amp;via=CFPB" %}
    {% if options %}
        {# If this is a options object, check for custom fields having been set #}
        {% if options.text %}
            {% set share_twitter_url = share_twitter_url + "&amp;text=" + options.text|urlencode + "%20--" %}
        {% endif %}
        {% if options.related %}
            {% set share_twitter_url = share_twitter_url + "&amp;related=" + options.related %}
        {% endif %}
        {% if options.language %}
            {% set share_twitter_url = share_twitter_url + "&amp;lang=" + options.language %}
        {% endif %}
        {% if options.hashtags %}
            {% set share_twitter_url = share_twitter_url + "&amp;hashtags=" + options.hashtags %}
        {% endif %}
    {% endif %}
    {{ share_twitter_url }}
{% endmacro %}


{# ==========================================================================

   share()

   ==========================================================================

   Description:

   Make share icons when given:

   title:                      The title of the thing to share. Used by the
                               'share via email'.

   hide_heading (optional):    Toggles the heading. Defaults to false.

   twitter_options (optional): See `options` under the `share_twitter_url()`
                               macro.

   share_options (optional):   Object used to modify share markup.

   ==========================================================================

   Example:

       {{ share('Title for email sharing', false,
                { 'text': 'I can write my custom tweet text here' }) }}

   ========================================================================== #}

{% macro share(title, hide_heading=false, twitter_options={}, share_options={}) %}
    {% set text = share_options.text | default('Share this page') %}
    {% set additional_classes = share_options.additional_classes  %}

    <aside {{ ('class=' ~ additional_classes) if additional_classes }}>
        <h1 class="h5 {{'u-visually-hidden' if hide_heading}}">{{ text }}</h1>
        <ul class="post_share list__horizontal">
            <li class="list_item">
                <a class="share-icon"
                   href="http://api.addthis.com/oexchange/0.8/forward/email/offer?url={{ request.url|urlencode }}&amp;title={{ title }}&amp;pubid=ra-4da354ee346886d2"
                   target="_blank">
                    <span class="cf-icon cf-icon-email-social-square"></span>
                    <span class="u-visually-hidden">Share by email</span>
                </a>
            </li>
            <li class="list_item">
                <a class="share-icon"
                   href="https://www.facebook.com/dialog/share?app_id=210516218981921&amp;display=page&amp;href={{ request.url|urlencode }}&amp;redirect_uri={{ request.url|urlencode }}"
                   target="_blank">
                    <span class="cf-icon cf-icon-facebook-square"></span>
                    <span class="u-visually-hidden">Share on Facebook</span>
                </a>
            </li>
            <li class="list_item">
                <a class="share-icon"
                   href="{{ share_twitter_url(twitter_options) }}"
                   target="_blank">
                    <span class="cf-icon cf-icon-twitter-square"></span>
                    <span class="u-visually-hidden">Share on Twitter</span>
                </a>
            </li>
        </ul>
    </aside>
{% endmacro %}


{# ==========================================================================

   format_phone()

   ==========================================================================

   Description:

   Formats a phone number to:

       (XXX) XXX-XXXX

   when given:

   number: A ten-digit string, no spaces.

   ========================================================================== #}

{% macro format_phone(number) %}
    {%- for char in number -%}
        {{- '(' if loop.index == 1 -}}
        {{ char }}
        {{- ') ' if loop.index == 3 -}}
        {{- '-' if loop.index == 6 -}}
    {%- endfor %}
{% endmacro %}


{# ==========================================================================

   format_address()

   ==========================================================================

   Description:

   Formats address to:

       Line 1
       Line 2 City, State Zip

   when given:

   contact: A contact document object.

   ========================================================================== #}

{% macro format_address(contact) %}
    {{ contact.street if contact.street }}<br>
    {{ contact.street_2 + '<br>'|safe if contact.street_2 }}
    {{ contact.city + ',' if contact.city }}
    {{ (contact.state + '&nbsp;')|safe if contact.state }}
    {{ contact.zip_code if contact.zip_code }}
{% endmacro %}

{# Format time to: `XX:XX a.m. &ndash; XX:XX p.m.` when given a date object #}
{% macro format_time(datetime) %}
    {{- datetime|date('%I:%M&nbsp;%p')|replace('PM', 'p.m.')|replace('AM', 'a.m.')|safe -}}
{% endmacro %}


{# ==========================================================================

   string_length()

   ==========================================================================

   Description:

   Get the length of a string after removing whitespace.
   Macros can only return strings so you'll need to convert the value to an
   integer using the `int` filter. The following example should return 6.

       string_length('foo bar')|int

   ========================================================================== #}

{% macro string_length(string) %}
    {{ string|replace('\n', '')|replace(' ', '')|list|length }}
{% endmacro %}


{# ==========================================================================

   slugify()

   ==========================================================================

   Description:

   Formats a string to:

       'foo-bar'

   when given:

       'Foo Bar'

   ========================================================================== #}

{% macro slugify(string) -%}
    {{ string|lower|replace(' ', '-') }}
{%- endmacro %}


{# ==========================================================================

<<<<<<< HEAD
   alert()

   ==========================================================================

   Description:

   Builds alert markup when given:

   options (optional): An object used to customize the alert markup.

   options.text      : Text to display within the alert markup.

   ========================================================================== #}

{% macro alert(options) -%}
    {% set text = options.text | default('Error!') %}
    <div class="alert">
        <span class="alert_icon cf-icon cf-icon-error-round"></span>
        <p class="alert_text">{{ text }}</p>
    </div>
{%- endmacro %}


{# ==========================================================================

=======
>>>>>>> 77b67ca6
   subscribe()

   ==========================================================================

   Description:

   Creates an email subscription form when given:

   gd_code: A GovDelivery code for a specified mailing list

   ========================================================================== #}

{% macro subscribe(gd_code) %}

<form id="email-subscribe-form"
      action="/subscriptions/new/"
      method="POST"
      enctype="application/x-www-form-urlencoded">

    <div class="form-group">
        <label for="email-subscribe-form_email-1">
            Email address
        </label>
        <input id="email-subscribe-form_email-1"
               type="email"
               name="email1"
               placeholder="example@mail.com"
               required>
    </div>
    <p class="short-desc u-mt10">
        The information you provide will permit the Consumer Financial
        Protection Bureau to process your request or inquiry.
        <a href="/privacy-policy/">See More</a>
    </p>
    <div class="form-group">
        <input type="hidden" name="code" value="{{ gd_code }}">
        <input class="btn" type="submit" value="Sign up">
    </div>

</form>

{% endmacro %}


{# ==========================================================================

   YouTube()

   ==========================================================================

   Description:

   Builds YouTube markup when given:

   options (optional): An object used to customize the YouTube markup.

   options.image_res: The image resolution to use for the YouTube image.

   options.video_id: An id associated with a YouTube video.

   ========================================================================== #}

{% macro YouTube(options) -%}
    {% set image_res = options.image_res | default('default') %}
    {% set image_res_options = {
          'default' : 'default.jpg',
          'standard': 'sddefault.jpg',
          'medium'  : 'mqdefault.jpg',
          'max'     : 'maxresdefault.jpg',
          'high'    : 'hqdefault.jpg'
        }
    %}
    {% set video_id  = options.video_id %}
    {% set video_url = 'http://www.youtube.com/embed/' + video_id %}
    {% set image_url = options.image_url | default(
                                              'http://img.youtube.com/vi/'
                                              + video_id
                                              + '/'
                                              + image_res_options[image_res]
                                           )
    %}
    <div class="youtube-player_container" data-video-id="{{ video_id }}">
        {{ caller() | safe if caller }}
        <div class="youtube-player_video-container show-on_yt-playing">
            <div class="youtube-player_iframe-container">
                <div id="youtube-player"></div>
            </div>
            <div class="youtube-player_actions-container">
                <div class="youtube-player_video-actions">
                    <a class="btn youtube-player_close-btn" href="/the-bureau/">
                        <span class="btn_icon__left cf-icon cf-icon-delete-round cf-icon-left"></span>
                        close
                    </a>
                </div>
                {{ share(share_options = {
                              'text' : 'SHARE THIS VIDEO',
                              'additional_classes' : 'youtube-player_share-actions'
                }) }}
            </div>
        </div>
        <div class="youtube-player_image-container hide-on_yt-playing">
            <a class="youtube-player_play-btn" href="https://www.youtube.com/watch?v={{ video_id }}" target="_blank">
                <span class="u-visually-hidden">Play video</span>
            </a>
            <img class="youtube-player_image"
                 alt="YouTube video image"
                 src="{{ image_url }}" >
        </div>
  </div>
{%- endmacro %}<|MERGE_RESOLUTION|>--- conflicted
+++ resolved
@@ -225,34 +225,6 @@
 
 {# ==========================================================================
 
-<<<<<<< HEAD
-   alert()
-
-   ==========================================================================
-
-   Description:
-
-   Builds alert markup when given:
-
-   options (optional): An object used to customize the alert markup.
-
-   options.text      : Text to display within the alert markup.
-
-   ========================================================================== #}
-
-{% macro alert(options) -%}
-    {% set text = options.text | default('Error!') %}
-    <div class="alert">
-        <span class="alert_icon cf-icon cf-icon-error-round"></span>
-        <p class="alert_text">{{ text }}</p>
-    </div>
-{%- endmacro %}
-
-
-{# ==========================================================================
-
-=======
->>>>>>> 77b67ca6
    subscribe()
 
    ==========================================================================
